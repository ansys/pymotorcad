--- conflicted
+++ resolved
@@ -34,8 +34,7 @@
   hooks:
   - id: pydocstyle
     additional_dependencies: [toml]
-<<<<<<< HEAD
-    exclude: "tests/"
+    exclude: tests/|examples/
   
 - repo: https://github.com/pre-commit/pre-commit-hooks
   rev: v4.4.0
@@ -47,7 +46,4 @@
 - repo: https://github.com/python-jsonschema/check-jsonschema
   rev: 0.21.0
   hooks:
-    - id: check-github-workflows
-=======
-    exclude: tests/|examples/
->>>>>>> 73110c9f
+    - id: check-github-workflows