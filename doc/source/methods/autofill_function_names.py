--- conflicted
+++ resolved
@@ -3,92 +3,6 @@
 import re
 import shutil
 
-<<<<<<< HEAD
-# Add files to document and names for the units here
-# New categories also need adding in MotorCAD_object.rst
-
-function_categories = [
-    "Calculations",
-    "FEA Geometry",
-    "FEA Results",
-    "General",
-    "Geometry",
-    "Graphs",
-    "Internal Scripting",
-    "Lab",
-    "Materials",
-    "Thermal",
-    "UI",
-    "Utility",
-    "Variables",
-]
-
-file_names = [
-    "rpc_methods_calculations.py",
-    "rpc_methods_fea_geometry.py",
-    "rpc_methods_fea_results.py",
-    "rpc_methods_general.py",
-    "rpc_methods_geometry.py",
-    "rpc_methods_graphs.py",
-    "rpc_methods_internal_scripting.py",
-    "rpc_methods_lab.py",
-    "rpc_methods_materials.py",
-    "rpc_methods_thermal.py",
-    "rpc_methods_ui.py",
-    "rpc_methods_utility.py",
-    "rpc_methods_variables.py",
-]
-
-
-for i in range(len(function_categories)):
-    category = function_categories[i]
-    file_name = file_names[i]
-
-    current_folder = str(pathlib.Path(__file__).parent.resolve())
-
-    file_path = current_folder + r"\..\..\..\src\ansys\motorcad\core\methods\\" + file_name
-    methods_file = open(file_path)
-
-    func_names = []
-
-    for line in methods_file:
-        # get function names from file
-        if ("    def" in line) and (not "__init__" in line):
-            test = re.search("    def.*\(", line)
-            get_name = test.group()
-
-            # strip def and (
-            get_name = get_name[7:]
-            get_name = get_name[:-1]
-
-            func_names.append(get_name)
-
-    methods_file.close()
-
-    new_file_name = current_folder + r"\_autogen_" + category + ".rst"
-    # Copy template file
-    shutil.copyfile(current_folder + r"\template.rst_template", new_file_name)
-
-    # read file
-    doc_file = open(new_file_name, "r")
-    file_contents = doc_file.read()
-
-    # replace some names/paths
-    file_contents = file_contents.replace("Category", category)
-    file_contents = file_contents.replace("_autosummary_path", "_autosummary_" + category)
-    doc_file.close()
-
-    # write title to file
-    doc_file = open(new_file_name, "w")
-    doc_file.write(file_contents)
-    doc_file.close()
-
-    # append to end of file
-    doc_file = open(new_file_name, "a")
-
-    for func_name in func_names:
-        doc_file.write("   " + func_name + "\n")
-=======
 
 def generate_method_docs():
     """Add files to document and names for the units here.
@@ -98,6 +12,7 @@
     function_categories = [
         "Calculations",
         "FEA Geometry",
+        "FEA Results",
         "General",
         "Geometry",
         "Graphs",
@@ -113,6 +28,7 @@
     file_names = [
         "rpc_methods_calculations.py",
         "rpc_methods_fea_geometry.py",
+        "rpc_methods_fea_results.py",
         "rpc_methods_general.py",
         "rpc_methods_geometry.py",
         "rpc_methods_graphs.py",
@@ -180,5 +96,4 @@
 
 
 if __name__ == "__main__":
-    generate_method_docs()
->>>>>>> d3ca87d8
+    generate_method_docs()