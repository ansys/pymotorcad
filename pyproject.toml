--- conflicted
+++ resolved
@@ -34,14 +34,9 @@
 
 [project.optional-dependencies]
 tests = [
-<<<<<<< HEAD
-    "pytest==7.2.2",
-    "pytest-cov==4.0.0",
-    "ansys.platform.instancemanagement>=1.0.2"
-=======
     "pytest==7.3.1",
     "pytest-cov==4.1.0",
->>>>>>> 3b28bc3e
+    "ansys.platform.instancemanagement>=1.0.2"
 ]
 doc = [
     "Sphinx==7.0.1",
