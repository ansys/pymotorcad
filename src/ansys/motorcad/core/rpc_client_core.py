--- conflicted
+++ resolved
@@ -430,11 +430,7 @@
         method = "SetBusy"
         return self.send_and_receive(method, success_var=True)
 
-<<<<<<< HEAD
-    def set_free(self):
-=======
     def _set_free(self):
->>>>>>> fe5bc04a
         method = "SetFree"
         return self.send_and_receive(method)
 
