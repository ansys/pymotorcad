"""Contains the JSON-RPC client for connecting to an instance of Motor-CAD."""

from os import environ, path
import re
import socket
import subprocess
import time
import warnings

from packaging import version
import psutil
import requests

try:
    import ansys.platform.instancemanagement as pypim

    _HAS_PIM = True
except ModuleNotFoundError:
    _HAS_PIM = False


DETACHED_PROCESS = 0x00000008
CREATE_NEW_PROCESS_GROUP = 0x00000200

DEFAULT_INSTANCE = -1

LOCALHOST_ADDRESS = "http://localhost"
TRY_RESOLVE_LOCALHOST = True
SERVER_IP = LOCALHOST_ADDRESS

_METHOD_SUCCESS = 0

MOTORCAD_EXE_GLOBAL = ""

MOTORCAD_PROC_NAMES = ["MotorCAD", "Motor-CAD"]

# Useful for debugging new functions when using debug Motor-CAD
DONT_CHECK_MOTORCAD_VERSION = False


def is_running_in_internal_scripting():
    """Whether the script is running internally in Motor-CAD."""
    return DEFAULT_INSTANCE != -1


def set_server_ip(ip):
    """IP address of the machine that Motor-CAD is running on."""
    global SERVER_IP
    SERVER_IP = ip


def set_default_instance(port):
    """Set the Motor-CAD instance to use as the default when running scripts from MotorCAD.

    For Motor-CAD internal use only. Do not use this function.
    """
    global DEFAULT_INSTANCE
    DEFAULT_INSTANCE = port


def set_motorcad_exe(exe_location):
    """Set the directory with the Motor-CAD executable file to launch."""
    global MOTORCAD_EXE_GLOBAL
    MOTORCAD_EXE_GLOBAL = exe_location


class MotorCADError(Exception):
    """Provides the errors to display when issues are raised by the Motor-CAD executable file."""

    pass


class MotorCADWarning(Warning):
    """Provides the warnings to display when issues are raised by the Motor-CAD executable file."""

    pass


def _get_port_from_motorcad_process(process):
    connection_list = process.connections()
    if len(connection_list) > 0:
        for connect in connection_list:
            if connect.family == socket.AddressFamily.AF_INET6:
                port = connect.laddr.port
                return port
    # Failed to get port from process
    return -1


def _find_motor_cad_exe():
    if MOTORCAD_EXE_GLOBAL != "":
        motor_exe = MOTORCAD_EXE_GLOBAL
        return motor_exe

    str_alt_method = (
        "Try setting the Motor-CAD executable file manually before creating "
        "the MotorCAD() object with the MotorCAD_Methods.set_motorcad_exe(location) "
        "method. "
    )

    # Find Motor-CAD exe
    motor_batch_file_path = environ.get("MOTORCAD_ACTIVEX")

    if motor_batch_file_path is None:
        raise MotorCADError(
            "Failed to retrieve MOTORCAD_ACTIVEX environment variable. " + str_alt_method
        )

    try:
        motor_batch_file_path = path.normpath(motor_batch_file_path)
        # Get rid of quotations from environ.get
        motor_batch_file_path = motor_batch_file_path.replace('"', "")
    except Exception as e:
        raise MotorCADError("Failed to get file path. " + str(e) + str_alt_method)

    try:
        # Grab MotorCAD exe from activex batch file
        motor_batch_file = open(motor_batch_file_path, "r")

        motor_batch_file_lines = motor_batch_file.readlines()

        for MotorBatchFileLine in motor_batch_file_lines:
            motor_exe_list = re.split('"', MotorBatchFileLine)
            if "call" in motor_exe_list[0]:
                # Check we're on the right line
                motor_exe = motor_exe_list[1]
                if path.isfile(motor_exe):
                    return motor_exe
                else:
                    # Not a valid path
                    raise MotorCADError(
                        "File does not exist: "
                        + motor_exe
                        + "\nTry updating batch file location in "
                        + "Defaults->Automation->Update to Current Version."
                        + "\nAlternative Method: "
                        + str_alt_method
                    )
        else:
            # Couldn't find line containing call
            raise

    except MotorCADError:
        # Raise our custom Error Message
        raise
    except Exception:
        raise MotorCADError("Error reading Motor-CAD batch file. " + str_alt_method)


class _MotorCADConnection:
    """Provides the Motor-CAD instance attached to each MotorCAD object."""

    def __init__(
        self,
        port,
        open_new_instance,
        enable_exceptions,
        enable_success_variable,
        reuse_parallel_instances,
        keep_instance_open,
        url="",
        timeout=2,
        compatibility_mode=False,
    ):
        """Create a MotorCAD object for communication.

        Parameters
        ----------
        port : int
            Port to use for communication.
        open_new_instance: Boolean
            Open a new Motor-CAD instance or try to connect to an existing instance.
        enable_exceptions : Boolean
            Whether to show Motor-CAD communication errors as Python exceptions.
        enable_success_variable: Boolean
            Whether Motor-CAD methods are to return a success variable (first object in tuple).
        reuse_parallel_instances: Boolean
            Whether to reuse MotorCAD instances when running in parallel. You must free
            instances after use.
        keep_instance_open : Boolean, default: False
            Whether to keep the Motor-CAD instance open after the instance becomes free.
        compatibility_mode: Boolean, default: False
            Whether to try to run an old script written for ActiveX.
        url: string, default = ""
            Full url for Motor-CAD connection. Assumes we are connecting to existing instance.

        Returns
        -------
        MotorCAD object.
        """
        self._port = -1
        self._connected = False
        self._last_error_message = ""
        self.program_version = ""
        self.pid = -1

        self.enable_exceptions = enable_exceptions
        self.reuse_parallel_instances = reuse_parallel_instances

        self.keep_instance_open = keep_instance_open

        self._open_new_instance = open_new_instance

        self.enable_success_variable = enable_success_variable

        self._compatibility_mode = compatibility_mode

        self.pim_instance = None

        self._url = url
        self._timeout = timeout

        if DEFAULT_INSTANCE != -1:
            # Getting called from MotorCAD internal scripting so port is known
            port = DEFAULT_INSTANCE
            self._open_new_instance = False

        if self.reuse_parallel_instances is True:
            self._open_new_instance = False

        if self._url != "":
            # Don't want to start a Motor-CAD instance
            # Already have full url in _get_url()
            # Also don't want to exit Motor-CAD upon script ending
            self._open_new_instance = False
        elif _HAS_PIM and pypim.is_configured():
            # Start with PyPIM if the environment is configured for it
            self._launch_motorcad_remote()
        else:
            # run/connect to motor-cad on local machine
            self._launch_motorcad_local(port)

        if (SERVER_IP == LOCALHOST_ADDRESS) and TRY_RESOLVE_LOCALHOST:
            # Try to resolve localhost at same time as checking for connection
            # to decrease connection _start_times
            self._connected = self._try_resolve_wait_for_response(self._timeout)
        else:
            # Check for response
            self._connected = self._wait_for_response(self._timeout)

        if self._connected:
            # Store Motor-CAD version number for any required backwards compatibility
            self.program_version = self._get_program_version()

            self.pid = self.get_process_id()
        else:
            raise MotorCADError(
                "Failed to connect to Motor-CAD instance: port="
                + str(self._port)
                + ", Url="
                + str(self._get_url())
            )

    def _resolve_localhost(self):
        """Try to resolve localhost so that we don't have to do this for every api method.

        Replace the address http://localhost with the corresponding IP address.
        On some configurations this was increasing each api method time to 1/2 seconds.
        """
        global SERVER_IP

        ipv6_localhost = "http://[::1]"
        ipv4_localhost = "http://127.0.0.1"

        if self._check_address_for_response(ipv6_localhost):
            SERVER_IP = ipv6_localhost
            return True
        elif self._check_address_for_response(ipv4_localhost):
            SERVER_IP = ipv4_localhost
            return True
        else:
            return self._check_address_for_response(LOCALHOST_ADDRESS)

    def _check_address_for_response(self, address):
        """Try to communicate with Motor-CAD with specific url, returns True if response received.

        Uses handshake method. Used to resolve localhost.
        """
        # This function is only called from _resolve_localhost so SERVER_IP will be localhost
        # address
        # If connecting to remote machine then SERVER_IP is deprecated - should use url class
        # parameter instead
        global SERVER_IP

        save_SERVER_IP = SERVER_IP

        try:
            SERVER_IP = address
            address_responds = self._wait_for_response(1)
        finally:
            # Reset global SERVER_IP to original
            # Calling function can set SERVER_IP depending on address_responds return value
            SERVER_IP = save_SERVER_IP

        return address_responds

    def __del__(self):
        """Close Motor-CAD when MotorCAD object leaves memory."""
        if self._close_motorcad_on_exit():
            try:
                self._quit()
            except Exception:
                # Don't raise exception at this point
                # Motor-CAD might already have been closed by user
                pass

    def _close_motorcad_on_exit(self):
        """Check whether to close Motor-CAD when MotorCAD object __del__ is called."""
        if (
            (self.reuse_parallel_instances is False)
            and (self._open_new_instance is True)
            and (self._compatibility_mode is False)
        ):
            # Local Motor-CAD has been launched by Python
<<<<<<< HEAD
            if self.keep_instance_open is True:
=======
            if self.keep_instance_open:
>>>>>>> 374206a2
                return False
            else:
                return True
                # keep the instance open if specified
        elif _HAS_PIM and pypim.is_configured():
            # Always try to close Ansys Lab instance
            return True
        else:
            return False

    # Close Motor-CAD if not asked to keep open
    def _launch_motorcad_local(self, port):
        """Launch local Motor-CAD instance."""
        if self._open_new_instance is True:
            if port != -1:
                self._port = int(port)

            self._open_motor_cad_local()

        else:  # (self._open_new_instance == False)
            if port != -1:
                self._port = int(port)

            else:  # port is not defined
                self._find_free_motor_cad()

    def _launch_motorcad_remote(self):
        """Launch Motor-CAD in Ansys Lab."""
        pim = pypim.connect()

        self.pim_instance = pim.create_instance(product_name="motorcad")
        self.pim_instance.wait_for_ready()
        # get ip and port for motorcad
        address = self.pim_instance.services["http"].uri

        ip = address.split(":")[0] + ":" + address.split(":")[1]
        set_server_ip(ip)

        self._port = address.split(":")[2]

        # Wait for Motor-CAD RPC server to start on remote machine - this might take a few minutes
        if self._wait_for_response(300) is False:
            raise MotorCADError("Failed to connect to Motor-CAD instance on: " + address)

    def _raise_if_allowed(self, error_message):
        if self.enable_exceptions is True:
            raise MotorCADError(error_message)

    def _get_url(self):
        """Get url for RPC communication."""
        if self._url != "":
            # Already have full url from launch params
            return self._url + "/jsonrpc"
        else:
            # Create url from server ip and port
            return SERVER_IP + ":" + str(self._port) + "/jsonrpc"

    def _open_motor_cad_local(self):
        self.__MotorExe = _find_motor_cad_exe()

        if self.__MotorExe == "":
            self._raise_if_allowed(
                "Failed to find instance of Motor-CAD to open."
                + str(self._port)
                + ", Url="
                + str(self._get_url())
            )

        motor_process = subprocess.Popen(
            [self.__MotorExe, "/PORT=" + str(self._port), "/SCRIPTING"]
        )

        pid = motor_process.pid

        motor_util = psutil.Process(pid)

        self._wait_for_server_to_start_local(motor_util)

    def _find_free_motor_cad(self):
        found_free_instance = False
        for proc in psutil.process_iter():
            proc_name = proc.name()
            if any(motor_proc_name in proc_name for motor_proc_name in MOTORCAD_PROC_NAMES):
                port = _get_port_from_motorcad_process(proc)

                # If Motor-CAD has RPC server running
                if port != -1:
                    self._port = port
                    if self.reuse_parallel_instances is True:
                        try:
                            success = self._set_busy()
                            if success == 0:
                                found_free_instance = True
                                break
                        except Exception:
                            pass
                            # SetBusy failed because thread was already busy
                            # Means other python exe is trying to connect to this instance
                            # Happens when you try to launch multiple at same time
                    else:
                        # If we are not reusing instances then no need to check if busy
                        found_free_instance = True

        if found_free_instance is False:
            if (self.reuse_parallel_instances is True) or (self._compatibility_mode is True):
                # reset port to default otherwise it will try to use port set in the above for loop
                self._port = -1
                self._open_motor_cad_local()
            else:
                raise MotorCADError(
                    "Could not find a Motor-CAD instance to connect to."
                    + "\n Ensure that Motor-CAD RPC server is enabled."
                )

    def ensure_version_at_least(self, required_version):
        """Check that the Motor-CAD version is later or equal to required version."""
        if DONT_CHECK_MOTORCAD_VERSION is False:
            if version.parse(self.program_version) < version.parse(required_version):
                raise MotorCADError(
                    "This function requires Motor-CAD version: " + required_version + " or later"
                )

    def _wait_for_server_to_start_local(self, process):
        number_of_tries = 0
        timeout = 300  # in seconds
        # Don't poll this too much
        pause_time = 0.5

        while pause_time * number_of_tries < timeout:
            port = _get_port_from_motorcad_process(process)

            if port != -1:
                self._port = port

                # Check port has active RPC connection
                if self._wait_for_response(1) is True:
                    break

            time.sleep(pause_time)
            number_of_tries = number_of_tries + 1
        else:
            raise MotorCADError("Failed to find Motor-CAD port.")

        self._wait_for_response(20)

    def send_and_receive(self, method, params=None, success_var=None):
        if params is None:
            params = []

        payload = {
            "method": method,
            "params": params,
            "jsonrpc": "2.0",
            "id": self._port,  # Can be any number not just linked to port
        }

        try:
            # Special case as there won't be a response
            if method == "Quit":
                requests.post(self._get_url(), json=payload).json()
                return
            else:
                response = requests.post(self._get_url(), json=payload).json()

        except Exception as e:
            # This can occur when an assert fails in Motor-CAD debug
            success = -1
            self._raise_if_allowed("RPC Communication failed: " + str(e))

        else:  # No exceptions in RPC communication
            if "error" in response:
                error_string = "RPC Communication Error: " + response["error"]["message"]

                if "Invalid params" in error_string:
                    try:
                        # common error - give a better error message
                        new_error_string = error_string.split("hint")
                        # Get last part
                        new_error_string = new_error_string[-1]

                        new_error_string = (
                            method
                            + ": One or more parameter types were invalid. HINT ["
                            + new_error_string
                        )
                        error_string = new_error_string
                    except Exception:
                        # use old error string if that failed
                        pass

                success = -99
                self._last_error_message = error_string

                self._raise_if_allowed(error_string)
                return

            else:
                success = response["result"]["success"]

            if method == "CheckIfGeometryIsValid":
                # This doesn't have the normal success var
                success_value = 1
            else:
                success_value = _METHOD_SUCCESS

            if success != success_value:
                # This is an error caused by bad user code
                # Exception is enabled by default
                # Can get error message (get_last_error_message) instead
                if response["result"]["errorMessage"] != "":
                    error_message = response["result"]["errorMessage"]
                else:
                    error_message = (
                        "An error occurred in Motor-CAD."  # put some generic error message
                    )

                self._last_error_message = error_message

                self._raise_if_allowed(error_message)

            # Warning message only exists in response from Motor-CAD version >= 24R1
            if "warningMessage" in response["result"]:
                warning_message = response["result"]["warningMessage"]
                if warning_message != "":
                    # Code in Motor-CAD wants to raise a warning in Python
                    warnings.warn(response["result"]["warningMessage"], MotorCADWarning)

            result_list = []

            if success_var is None:
                success_var = self.enable_success_variable

            if success_var is True:
                result_list.append(success)

            if len(response["result"]["output"]) > 0:
                if len(response["result"]["output"]) == 1:
                    result_list.append(response["result"]["output"][0])
                else:
                    result_list.extend(list(response["result"]["output"]))

            if len(result_list) > 1:
                return tuple(result_list)
            elif len(result_list) == 1:
                return result_list[0]

    def _wait_for_response(self, max_retries):
        method = "Handshake"

        delay = 1

        for _ in range(max_retries):
            try:
                response = self.send_and_receive(method, success_var=True)
                if response != "":
                    return True
            except Exception:
                time.sleep(delay)

        return False

    def _try_resolve_wait_for_response(self, max_retries):
        delay = 1

        for _ in range(max_retries):
            try:
                response = self._resolve_localhost()
                if response:
                    return True
            except Exception:
                time.sleep(delay)

        return False

    def _get_program_version(self):
        method = "GetVariable"
        params = ["program_version"]
        return self.send_and_receive(method, params, success_var=False)

    def get_process_id(self):
        method = "GetVariable"
        params = ["MotorCADprocessID"]
        return int(self.send_and_receive(method, params, success_var=False))

    def _set_busy(self):
        method = "SetBusy"
        return self.send_and_receive(method, success_var=True)

    def _set_free(self):
        method = "SetFree"
        return self.send_and_receive(method)

    def get_last_error_message(self):
        """Get the most recent error message.

        Returns
        -------
        error_message : str
            Most recent error message.
        """
        return self._last_error_message

    def _quit(self):
        """Quit MotorCAD."""
        if self.pim_instance is not None:
            self.pim_instance.delete()
        else:
            # local machine
            method = "Quit"
            return self.send_and_receive(method)<|MERGE_RESOLUTION|>--- conflicted
+++ resolved
@@ -312,11 +312,7 @@
             and (self._compatibility_mode is False)
         ):
             # Local Motor-CAD has been launched by Python
-<<<<<<< HEAD
-            if self.keep_instance_open is True:
-=======
             if self.keep_instance_open:
->>>>>>> 374206a2
                 return False
             else:
                 return True
