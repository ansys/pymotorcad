--- conflicted
+++ resolved
@@ -460,14 +460,10 @@
         return self.connection._set_free()
 
     def download_mot_file(self, file_path):
-<<<<<<< HEAD
-        """Download the current mot file from Motor-CAD and write it to a local directory.
+        """Download the current model as a .mot file from Motor-CAD and write it to a local directory.
 
         This allows users to download .mot files to a local directory from a Motor-CAD instance
         on a remote machine.
-=======
-        """Download the current model as a .mot file from Motor-CAD and write it to specified path.
->>>>>>> 7cd61169
 
         Parameters
         ----------
