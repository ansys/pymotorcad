--- conflicted
+++ resolved
@@ -81,11 +81,7 @@
         except MotorCADError:
             self.set_adaptive_parameter_value(name, value)
 
-<<<<<<< HEAD
-    def get_region(self, name, get_linked=True):
-=======
     def get_region(self, name, get_linked=False):
->>>>>>> 7e3d2dd0
         """Get Motor-CAD geometry region.
 
         Parameters
@@ -108,10 +104,7 @@
 
         region = Region._from_json(raw_region, motorcad_instance=self)
         if get_linked:
-<<<<<<< HEAD
-=======
             self.connection.ensure_version_at_least("2026.0")
->>>>>>> 7e3d2dd0
             for linked_region in raw_region["linked_regions"]:
                 region.linked_regions.append(self.get_region(linked_region, get_linked=False))
         return region
