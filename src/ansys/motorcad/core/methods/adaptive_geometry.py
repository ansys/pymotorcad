--- conflicted
+++ resolved
@@ -174,20 +174,33 @@
 
         return region
 
-<<<<<<< HEAD
+    def delete_region(self, region, remove_children=False):
+        """Delete region from Motor-CAD geometry engine.
+
+        Parameters
+        ----------
+        region : ansys.motorcad.core.geometry.Region
+            Motor-CAD region object
+
+        remove_children : boolean
+            Whether to remove regions children
+        """
+        self.connection.ensure_version_at_least("2024.0")
+
+        raw_region = region._to_json()
+
+        method = "DeleteRegion"
+        params = [raw_region, remove_children]
+        self.connection.send_and_receive(method, params)
+
     def subtract_region(self, region, region_subtract):
         """Subtract a single region from another region.
-=======
-    def delete_region(self, region, remove_children=False):
-        """Delete region from Motor-CAD geometry engine.
->>>>>>> d25c7a01
-
-        Parameters
-        ----------
-        region : ansys.motorcad.core.geometry.Region
-            Motor-CAD region object
-
-<<<<<<< HEAD
+
+        Parameters
+        ----------
+        region : ansys.motorcad.core.geometry.Region
+            Motor-CAD region object
+
         region_subtract : ansys.motorcad.core.geometry.Region
             Motor-CAD region object
 
@@ -195,15 +208,10 @@
         -------
         list of ansys.motorcad.core.geometry.Region
             Motor-CAD region objects
-=======
-        remove_children : boolean
-            Whether to remove regions children
->>>>>>> d25c7a01
-        """
-        self.connection.ensure_version_at_least("2024.0")
-
-        raw_region = region._to_json()
-<<<<<<< HEAD
+        """
+        self.connection.ensure_version_at_least("2024.0")
+
+        raw_region = region._to_json()
         raw_region_subtract = region_subtract._to_json()
 
         method = "SubtractRegion"
@@ -216,10 +224,4 @@
             returned_region._from_json(subtracted_raw)
             regions.append(returned_region)
 
-        return regions
-=======
-
-        method = "DeleteRegion"
-        params = [raw_region, remove_children]
-        self.connection.send_and_receive(method, params)
->>>>>>> d25c7a01
+        return regions