--- conflicted
+++ resolved
@@ -28,27 +28,16 @@
         params = [{"variant": graph_name}, point_number]
         return self.connection.send_and_receive(method, params)
 
-<<<<<<< HEAD
     def _get_graph(self, graphing_func, *args):
-        """Get array from a Motor-CAD graph specific to  input graph function name.
+        """Get an array from a Motor-CAD graph specific to input graph function name.
 
         Parameters
         ----------
         graphing_func : str
             Name of graph function for eg. get_magnetic_graph_point
-        *args : str|int
+        *args : str, int
             Name/id of graph to select. Graph name is preferred and can be found in
             Motor-CAD (help -> graph viewer) for eg. TorqueVW
-=======
-    def get_magnetic_graph(self, graph_name):
-        """Get an array  from a Motor-CAD magnetic graph.
-
-        Parameters
-        ----------
-        graph_name : str, int
-            Name (preferred) or ID of the graph. In Motor-CAD, you can
-            select **Help -> Graph Viewer** to see the graph name.
->>>>>>> 43b41568
 
         Returns
         -------
