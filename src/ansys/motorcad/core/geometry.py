--- conflicted
+++ resolved
@@ -12,13 +12,8 @@
         self.material = "air"
         self.colour = (0, 0, 0)
         self.area = 0.0
-<<<<<<< HEAD
-        self.centroid = (0, 0)
-        self.region_coordinate = (0, 0)
-=======
         self.centroid = Coordinate(0, 0)
         self.region_coordinate = Coordinate(0, 0)
->>>>>>> 345cf1c9
         self.duplications = 1
         self.entities = []
 
@@ -55,11 +50,7 @@
 
         Parameters
         ----------
-<<<<<<< HEAD
-        index : Integer
-=======
         index : int
->>>>>>> 345cf1c9
             Index of which to insert at
         entity : Line or Arc
             Line/arc entity class instance
@@ -71,17 +62,10 @@
 
         Parameters
         ----------
-<<<<<<< HEAD
-        index : Integer
-            Index of which to insert at
-        polyline : List of Line or Arc
-            List of line/arc entity class instances
-=======
         index : int
             Index of which to insert at
         polyline : list of Line or list of Arc
             list of Line or list of Arc
->>>>>>> 345cf1c9
         """
         for count, entity in enumerate(polyline):
             self.insert_entity(index + count, entity)
@@ -110,11 +94,7 @@
 
         Parameters
         ----------
-<<<<<<< HEAD
-        json: Json object
-=======
         json: dict
->>>>>>> 345cf1c9
             Represents geometry region
         """
         # self.Entities = json.Entities
@@ -124,15 +104,10 @@
         self.colour = (json["colour"]["r"], json["colour"]["g"], json["colour"]["b"])
         self.area = json["area"]
 
-<<<<<<< HEAD
-        self.centroid = (json["centroid"]["x"], json["centroid"]["y"])
-        self.region_coordinate = (json["region_coordinate"]["x"], json["region_coordinate"]["y"])
-=======
         self.centroid = Coordinate(json["centroid"]["x"], json["centroid"]["y"])
         self.region_coordinate = Coordinate(
             json["region_coordinate"]["x"], json["region_coordinate"]["y"]
         )
->>>>>>> 345cf1c9
         self.duplications = json["duplications"]
         self.entities = _convert_entities_from_json(json["entities"])
 
@@ -142,26 +117,16 @@
 
         Returns
         ----------
-<<<<<<< HEAD
-            Json object
-                Geometry region json representation
-=======
         dict
             Geometry region json representation
->>>>>>> 345cf1c9
         """
         region_dict = {
             "name": self.name,
             "material": self.material,
             "colour": {"r": self.colour[0], "g": self.colour[1], "b": self.colour[2]},
             "area": self.area,
-<<<<<<< HEAD
-            "centroid": {"x": self.centroid[0], "y": self.centroid[1]},
-            "region_coordinate": {"x": self.region_coordinate[0], "y": self.region_coordinate[1]},
-=======
             "centroid": {"x": self.centroid.x, "y": self.centroid.y},
             "region_coordinate": {"x": self.region_coordinate.x, "y": self.region_coordinate.y},
->>>>>>> 345cf1c9
             "duplications": self.duplications,
             "entities": _convert_entities_to_json(self.entities),
         }
@@ -173,13 +138,8 @@
 
         Returns
         ----------
-<<<<<<< HEAD
-            Boolean
-                Whether region is closed
-=======
         Boolean
             Whether region is closed
->>>>>>> 345cf1c9
         """
         if len(self.entities) > 0:
             entity_first = self.entities[0]
@@ -197,22 +157,6 @@
             return False
 
 
-<<<<<<< HEAD
-class Line:
-    """Python representation of Motor-CAD line entity."""
-
-    def __init__(self, start, end):
-        """Create line entity based upon start and end coordinates.
-
-        Parameters
-        ----------
-        start : (float, float)
-            (x,y) values for start coordinate.
-
-        end : (float, float)
-            (x,y) values for end coordinate.
-        """
-=======
 class Coordinate:
     """Python representation of coordinate in two-dimensional space.
 
@@ -252,13 +196,10 @@
 
     def __init__(self, start, end):
         """Initialise Entity."""
->>>>>>> 345cf1c9
         self.start = start
         self.end = end
 
     def __eq__(self, other):
-<<<<<<< HEAD
-=======
         """Override the default equals implementation for Entity."""
         if isinstance(other, Entity) and self.start == other.start and self.end == other.end:
             return True
@@ -283,37 +224,12 @@
         super().__init__(start, end)
 
     def __eq__(self, other):
->>>>>>> 345cf1c9
         """Override the default equals implementation for Line."""
         if isinstance(other, Line) and self.start == other.start and self.end == other.end:
             return True
         else:
             return False
 
-<<<<<<< HEAD
-    def get_coordinate_from_percentage_distance(self, x, y, percentage):
-        """Get the coordinate at the percentage distance along the line from the reference coord.
-
-        Parameters
-        ----------
-        x : float
-            X coordinate value for entity reference.
-
-        y : float
-            y coordinate value for entity reference.
-            .
-        percentage : float
-            Y coordinate value.
-
-        Returns
-        -------
-        x : float
-            X coordinate value.
-        y : float
-            Y coordinate value.
-        """
-        if (x, y) == self.end:
-=======
     def get_coordinate_from_percentage_distance(self, ref_coordinate, percentage):
         """Get the coordinate at the percentage distance along the line from the reference.
 
@@ -331,7 +247,6 @@
             Coordinate at percentage distance along Line.
         """
         if ref_coordinate == self.end:
->>>>>>> 345cf1c9
             coordinate_1 = self.end
             coordinate_2 = self.start
         else:
@@ -341,35 +256,6 @@
         length = self.get_length()
 
         t = (length * percentage) / length
-<<<<<<< HEAD
-        x = ((1 - t) * coordinate_1[0]) + (t * coordinate_2[0])
-        y = ((1 - t) * coordinate_1[1]) + (t * coordinate_2[1])
-
-        return x, y
-
-    def get_coordinate_from_distance(self, x, y, distance):
-        """Get the coordinate at the specified distance along the line from the reference coord.
-
-        Parameters
-        ----------
-        x : float
-            X coordinate value for entity reference.
-
-        y : float
-            y coordinate value for entity reference.
-            .
-        distance : float
-            Y coordinate value.
-
-        Returns
-        -------
-        x : float
-            X coordinate value.
-        y : float
-            Y coordinate value.
-        """
-        if (x, y) == self.end:
-=======
         x = ((1 - t) * coordinate_1.x) + (t * coordinate_2.x)
         y = ((1 - t) * coordinate_1.y) + (t * coordinate_2.y)
 
@@ -392,7 +278,6 @@
             Coordinate at distance along Line.
         """
         if ref_coordinate == self.end:
->>>>>>> 345cf1c9
             coordinate_1 = self.end
             coordinate_2 = self.start
         else:
@@ -400,17 +285,10 @@
             coordinate_2 = self.end
 
         t = distance / self.get_length()
-<<<<<<< HEAD
-        x = ((1 - t) * coordinate_1[0]) + (t * coordinate_2[0])
-        y = ((1 - t) * coordinate_1[1]) + (t * coordinate_2[1])
-
-        return x, y
-=======
         x = ((1 - t) * coordinate_1.x) + (t * coordinate_2.x)
         y = ((1 - t) * coordinate_1.y) + (t * coordinate_2.y)
 
         return Coordinate(x, y)
->>>>>>> 345cf1c9
 
     def get_length(self):
         """Get length of line.
@@ -420,31 +298,6 @@
         float
             Length of line
         """
-<<<<<<< HEAD
-        return sqrt(pow(self.start[0] - self.end[0], 2) + pow(self.start[1] - self.end[1], 2))
-
-
-class Arc(Line):
-    """Python representation of Motor-CAD arc entity."""
-
-    def __init__(self, start, end, centre, radius):
-        """Create arc entity based upon start, end, centre and radius.
-
-        Parameters
-        ----------
-        start : (float, float)
-            (x,y) values for start coordinate.
-
-        end : (float, float)
-            (x,y) values for end coordinate.
-
-        centre : (float, float)
-            (x,y) values for centre coordinate.
-
-        radius : float
-            Arc radius
-        """
-=======
         return sqrt(pow(self.start.x - self.end.x, 2) + pow(self.start.y - self.end.y, 2))
 
 
@@ -468,7 +321,6 @@
 
     def __init__(self, start, end, centre, radius):
         """Initialise Arc."""
->>>>>>> 345cf1c9
         super().__init__(start, end)
         self.radius = radius
         self.centre = centre
@@ -486,38 +338,11 @@
         else:
             return False
 
-<<<<<<< HEAD
-    def get_coordinate_from_percentage_distance(self, x, y, percentage):
-=======
     def get_coordinate_from_percentage_distance(self, ref_coordinate, percentage):
->>>>>>> 345cf1c9
         """Get the coordinate at the percentage distance along the arc from the reference coord.
 
         Parameters
         ----------
-<<<<<<< HEAD
-        x : float
-            X coordinate value for entity reference.
-
-        y : float
-            y coordinate value for entity reference.
-            .
-        percentage : float
-            Y coordinate value.
-
-        Returns
-        -------
-        x : float
-            X coordinate value.
-        y : float
-            Y coordinate value.
-        """
-        length = self.get_length() * percentage
-
-        return self.get_coordinate_from_distance(x, y, length)
-
-    def get_coordinate_from_distance(self, x, y, distance):
-=======
         ref_coordinate : Coordinate
             Entity reference coordinate.
 
@@ -534,43 +359,10 @@
         return self.get_coordinate_from_distance(ref_coordinate, length)
 
     def get_coordinate_from_distance(self, ref_coordinate, distance):
->>>>>>> 345cf1c9
         """Get the coordinate at the specified distance along the arc from the reference coordinate.
 
         Parameters
         ----------
-<<<<<<< HEAD
-        x : float
-            X coordinate value for entity reference.
-
-        y : float
-            y coordinate value for entity reference.
-            .
-        distance : float
-            Y coordinate value.
-
-        Returns
-        -------
-        x : float
-            X coordinate value.
-        y : float
-            Y coordinate value.
-        """
-        if (x, y) == self.end:
-            if self.radius >= 0:
-                # anticlockwise
-                angle = atan2(y, x) - (distance / self.radius)
-            else:
-                angle = atan2(y, x) + (distance / self.radius)
-        else:
-            if self.radius >= 0:
-                # anticlockwise
-                angle = atan2(y, x) + (distance / self.radius)
-            else:
-                angle = atan2(y, x) - (distance / self.radius)
-
-        return self.centre[0] + self.radius * cos(angle), self.centre[1] + self.radius * sin(angle)
-=======
         ref_coordinate : Coordinate
            Entity reference coordinate.
 
@@ -598,7 +390,6 @@
         return Coordinate(
             self.centre.x + self.radius * cos(angle), self.centre.y + self.radius * sin(angle)
         )
->>>>>>> 345cf1c9
 
     def get_length(self):
         """Get length of arc from start to end along circumference.
@@ -608,13 +399,8 @@
         float
             Length of arc
         """
-<<<<<<< HEAD
-        radius, angle_1 = xy_to_rt(self.start[0], self.start[1])
-        radius, angle_2 = xy_to_rt(self.end[0], self.end[1])
-=======
         radius, angle_1 = xy_to_rt(self.start.x, self.start.y)
         radius, angle_2 = xy_to_rt(self.end.x, self.end.y)
->>>>>>> 345cf1c9
 
         if self.radius == 0:
             arc_angle = 0
@@ -633,43 +419,17 @@
 
     Parameters
     ----------
-<<<<<<< HEAD
-    entities : List of Line/Arc objects
-=======
     entities : list of Line or list of Arc
->>>>>>> 345cf1c9
         List of Line/Arc class objects representing entities.
 
     Returns
     -------
-<<<<<<< HEAD
-    :Json object
-        List of json entities
-=======
     dict
         entities in json format
->>>>>>> 345cf1c9
     """
     json_entities = []
 
     for entity in entities:
-<<<<<<< HEAD
-        if type(entity) == Line:
-            json_entities.append(
-                {
-                    "type": "line",
-                    "start": {"x": entity.start[0], "y": entity.start[1]},
-                    "end": {"x": entity.end[0], "y": entity.end[1]},
-                }
-            )
-        elif type(entity) == Arc:
-            json_entities.append(
-                {
-                    "type": "arc",
-                    "start": {"x": entity.start[0], "y": entity.start[1]},
-                    "end": {"x": entity.end[0], "y": entity.end[1]},
-                    "centre": {"x": entity.centre[0], "y": entity.centre[1]},
-=======
         if isinstance(entity, Line):
             json_entities.append(
                 {
@@ -685,7 +445,6 @@
                     "start": {"x": entity.start.x, "y": entity.start.y},
                     "end": {"x": entity.end.x, "y": entity.end.y},
                     "centre": {"x": entity.centre.x, "y": entity.centre.y},
->>>>>>> 345cf1c9
                     "radius": entity.radius,
                 }
             )
@@ -703,13 +462,8 @@
 
     Returns
     -------
-<<<<<<< HEAD
-    :Object List of Line or Arc
-        List of Line or Arc objects
-=======
     list of Line or list of Arc
         list of Line and Arc objects
->>>>>>> 345cf1c9
     """
     entities = []
 
@@ -717,27 +471,16 @@
         if entity["type"] == "line":
             entities.append(
                 Line(
-<<<<<<< HEAD
-                    (entity["start"]["x"], entity["start"]["y"]),
-                    (entity["end"]["x"], entity["end"]["y"]),
-=======
                     Coordinate(entity["start"]["x"], entity["start"]["y"]),
                     Coordinate(entity["end"]["x"], entity["end"]["y"]),
->>>>>>> 345cf1c9
                 )
             )
         elif entity["type"] == "arc":
             entities.append(
                 Arc(
-<<<<<<< HEAD
-                    (entity["start"]["x"], entity["start"]["y"]),
-                    (entity["end"]["x"], entity["end"]["y"]),
-                    (entity["centre"]["x"], entity["centre"]["y"]),
-=======
                     Coordinate(entity["start"]["x"], entity["start"]["y"]),
                     Coordinate(entity["end"]["x"], entity["end"]["y"]),
                     Coordinate(entity["centre"]["x"], entity["centre"]["y"]),
->>>>>>> 345cf1c9
                     entity["radius"],
                 )
             )
