# Copyright (C) 2022 - 2025 ANSYS, Inc. and/or its affiliates.
# SPDX-License-Identifier: MIT
#
#
# Permission is hereby granted, free of charge, to any person obtaining a copy
# of this software and associated documentation files (the "Software"), to deal
# in the Software without restriction, including without limitation the rights
# to use, copy, modify, merge, publish, distribute, sublicense, and/or sell
# copies of the Software, and to permit persons to whom the Software is
# furnished to do so, subject to the following conditions:
#
# The above copyright notice and this permission notice shall be included in all
# copies or substantial portions of the Software.
#
# THE SOFTWARE IS PROVIDED "AS IS", WITHOUT WARRANTY OF ANY KIND, EXPRESS OR
# IMPLIED, INCLUDING BUT NOT LIMITED TO THE WARRANTIES OF MERCHANTABILITY,
# FITNESS FOR A PARTICULAR PURPOSE AND NONINFRINGEMENT. IN NO EVENT SHALL THE
# AUTHORS OR COPYRIGHT HOLDERS BE LIABLE FOR ANY CLAIM, DAMAGES OR OTHER
# LIABILITY, WHETHER IN AN ACTION OF CONTRACT, TORT OR OTHERWISE, ARISING FROM,
# OUT OF OR IN CONNECTION WITH THE SOFTWARE OR THE USE OR OTHER DEALINGS IN THE
# SOFTWARE.

"""Function for ``Motor-CAD geometry`` not attached to Motor-CAD instance."""
from cmath import polar, rect
from copy import deepcopy
from enum import Enum
from math import acos, atan2, cos, degrees, fabs, floor, inf, isclose, radians, sin, sqrt
import warnings
from warnings import warn

GEOM_TOLERANCE = 1e-6


class RegionType(Enum):
    """Provides an enumeration for storing Motor-CAD region types."""

    stator = "Stator"
    rotor = "Rotor"
    slot_area_stator = "Stator Slot Area"
    slot_area_stator_deprecated = "Stator Slot"
    slot_area_rotor = "Rotor Slot Area"
    slot_split = "Split Slot"
    stator_liner = "Stator Liner"
    rotor_liner = "Rotor Liner"
    wedge = "Wedge"
    stator_duct = "Stator Duct"
    housing_wj_wall = "Housing WJ Duct Wall"
    housing = "Housing"
    housing_magnetic = "Magnetic Housing"
    stator_frame = "Stator Support Frame"
    stator_impreg = "Stator Impreg"
    impreg_gap = "Impreg Gap"
    stator_copper = "Stator Copper"
    stator_copper_ins = "Stator Copper Insulation"
    stator_divider = "Stator Divider"
    stator_slot_spacer = "Stator Slot Spacer"
    stator_separator = "Stator slot separator"
    coil_insulation = "Coil Insulation"
    stator_air = "Stator Air"
    endwinding = "End Winding"
    rotor_hub = "Rotor hub"
    rotor_air = "Rotor Air"
    rotor_air_exc_liner = "Rotor Air (excluding liner area)"
    rotor_pocket = "Rotor Pocket"
    pole_spacer = "Pole Spacer"
    rotor_slot = "Rotor Slot"
    rotor_bar_end_ring = "Rotor Bar End Ring"
    coil_separator = "Coil Separator"
    damper_bar = "Damper Bar"
    wedge_rotor = "Rotor Wedge"
    rotor_divider = "Rotor Divider"
    rotor_copper_ins = "Rotor Copper Insulation"
    rotor_copper = "Rotor Copper"
    rotor_impreg = "Rotor Impreg"
    shaft = "Shaft"
    axle = "Axle"
    rotor_duct = "Rotor Duct"
    magnet = "Magnet"
    barrier = "Barrier"
    mounting_base = "Base Mount"
    mounting_plate = "Plate Mount"
    endcap = "Endcap"
    banding = "Banding"
    sleeve = "Sleeve"
    rotor_cover = "Rotor Cover"
    slot_wj_insulation = "Slot Water Jacket Insulation"
    slot_wj_wall = "Slot Water Jacket Wall"
    slot_wj_duct = "Slot Water Jacket Duct"
    slot_wj_duct_no_detail = "Slot Water Jacket Duct (no detail)"
    cowling = "Cowling"
    cowling_gril = "Cowling Grill"
    cowling_grill_hole = "Cowling Grill Hole"
    brush = "Brush"
    bearings = "Bearings"
    commutator = "Commutator"
    airgap = "Airgap"
    dxf_import = "DXF Import"
    impreg_loss_lot_ac_loss = "Stator Proximity Loss Slot"
    adaptive = "Adaptive Region"


RegionType.slot_area_stator_deprecated.__doc__ = "Only for use with Motor-CAD 2025.1 and earlier"


class Region(object):
    """Create geometry region.

    Parameters
    ----------
    region_type: RegionType
        Type of region
    motorcad_instance: ansys.motorcad.core.MotorCAD
        Motor-CAD instance currently connected
    """

    def __init__(self, region_type=RegionType.adaptive, motorcad_instance=None):
        """Initialise Region."""
        if not isinstance(region_type, RegionType):
            warnings.warn(
                "The first parameter of creating a new region has changed to region_type."
                " Please use named parameters ```Region(motorcad_instance=mc``` and add a"
                " region type"
            )
            # Try and catch case where user has added Motor-CAD instance without using named param
            motorcad_instance = region_type
            region_type = None

        elif region_type == RegionType.adaptive:
            warnings.warn(
                "It is strongly recommended to set a region_type when creating new regions."
                " Creating new regions with no type will be deprecated in a future release"
            )

        self._name = ""
        self._base_name = ""
        self._material = "air"
        self._colour = (255, 255, 255)
        self._area = 0.0
        self._centroid = Coordinate(0, 0)
        self._region_coordinate = Coordinate(0, 0)
        self._duplications = 1
        self._entities = EntityList()
        self._parent_name = ""
        self._child_names = []
        self._motorcad_instance = motorcad_instance
        self._region_type = region_type
        self.mesh_length = 0
        self._linked_regions = []

        self._singular = False
        self._lamination_type = ""

    def __eq__(self, other):
        """Override the default equals implementation for Region."""
        return (
            isinstance(other, Region)
            and self._name == other._name
            # and self.area == other.area ->
            # Already check entities - can't expect user to calculate area
            # and self.centroid == other.centroid ->
            # Centroid calculated from entities - can't expect user to calculate
            # and self.region_coordinate == other.region_coordinate ->
            # Region coordinate is an output, cannot guarantee will be same for identical regions
            and self._duplications == other._duplications
            and self._entities == other._entities
        )

    @classmethod
    def from_coordinate_list(cls):
        """Work in progress. Need to split up geometry first to avoid circular imports.

        Use geometry_fitting.return_entity_list for now
        """
        pass

    def add_entity(self, entity):
        """Add entity to list of region entities.

        Parameters
        ----------
        entity : Line or Arc
            Line/arc entity class instance
        """
        self._entities.append(entity)

    def insert_entity(self, index, entity):
        """Insert entity to list of region entities at given index.

        Parameters
        ----------
        index : int
            Index of which to insert at
        entity : Line or Arc
            Line/arc entity class instance
        """
        self._entities.insert(index, entity)

    def insert_polyline(self, index, polyline):
        """Insert polyline at given index, polyline can be made up of line/arc entities.

        Parameters
        ----------
        index : int
            Index of which to insert at
        polyline : EntityList
            list of Line or list of Arc
        """
        for count, entity in enumerate(polyline):
            self.insert_entity(index + count, entity)

    def is_closed(self):
        """Check whether Region's entities are closed.

        Returns
        -------
        Boolean
            Whether Region is closed
        """
        if len(self.entities) > 0:
            # Make sure all adjacent entities have a point in common
            return all(
                get_entities_have_common_coordinate(self.entities[i - 1], self.entities[i])
                for i in range(0, len(self.entities))
            )
        else:
            return False

    def remove_entity(self, entity_remove):
        """Remove the entity from the region.

        Parameters
        ----------
        entity_remove : Line or Arc
            Line/arc entity class instance
        """
        for entity in self._entities:
            if (entity.start == entity_remove.start) & (entity.end == entity_remove.end):
                if type(entity) == Line:
                    self._entities.remove(entity)
                elif type(entity) == Arc:
                    if (entity.centre == entity_remove.centre) & (
                        entity.radius == entity_remove.radius
                    ):
                        self._entities.remove(entity)

    def replace(self, replacement_region):
        """Replace self with another region.

        This method replaces region entities with entities from the replacement region object,
        such as an imported DXF region.

        Parameters
        ----------
        replacement_region : ansys.motorcad.core.geometry.Region
            Motor-CAD region object whose entities are to replace those of the
            existing region.
        """
        # Remove existing entities from the region object
        self._entities.clear()

        # Set the region object entities to be the list of replacement region entities
        self._entities = deepcopy(replacement_region.entities)

    # method to receive region from Motor-CAD and create python object
    @classmethod
    def _from_json(cls, json, motorcad_instance=None):
        """Convert the class from a JSON object.

        Parameters
        ----------
        json: dict
            Dictionary representing the geometry region.
        motorcad_instance : ansys.motorcad.core.MotorCAD
            Motor-CAD instance to connect to. The default is ``None``.
        """
        has_region_type = "region_type" in json
        is_magnet = has_region_type and (json["region_type"] == RegionType.magnet.value)

        if is_magnet:
            new_region = RegionMagnet(motorcad_instance)
            new_region._magnet_angle = json["magnet_angle"]
            new_region._br_multiplier = json["magnet_magfactor"]
            new_region._magnet_polarity = json["magnet_polarity"]
            new_region._br_magnet = json["magnet_br_value"]
        else:
            if has_region_type:
                new_region = cls(
                    motorcad_instance=motorcad_instance, region_type=RegionType(json["region_type"])
                )
            else:
                new_region = cls(motorcad_instance=motorcad_instance)

        # self.Entities = json.Entities

        if "name_unique" in json:
            new_region.name = json["name_unique"]
        else:
            new_region.name = json["name"]

        new_region._base_name = json["name"]
        new_region.material = json["material"]
        new_region._colour = (json["colour"]["r"], json["colour"]["g"], json["colour"]["b"])
        new_region._area = json["area"]

        new_region._centroid = Coordinate(json["centroid"]["x"], json["centroid"]["y"])
        new_region._region_coordinate = Coordinate(
            json["region_coordinate"]["x"], json["region_coordinate"]["y"]
        )
        new_region._duplications = json["duplications"]
        new_region._entities = _convert_entities_from_json(json["entities"])
        new_region._parent_name = json["parent_name"]
        new_region._child_names = json["child_names"]

        if "mesh_length" in json:
            new_region._mesh_length = json["mesh_length"]

        if "singular" in json:
            new_region._singular = json["singular"]

        if "lamination_type" in json:
            new_region._lamination_type = json["lamination_type"]

        new_region._raw_region = json

        return new_region

    # method to convert python object to send to Motor-CAD
    def _to_json(self):
        """Convert from Python class to Json object.

        Returns
        -------
        dict
            Geometry region json representation
        """
        try:
            self._raw_region
        except AttributeError:
            self._raw_region = dict()
        # Previous implementations had users only generally interact with the unique name,
        # assigning it as the name attribute if possible. This behaviour is maintained for
        # now, though it is a piece of information lost that future users may want control over

        self._raw_region["name"] = self._name
        if "name_unique" in self._raw_region:
            self._raw_region["name_unique"] = self._name
        self._raw_region["name_base"] = self._base_name
        self._raw_region["material"] = self._material
        self._raw_region["colour"] = {
            "r": self._colour[0],
            "g": self._colour[1],
            "b": self._colour[2],
        }
        self._raw_region["area"] = self._area
        self._raw_region["centroid"] = {"x": self._centroid.x, "y": self._centroid.y}
        self._raw_region["region_coordinate"] = {
            "x": self._region_coordinate.x,
            "y": self._region_coordinate.y,
        }
        self._raw_region["duplications"] = self._duplications
        self._raw_region["entities"] = _convert_entities_to_json(self.entities)
        self._raw_region["parent_name"] = self.parent_name
        self._raw_region["region_type"] = self._region_type.value
        self._raw_region["mesh_length"] = self.mesh_length
        self._raw_region["linked_regions"] = self.linked_region_names
        self._raw_region["on_boundary"] = False if len(self.linked_regions) == 0 else True
        self._raw_region["singular"] = self._singular
        self._raw_region["lamination_type"] = self._lamination_type

        return self._raw_region

    @property
    def parent_name(self):
        """Get or set the region parent name."""
        return self._parent_name

    @parent_name.setter
    def parent_name(self, name):
        self._parent_name = name

    @property
    def linked_region(self):
        """Get linked duplication/unite region."""
        warn("linked_region property is deprecated. Use linked_regions array", DeprecationWarning)
        return self.linked_regions[0] if len(self.linked_regions) > 0 else None

    @linked_region.setter
    def linked_region(self, region):
        warn(
            "linked_region property is deprecated. Use linked_regions.append(region)",
            DeprecationWarning,
        )
        self.linked_regions.append(region)
        region.linked_regions.append(self)

    @property
    def linked_regions(self):
        """
        Get linked region objects for duplication/unite operations.

        Entirely original regions (that is, linkages to or from regions that are not named within
        the default geometry) must be established using GeometryTrees.
        """
        return self._linked_regions

    @linked_regions.setter
    def linked_regions(self, regions):
        """Set linked regions for duplication/unite operations."""
        self._linked_regions = regions

    @property
    def linked_region_names(self):
        """Get linked region names for duplication/unite operations."""
        return [linked_region.name for linked_region in self.linked_regions]

    @property
    def singular(self):
        """Get or set if region is singular."""
        return self._singular

    @singular.setter
    def singular(self, singular):
        self._singular = singular

    @property
    def child_names(self):
        """Get child names list.

        Returns
        -------
        list of string
            list of child region names
        """
        return self._child_names

    @property
    def region_type(self):
        """Get region type.

        Returns
        -------
        RegionType
        """
        return self._region_type

    @region_type.setter
    def region_type(self, region_type):
        self._region_type = region_type

    @property
    def motorcad_instance(self):
        """Get or set the linked Motor-CAD instance."""
        return self._motorcad_instance

    @motorcad_instance.setter
    def motorcad_instance(self, mc):
        # if isinstance(mc, _MotorCADConnection):
        #     raise Exception("Unable to set self.motorcad_instance,
        #                      mc is not a Motor-CAD connection")
        self._motorcad_instance = mc

    @property
    def children(self):
        """Return list of child regions from Motor-CAD.

        Returns
        -------
        list of ansys.motorcad.core.geometry.Region
            list of Motor-CAD region object
        """
        self._check_connection()
        return [self.motorcad_instance.get_region(name) for name in self.child_names]

    @property
    def parent(self):
        """Get or set parent region from Motor-CAD.

        Returns
        -------
        list of ansys.motorcad.core.geometry.Region
            list of Motor-CAD region object
        """
        self._check_connection()
        return self.motorcad_instance.get_region(self.parent_name)

    @parent.setter
    def parent(self, region):
        self._parent_name = region.name

    @property
    def lamination_type(self):
        """Get or set lamination type of region from Motor-CAD.

        Returns
        -------
            string
        """
        return self._lamination_type

    @lamination_type.setter
    def lamination_type(self, lamination_type):
        self._lamination_type = lamination_type

    @property
    def name(self):
        """Get or set region name."""
        return self._name

    @name.setter
    def name(self, name):
        self._name = name

    @property
    def material(self):
        """Get or set region material name."""
        return self._material

    @material.setter
    def material(self, material):
        self._material = material

    @property
    def colour(self):
        """Get or set region colour."""
        return self._colour

    @colour.setter
    def colour(self, colour):
        self._colour = colour

    @property
    def duplications(self):
        """Get or set number of region duplications for the full machine."""
        return self._duplications

    @duplications.setter
    def duplications(self, duplications):
        self._duplications = duplications

    @property
    def entities(self):
        """Get or set the list of entities in the region."""
        return self._entities

    @entities.setter
    def entities(self, entities):
        self._entities = entities

    @property
    def mesh_length(self):
        """Get or set the mesh length to use, or 0 for default."""
        return self._mesh_length

    @mesh_length.setter
    def mesh_length(self, mesh_length):
        self._mesh_length = mesh_length

    @property
    def area(self):
        """Get the region area."""
        return self._area

    @property
    def centroid(self):
        """Get the region centroid."""
        return self._centroid

    @property
    def region_coordinate(self):
        """Get the reference coordinate within the region."""
        return self._region_coordinate

    def subtract(self, region):
        """Subtract region from self, returning any additional regions.

        Parameters
        ----------
        region : ansys.motorcad.core.geometry.Region
            Motor-CAD region object

        Returns
        -------
        list of ansys.motorcad.core.geometry.Region
            list of Motor-CAD region object
        """
        self._check_connection()
        regions = self.motorcad_instance.subtract_region(self, region)

        if len(regions) > 0:
            self.update(regions[0])
            return regions[1 : len(regions)]

    def unite(self, regions):
        """Unite one or more other regions with self.

        Parameters
        ----------
        regions : ansys.motorcad.core.geometry.Region or list of ansys.motorcad.core.geometry.Region
            Motor-CAD region object/list of objects
        """
        if type(regions) is not list:
            regions = [regions]

        self._check_connection()
        united_region = self.motorcad_instance.unite_regions(self, regions)
        self.update(united_region)

    def collides(self, regions):
        """Check whether any of the specified regions collide with self.

        Parameters
        ----------
        regions : ansys.motorcad.core.geometry.Region or list of ansys.motorcad.core.geometry.Region
            Motor-CAD region object/list of objects
        """
        if type(regions) is not list:
            regions = [regions]

        self._check_connection()
        collisions = self.motorcad_instance.check_collisions(self, regions)

        return len(collisions) > 0

    def mirror(self, mirror_line, unique_name=True):
        """Mirror region along entity.

        Parameters
        ----------
        mirror_line : ansys.motorcad.core.geometry.Line
            Line entity to mirror region about

        unique_name : boolean
            Whether to apply a unique name to returned region

        Returns
        -------
        ansys.motorcad.core.geometry.Region
        """
        if isinstance(mirror_line, Line):
            region = deepcopy(self)
            region._entities.clear()
            region._centroid = self._centroid.mirror(mirror_line)
            region._region_coordinate = self._region_coordinate.mirror(mirror_line)
            region._child_names = []

            if unique_name:
                region._name = region._name + "_mirrored"

            for entity in self._entities:
                region.add_entity(entity.mirror(mirror_line))

            return region
        else:
            raise Exception("Region can only be mirrored about Line()")

    def rotate(self, centre_point, angle):
        """Rotate Region around a point for a given angle.

        Parameters
        ----------
        centre_point : Coordinate
            point to rotate Coordinate around.
        angle : float
            Angle of rotation in degrees. Anticlockwise direction is positive.
        """
        for entity in self._entities:
            entity.rotate(centre_point, angle)

    def translate(self, x, y):
        """Translate Region by specified x,y distances.

        Parameters
        ----------
        x : float
            x distance.
        y : float
            y distance.
        """
        for entity in self._entities:
            entity.translate(x, y)

    def update(self, region):
        """Update class fields from another region.

        Parameters
        ----------
        region : ansys.motorcad.core.geometry.Region
            Motor-CAD region object
        """
        self._name = region._name
        self._material = region._material
        self._colour = region._colour
        self._area = region._area
        self._centroid = deepcopy(region._centroid)
        self._region_coordinate = deepcopy(region._region_coordinate)
        self._duplications = region._duplications
        self._entities = deepcopy(region._entities)
        self._parent_name = region._parent_name
        self._child_names = region._child_names
        self._motorcad_instance = region._motorcad_instance

    def _check_connection(self):
        """Check mc connection for region."""
        if self._motorcad_instance is None:
            raise Exception(
                "A Motor-CAD connection is required for this function"
                + ", please set self.motorcad_instance to a valid Motor-CAD instance"
            )
        if self._motorcad_instance.connection._wait_for_response(1) is False:
            raise Exception(
                "Unable to connect to Motor-CAD using self.motorcad_instance,"
                + ", please set self.motorcad_instance to a valid Motor-CAD instance"
            )

    @property
    def points(self):
        """Get points that exist in region.

        Returns
        -------
        List of Coordinate
        """
        return self._entities.points

    def add_point(self, point):
        """Add a new point into region on an existing Line/Arc.

        The point must already exist on a Line/Arc belonging to the region. The entity will be split
        and 2 new entities created.

        Parameters
        ----------
        point : Coordinate
            Coordinate at which to add new point
        """
        for pos, entity in enumerate(self._entities):
            if entity.coordinate_on_entity(point):
                if isinstance(entity, Line):
                    new_entity_1 = Line(entity.start, point)
                    new_entity_2 = Line(point, entity.end)
                elif isinstance(entity, Arc):
                    new_entity_1 = Arc(entity.start, point, entity.centre, entity.radius)
                    new_entity_2 = Arc(point, entity.end, entity.centre, entity.radius)
                else:
                    raise Exception("Entity type is not Arc or Line")

                self._entities.pop(pos)
                self._entities.insert(pos, new_entity_1)
                self._entities.insert(pos + 1, new_entity_2)
                break

        else:
            raise Exception("Failed to find point on entity in region")

    def edit_point(self, old_coordinates, new_coordinates):
        """Edit a point in the region and update entities.

        Parameters
        ----------
        old_coordinates : Coordinate
            Position of point to edit
        new_coordinates : Coordinate
            Position to move the point to
        """
        for entity in self._entities:
            if entity.start == old_coordinates:
                entity.start = deepcopy(new_coordinates)
            if entity.end == old_coordinates:
                entity.end = deepcopy(new_coordinates)
            if isinstance(entity, Arc):
                # Check Arc is still valid
                _ = entity.centre

    def _round_corner(self, corner_coordinate, radius, distance_limit):
        """Round the corner of a region.

        The corner coordinates must already exist on two entities belonging to the region.
        The two entities adjacent to the corner are shortened, and an arc is created between
        them.

        Parameters
        ----------
        corner_coordinate : ansys.motorcad.core.geometry.Coordinate
            Coordinate of the corner to round.
        radius : float
            Radius to round the corner by.
        distance_limit : float
            Maximum distance that the adjacent entities can be shortened by.
        adj_entity_lengths : list of float
            List of lengths of the original region entities that are adjacent to the corner to
            round.
        """
        # If radius is 0, do nothing
        if radius == 0:
            return

        # Find adjacent entities. There should be 2 entities adjacent to the corner. Going
        # anti-clockwise around the region, the entities before and after the corner will be
        # adj_entity[0] and adj_entity[1] respectively.
        adj_entities = [None, None]
        adj_entity_indices = [None, None]
        for index in range(len(self._entities)):
            entity = self._entities[index]
            if entity.end == corner_coordinate:
                adj_entities[0] = entity
                adj_entity_indices[0] = index
            elif entity.start == corner_coordinate:
                adj_entities[1] = entity
                adj_entity_indices[1] = index

        # If no adjacent entities are found, the point provided is not a corner
<<<<<<< HEAD
        if not adj_entities[0] and not adj_entities[1]:
=======
        if not adj_entities:
>>>>>>> c66b154c
            raise ValueError(
                "Failed to find point on entity in region. "
                "You must specify a corner in this region."
            )
        # If only one adjacent entity is found, the point provided is not a corner
<<<<<<< HEAD
        if not adj_entities[0] or not adj_entities[1]:
=======
        if len(adj_entities) == 1:
>>>>>>> c66b154c
            raise ValueError(
                "Point found on only one entity in region. "
                "You must specify a corner in this region."
            )

        # If we have arc rounding, we need to find the angle at the intersection of the arc and the
        # rounding arc. We don't know this position in advance, so iterate up to 100 times to find
        # the correct distance.
        distance = 0
        converged = False
        for iteration in range(100):
            # get the angles of the adjacent entities. For a line, this is a property of the entity
            # object. For an arc, approximate the arc by a straight line from the arc start or end
            # (whichever is the corner coordinate) to a point 0.0001 mm along the arc.
            adj_entity_angles = []
            for entity in adj_entities:
                if isinstance(entity, Arc):
                    if corner_coordinate == entity.start:
                        point_on_arc1 = entity.get_coordinate_from_distance(entity.start, distance)
                        point_on_arc2 = entity.get_coordinate_from_distance(
                            entity.start, distance + 0.0001
                        )
                    else:
                        point_on_arc1 = entity.get_coordinate_from_distance(
                            entity.end, distance + 0.0001
                        )
                        point_on_arc2 = entity.get_coordinate_from_distance(entity.end, distance)
                    line_on_arc = Line(point_on_arc1, point_on_arc2)
                    adj_entity_angles.append(line_on_arc.angle)
                else:
                    adj_entity_angles.append(entity.angle)

            # calculate the internal angle of the corner.
            corner_internal_angle = 180 + (adj_entity_angles[0] - adj_entity_angles[1])
            # If this is more than 360, subtract 360.
            if corner_internal_angle > 360:
                corner_internal_angle = corner_internal_angle - 360
            # If it is less than zero, add 360.
            elif corner_internal_angle < 0:
                corner_internal_angle = corner_internal_angle + 360

            # calculate the arc angle
            corner_arc_angle = 180 - corner_internal_angle

            # If the arc angle is zero, the point provided is not a corner.
            if (
                isclose(corner_arc_angle, 0, abs_tol=1e-3)
                or isclose(corner_arc_angle, 360, abs_tol=1e-3)
                or isclose(corner_arc_angle, -360, abs_tol=1e-3)
            ):
                return

            # Calculate distances by which the adjacent entities are shortened
            previous_distance = distance
            half_chord = radius * sin(radians(corner_arc_angle) / 2)
            distance = abs(half_chord / (sin(radians(corner_internal_angle) / 2)))

            # Check if distance has converged, or if iterative convergence not needed
            if (isinstance(adj_entities[0], Line) and isinstance(adj_entities[1], Line)) or isclose(
                previous_distance, distance, abs_tol=1e-3
            ):
                converged = True
                break

        # Raise assertion if not converged, as radius probably not valid
        if converged == False:
            raise ValueError("Cannot find intersection. Check if radius is too large")

<<<<<<< HEAD
        # check that the  distances by which the adjacent entities are shortened are less than
        # the distance_limit.
        if distance_limit < distance:
            raise ValueError(
                "Corner radius is too large for these entities. "
                "You must specify a smaller radius."
            )
=======
        # check that the  distances by which the adjacent entities are shortened are less than the
        # lengths of the adjacent entities.
        for index in range(len(adj_entities)):
            j = adj_entities[index]
            if j.length < distance:
                raise ValueError(
                    "Corner radius is too large for these entities. "
                    "You must specify a smaller radius."
                )
>>>>>>> c66b154c
        # get and set the new start and end coordinates for the adjacent entities
        adj_entities[0].end = adj_entities[0].get_coordinate_from_distance(
            corner_coordinate, distance
        )
        adj_entities[1].start = adj_entities[1].get_coordinate_from_distance(
            corner_coordinate, distance
        )

        # if the internal angle of the corner is more than 180, a negative radius must be applied
        if corner_internal_angle > 180:
            e = -1
        else:
            e = 1

        # create the round corner arc and insert at the index after the first adjacent entity.
        corner_arc = Arc(adj_entities[0].end, adj_entities[1].start, radius=e * radius)
        self.insert_entity(adj_entity_indices[0] + 1, corner_arc)

    def round_corner(self, corner_coordinate, radius, maximise=True):
        """Round the corner of a region.

        The corner coordinates must already exist on two entities belonging to the region.
        The two entities adjacent to the corner are shortened, and an arc is created between
        them.

        Parameters
        ----------
        corner_coordinate : ansys.motorcad.core.geometry.Coordinate
            Coordinate of the corner to round.
        radius : float
            Radius to round the corner by.
        maximise : bool
            Whether to maximise the possible radius if the radius provided is too large.
        """
        # get the lengths of the original adjacent entities before any corner rounding
        adj_entity_lengths = []
        for entity in self._entities:
            if entity.end == corner_coordinate or entity.start == corner_coordinate:
                adj_entity_lengths.append(entity.length)
        # find the limit for how much an adjacent entity may be shortened by:
        distance_limit = 10000
        for length in adj_entity_lengths:
            if length < distance_limit:
                distance_limit = length

        # if the corner radius is too large, an exception will be raised
        if not maximise:
            # round the corner
            self._round_corner(corner_coordinate, radius, distance_limit)
        # if the corner radius is too large, maximise the corner radius that is short enough for
        # the adjacent entities. The adjacent entities can only be shortened to half the original
        # entity length before any corner rounding
        else:
            try:
                # try to round the corner with the specified radius
                self._round_corner(corner_coordinate, radius, distance_limit)
            except ValueError as e:
                if "Corner radius is too large for these entities" in str(e):
                    new_corner_radius = round(radius, 1)
                    # iterate 100 times to find a maximum suitable corner radius
                    for iteration in range(100):
                        # subtract 0.1 mm from the previous corner radius that was tried
                        new_corner_radius -= 0.1
                        try:
                            # try to round the corner with the new shorter radius
                            self._round_corner(corner_coordinate, new_corner_radius, distance_limit)
                            break
                        except ValueError as e:
                            if "Corner radius is too large for these entities" in str(e):
                                # try 100 iterations
                                if iteration < 99:
                                    pass
                                # if the radius is still too large on the final iteration, raise
                                # the exception
                                else:
                                    raise e
                # if any other exception is raised by the corner rounding attempt, raise the
                # exception
                else:
                    raise e

    def round_corners(self, corner_coordinates, radius, maximise=True):
        """Round multiple corners of a region.

        Each corner coordinate must already exist on two entities belonging to the region.
        The two entities adjacent to each corner are shortened, and an arc is created
        between them.

        Parameters
        ----------
        corner_coordinates : list of ansys.motorcad.core.geometry.Coordinate
            List of coordinates of the corners to round.
        radius : float
            Radius to round the corners by.
        maximise : bool
            Whether to maximise the possible radius if the radius provided is too large.
        """
        # if the corner radius is too large, an exception will be raised
        if not maximise:
            # get the original entities before any corner rounding has been done
            entities_orig = deepcopy(self._entities)
            # apply the rounding to each corner in turn
            for corner in corner_coordinates:
                # get the lengths of the original adjacent entities before any corner rounding
                adj_entity_lengths = []
                for index in range(len(entities_orig)):
                    entity = entities_orig[index]
                    if entity.end == corner or entity.start == corner:
                        adj_entity_lengths.append(entity.length)

                # find the distance limit that the adjacent entities can be shortened by
                distance_limit = 10000
                for index in range(len(adj_entity_lengths)):
                    if adj_entity_lengths[index] < distance_limit:
                        distance_limit = adj_entity_lengths[index]

                # round the corner
                self._round_corner(corner, radius, distance_limit / 2)
        # if the corner radius is too large, maximise the corner radius that is short enough for
        # the adjacent entities. The adjacent entities can only be shortened to half the original
        # entity length before any corner rounding
        else:
            # apply the rounding to each corner in turn
            for corner in corner_coordinates:
                # get the original entities before any corner rounding has been done
                entities_orig = deepcopy(self._entities)
                # get the lengths of the original adjacent entities before any corner rounding
                adj_entity_lengths = []
                for index in range(len(entities_orig)):
                    entity = entities_orig[index]
                    if entity.end == corner or entity.start == corner:
                        adj_entity_lengths.append(entity.length)
                # find the distance limit that the adjacent entities can be shortened by
                distance_limit = 10000
                for index in range(len(adj_entity_lengths)):
                    if adj_entity_lengths[index] < distance_limit:
                        distance_limit = adj_entity_lengths[index]
                try:
                    # try to round the corner with the specified radius
                    self._round_corner(corner, radius, distance_limit)
                except ValueError as e:
                    if "Corner radius is too large for these entities" in str(e):
                        new_corner_radius = round(radius, 1)
                        # iterate 100 times to find a maximum suitable corner radius
                        for iteration in range(100):
                            # subtract 0.1 mm from the previous corner radius that was tried
                            new_corner_radius -= 0.1
                            try:
                                # try to round the corner with the new shorter radius
                                self._round_corner(corner, new_corner_radius, distance_limit)
                                break
                            except ValueError as e:
                                if "Corner radius is too large for these entities" in str(e):
                                    # try 100 iterations
                                    if iteration < 99:
                                        pass
                                    # if the radius is still too large on the final iteration, raise
                                    # the exception
                                    else:
                                        raise e
                    # if any other exception is raised by the corner rounding attempt, raise the
                    # exception
                    else:
                        raise e

    def limit_arc_chord(self, max_chord_height):
        """Limit the chord height for arcs in a region.

        Subdivide arcs if required to ensure the arc's chord height (the distance between the arc
        midpoint and the midpoint of a line between the start and end) is lower than the specified
        value. This can be used to force a fine FEA mesh around entities with high curvature.

        Parameters:
            max_chord_height: float
                The maximum chord height allowed.
        """
        new_entity_list = []
        for entity in self.entities:
            if (
                isinstance(entity, Arc)
                and (entity.radius != 0)
                and (fabs(entity.radius * 2) > max_chord_height)
            ):
                # Find maximum arc angle so the chord height is equal to the required maximum error
                max_angle = degrees(2 * acos(1 - max_chord_height / fabs(entity.radius)))

                # Find how many segments are needed to achieve this
                if max_angle > 0:
                    segmentation = floor(entity.total_angle / max_angle)
                else:
                    segmentation = 1

                # If required, split the arc into segments
                if segmentation > 1:
                    segment_start = entity.start
                    for segment in range(1, segmentation + 1):
                        segment_end = entity.get_coordinate_from_distance(
                            entity.start, fraction=segment / segmentation
                        )
                        new_arc = Arc(segment_start, segment_end, entity.centre, entity.radius)
                        # Add to the list
                        new_entity_list.append(new_arc)
                        # Ready for next segment
                        segment_start = segment_end
                else:
                    # Arc already OK, just add to list as-is
                    new_entity_list.append(entity)
            else:
                # Add to list unchanged
                new_entity_list.append(entity)

        # Update the entity list
        self.entities = new_entity_list

    def find_entity_from_coordinates(self, coordinate_1, coordinate_2):
        """Search through region to find an entity with start and end coordinates.

        Order of coordinates does not matter.

        Parameters
        ----------
        coordinate_1: ansys.motorcad.core.geometry.Coordinate
        coordinate_2: ansys.motorcad.core.geometry.Coordinate

        Returns
        -------
        Line or Arc entity
        """
        for entity in self._entities:
            if (coordinate_1 == entity.start) and (coordinate_2 == entity.end):
                return entity
            elif (coordinate_1 == entity.end) and (coordinate_2 == entity.start):
                return entity

        return None


class RegionMagnet(Region):
    """Create magnet geometry region.

    Parameters
    ----------
    motorcad_instance: ansys.motorcad.core.MotorCAD
        Motor-CAD instance currently connected
    """

    def __init__(self, motorcad_instance=None):
        """Initialise Magnet Region."""
        super().__init__(RegionType.magnet, motorcad_instance)
        self._magnet_angle = 0.0
        self._br_multiplier = 0.0
        self._br_magnet = 0.0
        self._magnet_polarity = ""

    def _to_json(self):
        """Convert from a Python class to a JSON object.

        Returns
        -------
        dict
            Dictionary of the geometry region represented as JSON.
        """
        region_dict = super()._to_json()

        region_dict["magnet_magfactor"] = self._br_multiplier
        region_dict["magnet_angle"] = self._magnet_angle
        region_dict["magnet_polarity"] = self._magnet_polarity

        return region_dict

    @property
    def br_multiplier(self):
        """Br multiplier.

        Returns
        -------
        float
        """
        return self._br_multiplier

    @br_multiplier.setter
    def br_multiplier(self, br_multiplier):
        self._br_multiplier = br_multiplier

    @property
    def br_value(self):
        """Br value of magnet before Br multiplier applied.

        Returns
        -------
        float
        """
        return self._br_magnet

    @property
    def magnet_angle(self):
        """Angle of the magnet in degrees.

        Returns
        -------
        float
        """
        return self._magnet_angle

    @magnet_angle.setter
    def magnet_angle(self, magnet_angle):
        self._magnet_angle = magnet_angle

    @property
    def br_x(self):
        """X-axis component of br value.

        Returns
        -------
        float
        """
        return cos(radians(self.magnet_angle)) * self.br_used

    @property
    def br_y(self):
        """Y-axis component of the br value.

        Returns
        -------
        float
        """
        return sin(radians(self.magnet_angle)) * self.br_used

    @property
    def br_used(self):
        """Br used after applying Br multiplier.

        Returns
        -------
        float
        """
        return self._br_magnet * self.br_multiplier

    @property
    def magnet_polarity(self):
        """Polarity of the magnet.

        Returns
        -------
        string
        """
        return self._magnet_polarity

    @magnet_polarity.setter
    def magnet_polarity(self, value):
        self._magnet_polarity = value


class Coordinate(object):
    """Provides the Python representation of a coordinate in two-dimensional space.

    Parameters
    ----------
    x : float
        X value.

    y : float
        Y value.
    """

    def __init__(self, x, y):
        """Initialise Coordinate."""
        self.x = x
        self.y = y

    def __eq__(self, other):
        """Override the default equals implementation for Coordinate."""
        return (
            isinstance(other, Coordinate)
            and isclose(self.x, other.x, abs_tol=GEOM_TOLERANCE)
            and isclose(self.y, other.y, abs_tol=GEOM_TOLERANCE)
        )

    def __sub__(self, other):
        """Override the default subtract implementation for Coordinate."""
        return Coordinate(self.x - other.x, self.y - other.y)

    def __add__(self, other):
        """Override the default add implementation for Coordinate."""
        return Coordinate(self.x + other.x, self.y + other.y)

    def __abs__(self):
        """Override the default abs() implementation for Coordinate."""
        return sqrt(self.x**2 + self.y**2)

    def __mul__(self, other):
        """Override the default multiplication implementation for Coordinate."""
        return Coordinate(self.x * other, self.y * other)

    def __truediv__(self, other):
        """Override the default divide implementation for Coordinate."""
        return Coordinate(self.x / other, self.y / other)

    def __str__(self):
        """Override the default str() implementation for Coordinate."""
        return str([self.x, self.y])

    def get_polar_coords_deg(self):
        """Get coordinates as polar coordinates in degrees."""
        return xy_to_rt(self.x, self.y)

    def mirror(self, mirror_line):
        """Mirror Coordinate about a line entity.

        Parameters
        ----------
        mirror_line : ansys.motorcad.core.geometry.Line
            Line entity to mirror coordinate about

        Returns
        -------
        ansys.motorcad.core.geometry.Coordinate
        """
        if isinstance(mirror_line, Line):
            if mirror_line.is_vertical:
                d = self.x - mirror_line.start.x
                return Coordinate(mirror_line.start.x - d, self.y)
            else:
                d = (self.x + (self.y - mirror_line.y_intercept) * mirror_line.gradient) / (
                    1 + mirror_line.gradient**2
                )
                return Coordinate(
                    2 * d - self.x,
                    2 * d * mirror_line.gradient - self.y + 2 * mirror_line.y_intercept,
                )
        else:
            raise Exception("Coordinate can only be mirrored about Line")

    def rotate(self, centre_point, angle):
        """Rotate Coordinate around a point for a given angle.

        Parameters
        ----------
        centre_point : Coordinate
            Point to rotate Coordinate around.
        angle : float
            Angle of rotation in degrees. Anticlockwise direction is positive.
        """
        angle_r = radians(angle)
        x_new = centre_point.x + (
            (cos(angle_r) * (self.x - centre_point.x)) + (-sin(angle_r) * (self.y - centre_point.y))
        )
        y_new = centre_point.y + (
            (sin(angle_r) * (self.x - centre_point.x)) + (cos(angle_r) * (self.y - centre_point.y))
        )
        self.x = x_new
        self.y = y_new

    def translate(self, x, y):
        """Translate Coordinate by specified x,y distances.

        Parameters
        ----------
        x : float
            x distance.
        y : float
            y distance.
        """
        self.x += x
        self.y += y

    @classmethod
    def from_polar_coords(cls, radius, theta):
        """Create Coordinate from polar coordinates.

        Parameters
        ----------
        radius : float
            Radial coordinate.
        theta : float
            Angular coordinate.
        Returns
        -------
        Coordinate
        """
        return cls(*rt_to_xy(radius, theta))


class Entity(object):
    """Generic parent class for geometric entities based upon a start and end coordinate.

    Parameters
    ----------
    start : Coordinate
        Start coordinate.

    end : Coordinate
        End coordinate.
    """

    def __init__(self, start, end):
        """Initialise Entity."""
        self.start = deepcopy(start)
        self.end = deepcopy(end)

    def __eq__(self, other):
        """Override the default equals implementation for Entity."""
        return isinstance(other, Entity) and self.start == other.start and self.end == other.end

    def reverse(self):
        """Reverse Entity class."""
        start = self.start
        end = self.end
        self.start = end
        self.end = start

    def mirror(self, mirror_line):
        """Mirror entity about a line.

        Parameters
        ----------
        mirror_line : ansys.motorcad.core.geometry.Line
            Line entity to mirror entity about

        Returns
        -------
        ansys.motorcad.core.geometry.Entity
        """
        if isinstance(mirror_line, Line):
            return Entity(self.start.mirror(mirror_line), self.end.mirror(mirror_line))
        else:
            raise Exception("Entity can only be mirrored about Line()")

    def rotate(self, centre_point, angle):
        """Rotate entity around a point for a given angle.

        Parameters
        ----------
        centre_point : Coordinate
            Coordinate to rotate line around.
        angle : float
            Angle of rotation in degrees. Anticlockwise direction is positive.
        """
        self.start.rotate(centre_point, angle)
        self.end.rotate(centre_point, angle)

    def translate(self, x, y):
        """Translate Entity by specified x,y distances.

        Parameters
        ----------
        x : float
            x distance.
        y : float
            y distance.
        """
        self.start.translate(x, y)
        self.end.translate(x, y)

    def get_intersection(self, entity):
        """Get intersection Coordinate of entity with another entity.

        Returns None if intersection not found.

        Parameters
        ----------
        entity : ansys.motorcad.core.geometry.Line or ansys.motorcad.core.geometry.Arc

        Returns
        -------
        ansys.motorcad.core.geometry.Coordinate or list of Coordinate or None
        """
        if isinstance(self, Line):
            if isinstance(entity, Line):
                points = self.get_line_intersection(entity)
            elif isinstance(entity, Arc):
                points = entity.get_line_intersection(self)
            else:
                raise Exception("Entity type is not Arc or Line")
        else:
            if isinstance(entity, Line):
                points = self.get_line_intersection(entity)
            elif isinstance(entity, Arc):
                points = self.get_arc_intersection(entity)
        if points:
            intersections = []
            if type(points) == list:
                for point in points:
                    if self.coordinate_on_entity(point):
                        intersections.append(point)
            else:
                if self.coordinate_on_entity(points):
                    intersections.append(points)
            if intersections:
                return intersections
            else:
                return None
        else:
            return None


class Line(Entity):
    """Python representation of Motor-CAD line entity based upon start and end coordinates.

    Parameters
    ----------
    start : Coordinate
        Start coordinate.

    end : Coordinate
        End coordinate.
    """

    def __init__(self, start, end):
        """Initialise Line."""
        super().__init__(start, end)

    def __eq__(self, other):
        """Override the default equals implementation for Line."""
        return isinstance(other, Line) and self.start == other.start and self.end == other.end

    def get_bounds(self):
        """
        Return relevant information about the maximum and minimum x, y, and radius.

        Returns: (max_radius, max_x, min_x, max_y, min_y)
        """
        max_radius = max(
            Coordinate.get_polar_coords_deg(self.start)[0],
            Coordinate.get_polar_coords_deg(self.end)[0],
            Coordinate.get_polar_coords_deg(self.midpoint)[0],
        )
        xs = (self.start.x, self.end.x, self.midpoint.x)
        ys = (self.start.y, self.end.y, self.midpoint.y)

        return (max_radius, max(xs), min(xs), max(ys), min(ys))

    @property
    def midpoint(self):
        """Get midpoint of Line.

        Returns
        -------
            Coordinate
        """
        return (self.start + self.end) / 2

    @property
    def gradient(self):
        """Get gradient of line - A in equation (y = Ax + B).

        Undefined for vertical lines.

        Returns
        -------
            float
        """
        if self.is_vertical:
            return float(inf)
        else:
            return (self.end.y - self.start.y) / (self.end.x - self.start.x)

    @property
    def y_intercept(self):
        """Get y intercept of line - B in equation (y = Ax + B).

        Returns
        -------
            float
        """
        if self.is_vertical:
            raise Exception("Vertical line, no y interception")
        else:
            return ((self.end.x * self.start.y) - (self.start.x * self.end.y)) / (
                self.end.x - self.start.x
            )

    @property
    def is_vertical(self):
        """Check whether line is vertical.

        Returns
        -------
            boolean
        """
        return isclose(self.end.x - self.start.x, 0, abs_tol=GEOM_TOLERANCE)

    @property
    def is_horizontal(self):
        """Check whether line is horizontal.

        Returns
        -------
            boolean
        """
        return isclose(self.end.y - self.start.y, 0, abs_tol=GEOM_TOLERANCE)

    def mirror(self, mirror_line):
        """Mirror line about a line.

        Parameters
        ----------
        mirror_line : ansys.motorcad.core.geometry.Line
            Line entity to mirror Line about

        Returns
        -------
        ansys.motorcad.core.geometry.Line
        """
        if isinstance(mirror_line, Line):
            return Line(self.start.mirror(mirror_line), self.end.mirror(mirror_line))
        else:
            raise Exception("Line can only be mirrored about Line()")

    def get_coordinate_from_percentage_distance(self, ref_coordinate, fraction):
        """Get the coordinate at a fractional distance along the line from the reference coord.

        .. note::
           This method is deprecated. Use the :func:`Line.get_coordinate_from_distance`
           method with the `fraction = ` or `percentage =` argument.

        Parameters
        ----------
        ref_coordinate : Coordinate
            Entity reference coordinate.

        fraction : float
            Fractional distance along Line.

        Returns
        -------
        Coordinate
            Coordinate at fractional distance along Line.
        """
        warn(
            "get_coordinate_from_percentage_distance() WILL BE DEPRECATED SOON - "
            "USE get_coordinate_from_distance instead with the `fraction = ` or `percentage = ` "
            "optional argument",
            DeprecationWarning,
        )
        return self.get_coordinate_from_distance(ref_coordinate, fraction=fraction)

    def get_coordinate_from_distance(
        self, ref_coordinate, distance=None, fraction=None, percentage=None
    ):
        """Get the coordinate at the specified distance along the line from the reference.

        Parameters
        ----------
        ref_coordinate : Coordinate
            Entity reference coordinate.

        distance : float, optional
            Distance along Line.

        fraction : float, optional
            Fractional distance along Line.

        percentage : float, optional
            Percentage distance along Line.

        Returns
        -------
        Coordinate
            Coordinate at distance along Line.
        """
        if (distance is None) and (fraction is None) and (percentage is None):
            raise Exception("You must provide either a distance, fraction or percentage.")

        if (distance is not None) and (fraction is not None):
            warn("Both distance and fraction provided. Using distance.", UserWarning)
        if (distance is not None) and (percentage is not None):
            warn("Both distance and percentage provided. Using distance.", UserWarning)

        if distance is None:
            if (fraction is not None) and (percentage is not None):
                warn("Both fraction and percentage provided. Using fraction.", UserWarning)
            if fraction is not None:
                distance = self.length * fraction
            elif percentage is not None:
                distance = self.length * (percentage / 100)

        if ref_coordinate == self.end:
            coordinate_1 = self.end
            coordinate_2 = self.start
        else:
            coordinate_1 = self.start
            coordinate_2 = self.end

        t = distance / self.length
        x = ((1 - t) * coordinate_1.x) + (t * coordinate_2.x)
        y = ((1 - t) * coordinate_1.y) + (t * coordinate_2.y)

        return Coordinate(x, y)

    @property
    def length(self):
        """Get length of line.

        Returns
        -------
        float
            Length of line
        """
        return abs(self.end - self.start)

    def __abs__(self):
        """Override the default abs() implementation for Line."""
        return self.length

    @property
    def angle(self):
        """Get angle of line vector."""
        _, angle = (self.end - self.start).get_polar_coords_deg()
        return angle

    def coordinate_on_entity(self, coordinate):
        """Get if a coordinate exists on this line.

        Parameters
        ----------
        coordinate : Coordinate
            Check if this coordinate is on the line
        Returns
        -------
        bool
        """
        v1 = self.end - coordinate
        v2 = coordinate - self.start

        return isclose(abs(v1) + abs(v2), self.length, abs_tol=GEOM_TOLERANCE)

    def _line_equation(self):
        """Get value of coefficients of line in format A*x + B*y = C."""
        a = self.start.y - self.end.y
        b = self.end.x - self.start.x
        c = a * self.start.x + b * self.start.y

        return a, b, c

    def get_line_intersection(self, line):
        """Get intersection Coordinate of line with another line.

        Returns None if intersection not found.

        Parameters
        ----------
        line : ansys.motorcad.core.geometry.Line

        Returns
        -------
        ansys.motorcad.core.geometry.Coordinate or None
        """
        a_self, b_self, c_self = self._line_equation()
        a_line, b_line, c_line = line._line_equation()

        d_main = (a_self * b_line) - (b_self * a_line)
        d_x = (c_self * b_line) - (b_self * c_line)
        d_y = (a_self * c_line) - (c_self * a_line)

        if d_main != 0:
            x = d_x / d_main
            y = d_y / d_main
            return Coordinate(x, y)
        else:
            # Lines don't intersect
            return None

    def get_arc_intersection(self, arc):
        """Get intersection Coordinates of line with an arc.

        Returns None if intersection not found.

        Parameters
        ----------
        arc : ansys.motorcad.core.geometry.Arc

        Returns
        -------
        ansys.motorcad.core.geometry.Coordinate or list of Coordinate or None
        """
        return arc.get_line_intersection(self)

    def get_coordinate_distance(self, coordinate):
        """Get distance of line with another coordinate."""
        normal_angle = self.angle - 90
        defining_point = Coordinate.from_polar_coords(1, normal_angle)
        normal = Line(Coordinate(0, 0), defining_point)
        normal.translate(coordinate.x, coordinate.y)
        nearest_point = self.get_line_intersection(normal)
        if nearest_point is None:
            return None
        return sqrt((coordinate.x - nearest_point.x) ** 2 + (coordinate.y - nearest_point.y) ** 2)


class _BaseArc(Entity):
    """Internal class to allow creation of Arcs."""

    def __init__(self, start, end, centre, radius):
        """Initialise base Arc object."""
        super().__init__(start, end)
        self.centre = deepcopy(centre)
        self.radius = radius

    def __eq__(self, other):
        """Override the default equals implementation for Arc."""
        return (
            isinstance(other, Arc)
            and self.start == other.start
            and self.end == other.end
            and self.centre == other.centre
            and self.radius == other.radius
        )

    @property
    def midpoint(self):
        """Get midpoint of arc.

        Returns
        -------
            Coordinate
        """
        angle_to_rotate = (self.total_angle / 2) * (self.radius / abs(self.radius))
        angle = self.start_angle + angle_to_rotate
        x_shift, y_shift = rt_to_xy(abs(self.radius), angle)
        return Coordinate(self.centre.x + x_shift, self.centre.y + y_shift)

    def get_coordinate_from_percentage_distance(self, ref_coordinate, fraction):
        """Get the coordinate at a fractional distance along the arc from the reference coord.

        .. note::
           This method is deprecated. Use the :func:`Arc.get_coordinate_from_distance`
           method with the `fraction = ` or `percentage =` argument.

        Parameters
        ----------
        ref_coordinate : Coordinate
            Entity reference coordinate.

        fraction : float
            Fractional distance along Arc.

        Returns
        -------
        Coordinate
            Coordinate at fractional distance along Arc.
        """
        warn(
            "get_coordinate_from_percentage_distance() WILL BE DEPRECATED SOON - "
            "USE get_coordinate_from_distance instead with the `fraction = ` or `percentage = ` "
            "optional argument",
            DeprecationWarning,
        )
        return self.get_coordinate_from_distance(ref_coordinate, fraction=fraction)

    def get_coordinate_from_distance(
        self, ref_coordinate, distance=None, fraction=None, percentage=None
    ):
        """Get the coordinate at the specified distance along the arc from the reference coordinate.

        Parameters
        ----------
        ref_coordinate : Coordinate
           Entity reference coordinate.

        distance : float, optional
            Distance along arc.

        fraction : float, optional
            Fractional distance along Arc.

        percentage : float, optional
            Percentage distance along Arc.

        Returns
        -------
        Coordinate
            Coordinate at distance along Arc.
        """
        if (distance is None) and (fraction is None) and (percentage is None):
            raise Exception("You must provide either a distance, fraction or percentage.")

        if (distance is not None) and (fraction is not None):
            warn("Both distance and fraction provided. Using distance.", UserWarning)
        if (distance is not None) and (percentage is not None):
            warn("Both distance and percentage provided. Using distance.", UserWarning)

        if distance is None:
            if (fraction is not None) and (percentage is not None):
                warn("Both fraction and percentage provided. Using fraction.", UserWarning)
            if fraction is not None:
                distance = self.length * fraction
            elif percentage is not None:
                distance = self.length * (percentage / 100)

        ref_coordinate_angle = atan2(
            (ref_coordinate.y - self.centre.y), (ref_coordinate.x - self.centre.x)
        )
        if ref_coordinate == self.end:
            e = -1
        else:
            e = 1
        angle = ref_coordinate_angle + e * (
            distance / self.radius
        )  # sign of the radius accounts for clockwise/anticlockwise arcs
        return self.centre + Coordinate(*rt_to_xy(abs(self.radius), degrees(angle)))

    def mirror(self, mirror_line):
        """Mirror arc about a line.

        Parameters
        ----------
        mirror_line : ansys.motorcad.core.geometry.Line
            Line entity to mirror Line about

        Returns
        -------
        ansys.motorcad.core.geometry.Arc
        """
        if isinstance(mirror_line, Line):
            return Arc(
                self.start.mirror(mirror_line),
                self.end.mirror(mirror_line),
                self.centre.mirror(mirror_line),
                -1 * self.radius,
            )
        else:
            raise Exception("Arc can only be mirrored about Line()")

    @property
    def length(self):
        """Get length of arc from start to end along circumference.

        Returns
        -------
        float
            Length of arc
        """
        return abs(self.radius * radians(self.total_angle))

    def reverse(self):
        """Reverse Arc entity."""
        super().reverse()

        self.radius *= -1

    def coordinate_within_arc_radius(self, coordinate):
        """Check if coordinate exists within arc radius.

        Parameters
        ----------
        coordinate : Coordinate
            Check if this coordinate is on the Arc
        Returns
        -------
        bool
        """
        v_from_centre = coordinate - self.centre
        radius, angle_to_check = v_from_centre.get_polar_coords_deg()

        if self.radius > 0:
            theta1 = (angle_to_check - self.start_angle) % 360
        else:
            theta1 = (angle_to_check - self.end_angle) % 360

        return theta1 <= self.total_angle

    def coordinate_on_entity(self, coordinate):
        """Get if a coordinate exists on this Arc.

        Parameters
        ----------
        coordinate : Coordinate
            Check if this coordinate is on the Arc
        Returns
        -------
        bool
        """
        v_from_centre = coordinate - self.centre
        radius, _ = v_from_centre.get_polar_coords_deg()
        return self.coordinate_within_arc_radius(coordinate) and isclose(
            abs(radius), abs(self.radius), abs_tol=GEOM_TOLERANCE
        )

    def get_line_intersection(self, line):
        """Get intersection Coordinates of arc with a line.

        Returns None if intersection not found.

        Parameters
        ----------
        line : ansys.motorcad.core.geometry.Line

        Returns
        -------
        ansys.motorcad.core.geometry.Coordinate or list of Coordinate or None
        """
        # circle of the arc
        a = self.centre.x
        b = self.centre.y
        r = self.radius

        if line.is_vertical:
            # line x coordinate is constant
            x = line.start.x

            A = 1
            B = -2 * b
            C = x**2 - 2 * x * a + a**2 + b**2 - r**2
            D = B**2 - 4 * A * C

            if D < 0:
                # line and circle do not intersect
                return None
            elif D == 0:
                # line and circle intersect at 1 point
                y = -B / (2 * A)
                return Coordinate(x, y)
            else:
                # line and circle intersect at 2 points
                y1 = (-B + sqrt(D)) / (2 * A)
                y2 = (-B - sqrt(D)) / (2 * A)
                return [Coordinate(x, y1), Coordinate(x, y2)]
        else:
            # Normal case, line y is a function of x
            m = line.gradient
            c = line.y_intercept

            A = 1 + m**2
            B = 2 * (m * (c - b) - a)
            C = a**2 + (c - b) ** 2 - r**2

            D = B**2 - 4 * A * C
            if D < 0:
                # line and circle do not intersect
                return None
            elif D == 0:
                # line and circle intersect at 1 point
                x = -B / (2 * A)
                y = m * x + c
                return Coordinate(x, y)
            else:
                # line and circle intersect at 2 points
                x1 = (-B + sqrt(D)) / (2 * A)
                x2 = (-B - sqrt(D)) / (2 * A)
                y1 = m * x1 + c
                y2 = m * x2 + c
                return [Coordinate(x1, y1), Coordinate(x2, y2)]

    def get_arc_intersection(self, arc):
        """Get intersection Coordinates of arc with another arc.

        Returns None if intersection not found.

        Parameters
        ----------
        arc : ansys.motorcad.core.geometry.Arc

        Returns
        -------
        list of Coordinate or None
        """
        # circle of self
        a1 = self.centre.x
        b1 = self.centre.y
        r1 = abs(self.radius)

        # circle of other arc
        a2 = arc.centre.x
        b2 = arc.centre.y
        r2 = abs(arc.radius)

        d = sqrt((a2 - a1) ** 2 + (b2 - b1) ** 2)

        if d > (r1 + r2):
            # if they don't intersect
            return None
        if d < abs(r1 - r2):
            # if one circle is inside the other
            return None
        if d == 0 and r1 == r2:
            # coincident circles
            return None
        else:
            a = (r1**2 - r2**2 + d**2) / (2 * d)
            h = sqrt(r1**2 - a**2)

            x = a1 + a * (a2 - a1) / d
            y = b1 + a * (b2 - b1) / d
            x1 = x + h * (b2 - b1) / d
            y1 = y - h * (a2 - a1) / d

            x2 = x - h * (b2 - b1) / d
            y2 = y + h * (a2 - a1) / d

            return [Coordinate(x1, y1), Coordinate(x2, y2)]

    @property
    def start_angle(self):
        """Get angle of start point from centre point coordinates.

        Returns
        -------
        real
        """
        _, ang = (self.start - self.centre).get_polar_coords_deg()
        return ang

    @property
    def end_angle(self):
        """Get angle of end point from centre point coordinates.

        Returns
        -------
        real
        """
        _, ang = (self.end - self.centre).get_polar_coords_deg()
        return ang

    @property
    def total_angle(self):
        """Get arc sweep angle.

        Returns
        -------
        real
        """
        if self.radius > 0:
            return (self.end_angle - self.start_angle) % 360
        else:
            return (self.start_angle - self.end_angle) % 360

    @classmethod
    def from_coordinates(cls, start_point, intersection_point, end_point):
        """Take three coordinates and converts to an arc.

        Parameters
        ----------
        start_point: ansys.motorcad.core.geometry.Coordinate
            Start coordinate of Arc.
        intersection_point: ansys.motorcad.core.geometry.Coordinate
            Coordinate which arc will intersect.
        end_point: ansys.motorcad.core.geometry.Coordinate
            End coordinate of Arc.
        Returns
        -------
        ansys.motorcad.core.geometry.Arc
        """
        l1 = Line(start_point, intersection_point)
        l2 = Line(intersection_point, end_point)

        if isclose(l1.gradient, l2.gradient, abs_tol=GEOM_TOLERANCE):
            # three points are on a straight line, no arc is possible
            return None

        # Trying to get the intersection of perpendicular lines:
        #  |
        #  |
        #  |              x
        #  |
        #  |___________________________

        # Work out perpendicular lines
        l1_p = deepcopy(l1)
        l1_p.rotate(l1.midpoint, 90)
        l2_p = deepcopy(l2)
        l2_p.rotate(l2.midpoint, 90)

        # Get intersection of perpendicular lines
        intersection = l1_p.get_line_intersection(l2_p)

        # Get appropriate sign for radius
        if (
            _orientation_of_three_points(start_point, intersection_point, end_point)
            == _Orientation.anticlockwise
        ):
            radius = Line(start_point, intersection).length
        else:
            radius = -Line(start_point, intersection).length

        arc_centre = Coordinate(intersection.x, intersection.y)

        return cls(start_point, end_point, arc_centre, radius)


class Arc(_BaseArc):
    """Python representation of Motor-CAD arc entity based upon start, end, (centre or radius).

    Parameters
    ----------
    start : Coordinate
        Start coordinate.

    end : Coordinate
        End coordinate.

    centre : Coordinate, optional
       Centre coordinate.

    radius : float, optional
        Arc radius
    """

    def __init__(self, start, end, centre=None, radius=None):
        """Initialise Arc."""
        self.start = deepcopy(start)
        self.end = deepcopy(end)

        # Centre point of arc is valid in 2 different locations depending on angle smaller or
        # greater than 180 deg
        # Assume angle is <180 deg unless centre and radius are specified and prove otherwise
        self._centre_point_pos = 1

        if radius and centre:
            # User has defined both radius and centre - normally assume angle is acute but need to
            # check for this case
            test_arc = _BaseArc(start, end, centre, radius)
            test = test_arc.total_angle
            if test > 180:
                # Use second location of arc centre point since arc defined as >180 deg
                self._centre_point_pos = 2

        if radius is not None:
            # Always calculate radius
            self.radius = radius
            # Check we can get a valid centre for this geometry
            _ = self.centre
        elif centre is not None:
            # Calc radius from centre point
            r1 = abs(self.start - centre)
            r2 = abs(self.end - centre)
            if not isclose(r1, r2, abs_tol=1e-6):
                raise Exception("It is not possible to draw an arc with this geometry")
            else:
                self.radius = r1

            if _orientation_of_three_points(centre, self.start, self.end) is _Orientation.clockwise:
                self.radius *= -1
        else:
            raise ValueError("You must specify either a centre point or radius for Arc object.")

    @property
    def centre(self):
        """Get centre point of circle defining arc.

        Returns
        -------
            Coordinate
        """
        # Draw line between arc start/end
        # get centre point of that line
        p_centre = (self.end + self.start) / 2
        # Get vector of that line
        v_1 = self.end - self.start
        # Get length div 2
        d1 = abs(v_1) / 2

        # Draw perpendicular line from centre point
        radius, angle = v_1.get_polar_coords_deg()
        perpendicular_angle = angle + 90 * (self.radius / abs(self.radius))

        if abs(self.radius) < d1:
            if (d1 - abs(self.radius)) < GEOM_TOLERANCE:
                # Radius is smaller than possible but within tolerance
                # Bump it to minimum viable radius and preserve sign
                self.radius = d1 * (self.radius / abs(self.radius))
            else:
                raise Exception("It is not possible to draw an arc with this geometry")

        # Get vector from p_centre to centre point of arc
        d_adjacent = sqrt(self.radius**2 - d1**2)
        l_x, l_y = rt_to_xy(d_adjacent, perpendicular_angle)

        # Apply vector to centre point of arc
        if self._centre_point_pos == 1:
            return p_centre + Coordinate(l_x, l_y)
        else:
            # Arc had an angle defined as greater than 180 deg
            return p_centre - Coordinate(l_x, l_y)

    def get_bounds(self):
        """
        Return relevant information about the maximum and minimum x, y, and radius.

        Returns: (max_radius, max_x, min_x, max_y, min_y)
        """
        max_radius = max(
            Coordinate.get_polar_coords_deg(self.start)[0],
            Coordinate.get_polar_coords_deg(self.end)[0],
            Coordinate.get_polar_coords_deg(self.midpoint)[0],
        )
        xs = (self.start.x, self.end.x, self.midpoint.x)
        ys = (self.start.y, self.end.y, self.midpoint.y)

        return (max_radius, max(xs), min(xs), max(ys), min(ys))


class EntityList(list):
    """Generic class for list of Entities."""

    def __eq__(self, other):
        """Compare equality of 2 EntityList objects."""
        return self._entities_same(other, check_reverse=True)

    def __ne__(self, other):
        """Compare difference of 2 EntityList objects."""
        return not self == other

    def reverse(self):
        """Reverse EntityList, including entity start end coordinates."""
        super().reverse()

        # Also reverse entity start/end points so the EntityList is continuous
        for entity in self:
            entity.reverse()

    @classmethod
    def polygon(cls, points, sort=False):
        """Create an EntityList from a list of points, connecting them with lines.

        If sort is true, a centre point roughly in the centre of the supplied points will be
        established and lines connecting the supplied points will be drawn anticlockwise about
        that centre.

        Parameters
        ----------
        points : list of Coordinates or tuples
        sort : bool
            Reorders points to make geometry valid:
        """
        # conversion to Coordinates:
        if all(isinstance(point, tuple) for point in points):
            points_new = [0] * len(points)
            for i, p in enumerate(points):
                points_new[i] = Coordinate(p[0], p[1])
            points = points_new

        if sort:
            xcentre = sum(list(point.x for point in points)) / len(points)
            ycentre = sum(list(point.y for point in points)) / len(points)

            centre = Coordinate(xcentre, ycentre)

            relative_points = list(deepcopy(point) for point in points)
            for point in relative_points:
                point.translate(-xcentre, -ycentre)

            # To make sure behaviour is well-defined for points with an equal angular coordinate
            # the points are first by sorted by radius, greatest to least
            sorted_points_relative = sorted(
                relative_points, key=lambda x: x.get_polar_coords_deg()[0], reverse=True
            )

            # Sort points by radial coordinate (relative to overall average position),
            # from least to greatest angle (angles range from -180 to 180 degrees)
            sorted_points_relative.sort(key=lambda x: x.get_polar_coords_deg()[1])

            for point in sorted_points_relative:
                point.translate(xcentre, ycentre)
            points = sorted_points_relative

        final_list = EntityList()

        # Adds the lines
        for count, point in enumerate(points):
            if count == len(points) - 1:
                final_list.append(Line(point, points[0]))
            else:
                final_list.append(Line(point, points[count + 1]))
        if not final_list.has_valid_geometry:
            warnings.warn("Entered point order may result in invalid geometry.")
        return final_list

    @property
    def is_closed(self):
        """Check whether entities create a closed region.

        Returns
        -------
        Boolean
            Whether EntityList is closed
        """
        if len(self) > 0:
            # Make sure all adjacent entities have a point in common
            return all(
                get_entities_have_common_coordinate(self[i - 1], self[i])
                for i in range(0, len(self))
            )
        else:
            return False

    @property
    def self_intersecting(self):
        """Check whether entities intersect each other.

        Returns
        -------
        Boolean
            Whether entities are intersecting
        """
        entity_pairs = []
        # Create a set of all non-neighbor pairs of lines/arcs in the region
        for entity in self:
            for entity_other in self:
                if entity != entity_other:
                    if (
                        entity.start != entity_other.end and entity.end != entity_other.start
                    ) and not (
                        (entity, entity_other) in entity_pairs
                        or (entity_other, entity) in entity_pairs
                    ):
                        entity_pairs.append((entity, entity_other))

        # Check if they have any intersections
        for entity1, entity2 in entity_pairs:
            intersections = entity1.get_intersection(entity2)
            if intersections is not None:
                for intersection in intersections:
                    if entity1.coordinate_on_entity(intersection) and entity2.coordinate_on_entity(
                        intersection
                    ):
                        return True
        return False

    @property
    def is_anticlockwise(self):
        """Check whether EntityList is connected in an anticlockwise manner.

        Returns
        -------
        Boolean
            Whether EntityList is anticlockwise
        """
        # Checks to make sure checking direction even makes sense
        if not (not self.self_intersecting and self.is_closed):
            raise Exception("Entities must be closed and nonintersecting")

        # Find the lowest point, as well the entities coming in and out of that point
        points = sorted(self.points, key=lambda p: p.y)
        lowest = points[0]

        for entity in self:
            if entity.start == lowest:
                ent_out = entity
            if entity.end == lowest:
                ent_in = entity

        # Determine the  angles of the entry and exit lines (arcs can make this tricky,
        # so the angle is determined from the start and a point very near it)
        exit_angle = Line(
            ent_out.start, ent_out.get_coordinate_from_distance(ent_out.start, fraction=0.001)
        ).angle
        entry_angle = Line(
            ent_in.end, ent_in.get_coordinate_from_distance(ent_in.end, fraction=0.001)
        ).angle

        return entry_angle > exit_angle

    @property
    def has_valid_geometry(self):
        """Check whether geometry is valid for motorcad.

        Returns
        -------
        Boolean
            Whether geometry is valid for motorcad
        """
        return self.is_closed and (not self.self_intersecting) and self.is_anticlockwise

    @property
    def points(self):
        """Get points of shape/region from Entity list.

        Returns
        -------
        List of Coordinate
        """
        points = []
        for entity in self:
            points += [deepcopy(entity.start)]
        return points

    def _entities_same(self, entities_to_compare, check_reverse=False):
        """Check whether entities in region are the same as entities a different region.

        Parameters
        ----------
        entities_to_compare : EntityList
            entities to test against

        check_reverse : Boolean
            Whether to reverse entities when checking entity equivalency.

        Returns
        -------
        boolean
        """

        def _entities_same_with_direction(entities_1, entities_2):
            start_index = 0

            for count, entity in enumerate(entities_2):
                if entity == entities_1[0]:
                    # start entity found
                    start_index = count
                    break

            # regenerate entities_b from start index found from entities_a
            entities_same_order = [entities_2[i] for i in range(start_index, len(entities_1))] + [
                entities_2[i] for i in range(0, start_index)
            ]

            if list(entities_1) == list(entities_same_order):
                return True
            else:
                return False

        if len(self) != len(entities_to_compare):
            return False

        if check_reverse:
            if _entities_same_with_direction(self, entities_to_compare):
                return True
            else:
                # Copy list of entities
                entities_copy = deepcopy(entities_to_compare)
                entities_copy.reverse()

                return _entities_same_with_direction(self, entities_copy)

        else:
            return _entities_same_with_direction(self, entities_to_compare)


def _convert_entities_to_json(entities):
    """Get entities list as a json object.

    Parameters
    ----------
    entities : EntityList
        List of Line/Arc class objects representing entities.

    Returns
    -------
    dict
        entities in json format
    """
    json_entities = []

    for entity in entities:
        if isinstance(entity, Line):
            json_entities.append(
                {
                    "type": "line",
                    "start": {"x": entity.start.x, "y": entity.start.y},
                    "end": {"x": entity.end.x, "y": entity.end.y},
                }
            )
        elif isinstance(entity, Arc):
            json_entities.append(
                {
                    "type": "arc",
                    "start": {"x": entity.start.x, "y": entity.start.y},
                    "end": {"x": entity.end.x, "y": entity.end.y},
                    "centre": {"x": entity.centre.x, "y": entity.centre.y},
                    "radius": entity.radius,
                }
            )

    return json_entities


def _convert_entities_from_json(json_array):
    """Convert entities from json object to list of Arc/Line class.

    Parameters
    ----------
    json_array : Json object
        Array of Json objects representing lines/arcs.

    Returns
    -------
    EntityList
        list of Line and Arc objects
    """
    entities = EntityList()

    for entity in json_array:
        if entity["type"] == "line":
            entities.append(
                Line(
                    Coordinate(entity["start"]["x"], entity["start"]["y"]),
                    Coordinate(entity["end"]["x"], entity["end"]["y"]),
                )
            )
        elif entity["type"] == "arc":
            entities.append(
                Arc(
                    Coordinate(entity["start"]["x"], entity["start"]["y"]),
                    Coordinate(entity["end"]["x"], entity["end"]["y"]),
                    Coordinate(entity["centre"]["x"], entity["centre"]["y"]),
                    entity["radius"],
                )
            )

    return entities


def get_entities_have_common_coordinate(entity_1, entity_2):
    """Check whether region entities create a closed region.

    Parameters
    ----------
    entity_1 : Line or Arc
        Line or Arc object to check for common coordinate

    entity_2 : Line or Arc
        Line or Arc object to check for common coordinate

    Returns
    -------
        Boolean
    """
    if (
        (entity_1.end == entity_2.start)
        or (entity_1.end == entity_2.end)
        or (entity_1.start == entity_2.start)
        or (entity_1.start == entity_2.end)
    ):
        # found common coordinate between first and last entities
        return True
    else:
        return False


def xy_to_rt(x, y):
    """Convert Motor-CAD Cartesian coordinates to polar coordinates in degrees.

    Parameters
    ----------
    x : float
        X coordinate value.
    y : float
        Y coordinate value.

    Returns
    -------
    radius : float
        Radial coordinate value.
    theta : float
        Angular coordinate value.
    """
    rect_coordinates = complex(x, y)

    radius, theta = polar(rect_coordinates)

    return radius, degrees(theta)


def rt_to_xy(radius, theta):
    """Convert Motor-CAD polar coordinates to Cartesian coordinates in degrees.

    Parameters
    ----------
    radius : float
        Radial coordinate.
    theta : float
        Angular coordinate.

    Returns
    -------
    x : float
        X coordinate value.
    y : float
        Y coordinate value.
    """
    coordinates_complex = rect(radius, radians(theta))

    x = coordinates_complex.real
    y = coordinates_complex.imag

    return x, y


class _Orientation(Enum):
    clockwise = 1
    anticlockwise = 2
    collinear = 0


def _orientation_of_three_points(c1, c2, c3):
    """Find the orientation of three coordinates, this can be clockwise, anticlockwise or collinear.

    Parameters
    ----------
    coordinate_1 : ansys.motorcad.core.geometry.Coordinate
        Coordinate 1
    c2 : ansys.motorcad.core.geometry.Coordinate
        Coordinate 2
    c3 : ansys.motorcad.core.geometry.Coordinate
        Coordinate 3
    Returns
    -------
        _Orientation
    """
    # To find the orientation of three coordinates
    val = (float(c2.y - c1.y) * (c3.x - c2.x)) - (float(c2.x - c1.x) * (c3.y - c2.y))
    if val > 0:
        # Clockwise orientation
        return _Orientation.clockwise
    elif val < 0:
        # Anticlockwise orientation
        return _Orientation.anticlockwise
    else:
        # Collinear orientation
        return _Orientation.collinear<|MERGE_RESOLUTION|>--- conflicted
+++ resolved
@@ -320,8 +320,6 @@
         if "lamination_type" in json:
             new_region._lamination_type = json["lamination_type"]
 
-        new_region._raw_region = json
-
         return new_region
 
     # method to convert python object to send to Motor-CAD
@@ -809,21 +807,13 @@
                 adj_entity_indices[1] = index
 
         # If no adjacent entities are found, the point provided is not a corner
-<<<<<<< HEAD
         if not adj_entities[0] and not adj_entities[1]:
-=======
-        if not adj_entities:
->>>>>>> c66b154c
             raise ValueError(
                 "Failed to find point on entity in region. "
                 "You must specify a corner in this region."
             )
         # If only one adjacent entity is found, the point provided is not a corner
-<<<<<<< HEAD
         if not adj_entities[0] or not adj_entities[1]:
-=======
-        if len(adj_entities) == 1:
->>>>>>> c66b154c
             raise ValueError(
                 "Point found on only one entity in region. "
                 "You must specify a corner in this region."
@@ -892,7 +882,6 @@
         if converged == False:
             raise ValueError("Cannot find intersection. Check if radius is too large")
 
-<<<<<<< HEAD
         # check that the  distances by which the adjacent entities are shortened are less than
         # the distance_limit.
         if distance_limit < distance:
@@ -900,17 +889,6 @@
                 "Corner radius is too large for these entities. "
                 "You must specify a smaller radius."
             )
-=======
-        # check that the  distances by which the adjacent entities are shortened are less than the
-        # lengths of the adjacent entities.
-        for index in range(len(adj_entities)):
-            j = adj_entities[index]
-            if j.length < distance:
-                raise ValueError(
-                    "Corner radius is too large for these entities. "
-                    "You must specify a smaller radius."
-                )
->>>>>>> c66b154c
         # get and set the new start and end coordinates for the adjacent entities
         adj_entities[0].end = adj_entities[0].get_coordinate_from_distance(
             corner_coordinate, distance
