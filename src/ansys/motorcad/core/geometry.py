# Copyright (C) 2022 - 2024 ANSYS, Inc. and/or its affiliates.
# SPDX-License-Identifier: MIT
#
#
# Permission is hereby granted, free of charge, to any person obtaining a copy
# of this software and associated documentation files (the "Software"), to deal
# in the Software without restriction, including without limitation the rights
# to use, copy, modify, merge, publish, distribute, sublicense, and/or sell
# copies of the Software, and to permit persons to whom the Software is
# furnished to do so, subject to the following conditions:
#
# The above copyright notice and this permission notice shall be included in all
# copies or substantial portions of the Software.
#
# THE SOFTWARE IS PROVIDED "AS IS", WITHOUT WARRANTY OF ANY KIND, EXPRESS OR
# IMPLIED, INCLUDING BUT NOT LIMITED TO THE WARRANTIES OF MERCHANTABILITY,
# FITNESS FOR A PARTICULAR PURPOSE AND NONINFRINGEMENT. IN NO EVENT SHALL THE
# AUTHORS OR COPYRIGHT HOLDERS BE LIABLE FOR ANY CLAIM, DAMAGES OR OTHER
# LIABILITY, WHETHER IN AN ACTION OF CONTRACT, TORT OR OTHERWISE, ARISING FROM,
# OUT OF OR IN CONNECTION WITH THE SOFTWARE OR THE USE OR OTHER DEALINGS IN THE
# SOFTWARE.

"""Function for ``Motor-CAD geometry`` not attached to Motor-CAD instance."""
from cmath import polar, rect
from copy import deepcopy
from enum import Enum
from math import atan2, cos, degrees, inf, isclose, radians, sin, sqrt

GEOM_TOLERANCE = 1e-6


class Region(object):
    """Python representation of Motor-CAD geometry region."""

    def __init__(self, motorcad_instance=None):
        """Create geometry region and set parameters to defaults."""
        self.name = ""
        self.material = "air"
        self.colour = (0, 0, 0)
        self.area = 0.0
        self.centroid = Coordinate(0, 0)
        self.region_coordinate = Coordinate(0, 0)
        self.duplications = 1
        self.entities = EntityList()
        self._parent_name = ""
        self._child_names = []
        self._motorcad_instance = motorcad_instance
        self._region_type = RegionType.adaptive
<<<<<<< HEAD
        self._linked_region = None
        self._singular = False

        # expect other properties to be implemented here including number duplications, material etc
=======
        self.mesh_length = 0
>>>>>>> 378875ff

    def __eq__(self, other):
        """Override the default equals implementation for Region."""
        return (
            isinstance(other, Region)
            and self.name == other.name
            and self.colour == other.colour
            # and self.area == other.area ->
            # Already check entities - can't expect user to calculate area
            # and self.centroid == other.centroid ->
            # Centroid calculated from entities - can't expect user to calculate
            # and self.region_coordinate == other.region_coordinate ->
            # Region coordinate is an output, cannot guarantee will be same for identical regions
            and self.duplications == other.duplications
            and self.entities == other.entities
        )

    @classmethod
    def from_coordinate_list(cls):
        """Work in progress. Need to split up geometry first to avoid circular imports.

        Use geometry_fitting.return_entity_list for now
        """
        pass

    def add_entity(self, entity):
        """Add entity to list of region entities.

        Parameters
        ----------
        entity : Line or Arc
            Line/arc entity class instance
        """
        self.entities.append(entity)

    def insert_entity(self, index, entity):
        """Insert entity to list of region entities at given index.

        Parameters
        ----------
        index : int
            Index of which to insert at
        entity : Line or Arc
            Line/arc entity class instance
        """
        self.entities.insert(index, entity)

    def insert_polyline(self, index, polyline):
        """Insert polyline at given index, polyline can be made up of line/arc entities.

        Parameters
        ----------
        index : int
            Index of which to insert at
        polyline : EntityList
            list of Line or list of Arc
        """
        for count, entity in enumerate(polyline):
            self.insert_entity(index + count, entity)

    def remove_entity(self, entity_remove):
        """Remove the entity from the region.

        Parameters
        ----------
        entity_remove : Line or Arc
            Line/arc entity class instance
        """
        for entity in self.entities:
            if (entity.start == entity_remove.start) & (entity.end == entity_remove.end):
                if type(entity) == Line:
                    self.entities.remove(entity)
                elif type(entity) == Arc:
                    if (entity.centre == entity_remove.centre) & (
                        entity.radius == entity_remove.radius
                    ):
                        self.entities.remove(entity)

    def replace(self, replacement_region):
        """Replace self with another region.

        This method replaces region entities with entities from the replacement region object,
        such as an imported DXF region.

        Parameters
        ----------
        replacement_region : ansys.motorcad.core.geometry.Region
            Motor-CAD region object whose entities are to replace those of the
            existing region.
        """
        # Remove existing entities from the region object
        self.entities.clear()

        # Set the region object entities to be the list of replacement region entities
        self.entities = deepcopy(replacement_region.entities)

    # method to receive region from Motor-CAD and create python object
    @classmethod
    def _from_json(cls, json, motorcad_instance=None):
        """Convert the class from a JSON object.

        Parameters
        ----------
        json: dict
            Dictionary representing the geometry region.
        motorcad_instance : ansys.motorcad.core.MotorCAD
            Motor-CAD instance to connect to. The default is ``None``.
        """
        has_region_type = "region_type" in json
        is_magnet = has_region_type and (json["region_type"] == RegionType.magnet.value)

        if is_magnet:
            new_region = RegionMagnet(motorcad_instance)
            new_region._magnet_angle = json["magnet_angle"]
            new_region._br_multiplier = json["magnet_magfactor"]
            new_region._magnet_polarity = json["magnet_polarity"]
            new_region._br_magnet = json["magnet_br_value"]
        else:
            new_region = cls(motorcad_instance)

        if has_region_type:
            new_region._region_type = RegionType(json["region_type"])

        # self.Entities = json.Entities
        new_region.name = json["name"]
        new_region.material = json["material"]

        new_region.colour = (json["colour"]["r"], json["colour"]["g"], json["colour"]["b"])
        new_region.area = json["area"]

        new_region.centroid = Coordinate(json["centroid"]["x"], json["centroid"]["y"])
        new_region.region_coordinate = Coordinate(
            json["region_coordinate"]["x"], json["region_coordinate"]["y"]
        )
        new_region.duplications = json["duplications"]
        new_region.entities = _convert_entities_from_json(json["entities"])
        new_region.parent_name = json["parent_name"]
        new_region._child_names = json["child_names"]

<<<<<<< HEAD
        if "singular" in json:
            new_region._singular = json["singular"]
=======
        if "mesh_length" in json:
            new_region.mesh_length = json["mesh_length"]
>>>>>>> 378875ff

        return new_region

    # method to convert python object to send to Motor-CAD
    def _to_json(self):
        """Convert from Python class to Json object.

        Returns
        -------
        dict
            Geometry region json representation
        """
        region_dict = {
            "name": self.name,
            "material": self.material,
            "colour": {"r": self.colour[0], "g": self.colour[1], "b": self.colour[2]},
            "area": self.area,
            "centroid": {"x": self.centroid.x, "y": self.centroid.y},
            "region_coordinate": {"x": self.region_coordinate.x, "y": self.region_coordinate.y},
            "duplications": self.duplications,
            "entities": _convert_entities_to_json(self.entities),
            "parent_name": self.parent_name,
            "region_type": self._region_type.value,
<<<<<<< HEAD
            "on_boundary": False if self._linked_region is None else True,
            "singular": self._singular,
=======
            "mesh_length": self.mesh_length,
>>>>>>> 378875ff
        }

        return region_dict

    def is_closed(self):
        """Check whether region entities create a closed region.

        Returns
        -------
        Boolean
            Whether region is closed
        """
        if len(self.entities) > 0:
            entity_first = self.entities[0]
            entity_last = self.entities[-1]

            is_closed = get_entities_have_common_coordinate(entity_first, entity_last)

            for i in range(len(self.entities) - 1):
                is_closed = get_entities_have_common_coordinate(
                    self.entities[i], self.entities[i + 1]
                )

            return is_closed
        else:
            return False

    @property
    def parent_name(self):
        """Get region parent name.

        Returns
        -------
        string
        """
        return self._parent_name

    @parent_name.setter
    def parent_name(self, name):
        self._parent_name = name

    @property
    def linked_region(self):
        """Get linked duplication/unite region
        """
        return self._linked_region

    @linked_region.setter
    def linked_region(self, region):
        self._linked_region = region
        region._linked_region = self

    @property
    def singular(self):
        """Get linked duplication/unite region
        """
        return self._singular

    @singular.setter
    def singular(self, singular):
        self._singular = singular

    @property
    def child_names(self):
        """Property for child names list.

        Returns
        -------
        list of string
            list of child region names
        """
        return self._child_names

    @property
    def region_type(self):
        """Get region type.

        Returns
        -------
        string
        """
        return self._region_type

    @property
    def motorcad_instance(self):
        """Get linked Motor-CAD instance."""
        return self._motorcad_instance

    @motorcad_instance.setter
    def motorcad_instance(self, mc):
        # if isinstance(mc, _MotorCADConnection):
        #     raise Exception("Unable to set self.motorcad_instance,
        #                      mc is not a Motor-CAD connection")
        self._motorcad_instance = mc

    @property
    def children(self):
        """Return list of child regions from Motor-CAD.

        Returns
        -------
        list of ansys.motorcad.core.geometry.Region
            list of Motor-CAD region object
        """
        self._check_connection()
        return [self.motorcad_instance.get_region(name) for name in self.child_names]

    @property
    def parent(self):
        """Return parent region from Motor-CAD.

        Returns
        -------
        list of ansys.motorcad.core.geometry.Region
            list of Motor-CAD region object
        """
        self._check_connection()
        return self.motorcad_instance.get_region(self.parent_name)

    @parent.setter
    def parent(self, region):
        self._parent_name = region.name

    def subtract(self, region):
        """Subtract region from self, returning any additional regions.

        Parameters
        ----------
        region : ansys.motorcad.core.geometry.Region
            Motor-CAD region object

        Returns
        -------
        list of ansys.motorcad.core.geometry.Region
            list of Motor-CAD region object
        """
        self._check_connection()
        regions = self.motorcad_instance.subtract_region(self, region)

        if len(regions) > 0:
            self.update(regions[0])
            return regions[1 : len(regions)]

    def unite(self, regions):
        """Unite one or more other regions with self.

        Parameters
        ----------
        regions : ansys.motorcad.core.geometry.Region or list of ansys.motorcad.core.geometry.Region
            Motor-CAD region object/list of objects
        """
        if type(regions) is not list:
            regions = [regions]

        self._check_connection()
        united_region = self.motorcad_instance.unite_regions(self, regions)
        self.update(united_region)

    def collides(self, regions):
        """Check whether any of the specified regions collide with self.

        Parameters
        ----------
        regions : ansys.motorcad.core.geometry.Region or list of ansys.motorcad.core.geometry.Region
            Motor-CAD region object/list of objects
        """
        if type(regions) is not list:
            regions = [regions]

        self._check_connection()
        collisions = self.motorcad_instance.check_collisions(self, regions)

        return len(collisions) > 0

    def mirror(self, mirror_line, unique_name=True):
        """Mirror region along entity.

        Parameters
        ----------
        mirror_line : ansys.motorcad.core.geometry.Line
            Line entity to mirror region about

        unique_name : boolean
            Whether to apply a unique name to returned region

        Returns
        -------
        ansys.motorcad.core.geometry.Region
        """
        if isinstance(mirror_line, Line):
            region = deepcopy(self)
            region.entities.clear()
            region.centroid = self.centroid.mirror(mirror_line)
            region.region_coordinate = self.region_coordinate.mirror(mirror_line)
            region._child_names = []

            if unique_name:
                region.name = region.name + "_mirrored"

            for entity in self.entities:
                region.add_entity(entity.mirror(mirror_line))

            return region
        else:
            raise Exception("Region can only be mirrored about Line()")

    def rotate(self, centre_point, angle):
        """Rotate Region around a point for a given angle.

        Parameters
        ----------
        centre_point : Coordinate
            point to rotate Coordinate around.
        angle : float
            Angle of rotation in degrees. Anticlockwise direction is positive.
        """
        for entity in self.entities:
            entity.rotate(centre_point, angle)

    def translate(self, x, y):
        """Translate Region by specified x,y distances.

        Parameters
        ----------
        x : float
            x distance.
        y : float
            y distance.
        """
        for entity in self.entities:
            entity.translate(x, y)

    def update(self, region):
        """Update class fields from another region.

        Parameters
        ----------
        region : ansys.motorcad.core.geometry.Region
            Motor-CAD region object
        """
        self.name = region.name
        self.material = region.material
        self.colour = region.colour
        self.area = region.area
        self.centroid = deepcopy(region.centroid)
        self.region_coordinate = deepcopy(region.region_coordinate)
        self.duplications = region.duplications
        self.entities = deepcopy(region.entities)
        self.parent_name = region.parent_name
        self._child_names = region.child_names
        self._motorcad_instance = region._motorcad_instance

    def _check_connection(self):
        """Check mc connection for region."""
        if self.motorcad_instance is None:
            raise Exception(
                "A Motor-CAD connection is required for this function"
                + ", please set self.motorcad_instance to a valid Motor-CAD instance"
            )
        if self.motorcad_instance.connection._wait_for_response(1) is False:
            raise Exception(
                "Unable to connect to Motor-CAD using self.motorcad_instance,"
                + ", please set self.motorcad_instance to a valid Motor-CAD instance"
            )

    @property
    def points(self):
        """Get points that exist in region.

        Returns
        -------
        List of Coordinate
        """
        return self.entities.points

    def add_point(self, point):
        """Add a new point into region on an existing Line/Arc.

        The point must already exist on a Line/Arc belonging to the region. The entity will be split
        and 2 new entities created.

        Parameters
        ----------
        point : Coordinate
            Coordinate at which to add new point
        """
        for pos, entity in enumerate(self.entities):
            if entity.coordinate_on_entity(point):
                if isinstance(entity, Line):
                    new_entity_1 = Line(entity.start, point)
                    new_entity_2 = Line(point, entity.end)
                elif isinstance(entity, Arc):
                    new_entity_1 = Arc(entity.start, point, entity.centre, entity.radius)
                    new_entity_2 = Arc(point, entity.end, entity.centre, entity.radius)
                else:
                    raise Exception("Entity type is not Arc or Line")

                self.entities.pop(pos)
                self.entities.insert(pos, new_entity_1)
                self.entities.insert(pos + 1, new_entity_2)
                break

        else:
            raise Exception("Failed to find point on entity in region")

    def edit_point(self, old_coordinates, new_coordinates):
        """Edit a point in the region and update entities.

        Parameters
        ----------
        old_coordinates : Coordinate
            Position of point to edit
        new_coordinates : Coordinate
            Position to move the point to
        """
        for entity in self.entities:
            if entity.start == old_coordinates:
                entity.start = deepcopy(new_coordinates)
            if entity.end == old_coordinates:
                entity.end = deepcopy(new_coordinates)
            if isinstance(entity, Arc):
                # Check Arc is still valid
                _ = entity.centre

    def find_entity_from_coordinates(self, coordinate_1, coordinate_2):
        """Search through region to find an entity with start and end coordinates.

        Order of coordinates does not matter.

        Parameters
        ----------
        coordinate_1: ansys.motorcad.core.geometry.Coordinate
        coordinate_2: ansys.motorcad.core.geometry.Coordinate

        Returns
        -------
        Line or Arc entity
        """
        for entity in self.entities:
            if (coordinate_1 == entity.start) and (coordinate_2 == entity.end):
                return entity
            elif (coordinate_1 == entity.end) and (coordinate_2 == entity.start):
                return entity

        return None


class RegionMagnet(Region):
    """Provides the Python representation of a Motor-CAD magnet geometry region."""

    def __init__(self, motorcad_instance=None):
        """Initialise a ``RegionMagnet`` instance."""
        super().__init__(motorcad_instance)
        self._magnet_angle = 0.0
        self._br_multiplier = 0.0
        self._br_magnet = 0.0
        self._magnet_polarity = ""
        self._region_type = RegionType.magnet

    def _to_json(self):
        """Convert from a Python class to a JSON object.

        Returns
        -------
        dict
            Dictionary of the geometry region represented as JSON.
        """
        region_dict = super()._to_json()

        region_dict["magnet_magfactor"] = self._br_multiplier
        region_dict["magnet_angle"] = self._magnet_angle

        return region_dict

    @property
    def br_multiplier(self):
        """Br multiplier.

        Returns
        -------
        float
        """
        return self._br_multiplier

    @br_multiplier.setter
    def br_multiplier(self, br_multiplier):
        self._br_multiplier = br_multiplier

    @property
    def br_value(self):
        """Br value of magnet before Br multiplier applied.

        Returns
        -------
        float
        """
        return self._br_magnet

    @property
    def magnet_angle(self):
        """Angle of the magnet in degrees.

        Returns
        -------
        float
        """
        return self._magnet_angle

    @magnet_angle.setter
    def magnet_angle(self, magnet_angle):
        self._magnet_angle = magnet_angle

    @property
    def br_x(self):
        """X-axis component of br value.

        Returns
        -------
        float
        """
        return cos(radians(self.magnet_angle)) * self.br_used

    @property
    def br_y(self):
        """Y-axis component of the br value.

        Returns
        -------
        float
        """
        return sin(radians(self.magnet_angle)) * self.br_used

    @property
    def br_used(self):
        """Br used after applying Br multiplier.

        Returns
        -------
        float
        """
        return self._br_magnet * self.br_multiplier

    @property
    def magnet_polarity(self):
        """Polarity of the magnet.

        Returns
        -------
        string
        """
        return self._magnet_polarity


class Coordinate(object):
    """Provides the Python representation of a coordinate in two-dimensional space.

    Parameters
    ----------
    x : float
        X value.

    y : float
        Y value.
    """

    def __init__(self, x, y):
        """Initialise Coordinate."""
        self.x = x
        self.y = y

    def __eq__(self, other):
        """Override the default equals implementation for Coordinate."""
        return (
            isinstance(other, Coordinate)
            and isclose(self.x, other.x, abs_tol=GEOM_TOLERANCE)
            and isclose(self.y, other.y, abs_tol=GEOM_TOLERANCE)
        )

    def __sub__(self, other):
        """Override the default subtract implementation for Coordinate."""
        return Coordinate(self.x - other.x, self.y - other.y)

    def __add__(self, other):
        """Override the default add implementation for Coordinate."""
        return Coordinate(self.x + other.x, self.y + other.y)

    def __abs__(self):
        """Override the default abs() implementation for Coordinate."""
        return sqrt(self.x**2 + self.y**2)

    def __mul__(self, other):
        """Override the default multiplication implementation for Coordinate."""
        return Coordinate(self.x * other, self.y * other)

    def __truediv__(self, other):
        """Override the default divide implementation for Coordinate."""
        return Coordinate(self.x / other, self.y / other)

    def __str__(self):
        """Override the default str() implementation for Coordinate."""
        return str([self.x, self.y])

    def get_polar_coords_deg(self):
        """Get coordinates as polar coordinates in degrees."""
        return xy_to_rt(self.x, self.y)

    def mirror(self, mirror_line):
        """Mirror Coordinate about a line entity.

        Parameters
        ----------
        mirror_line : ansys.motorcad.core.geometry.Line
            Line entity to mirror coordinate about

        Returns
        -------
        ansys.motorcad.core.geometry.Coordinate
        """
        if isinstance(mirror_line, Line):
            if mirror_line.is_vertical:
                d = self.x - mirror_line.start.x
                return Coordinate(mirror_line.start.x - d, self.y)
            else:
                d = (self.x + (self.y - mirror_line.y_intercept) * mirror_line.gradient) / (
                    1 + mirror_line.gradient**2
                )
                return Coordinate(
                    2 * d - self.x,
                    2 * d * mirror_line.gradient - self.y + 2 * mirror_line.y_intercept,
                )
        else:
            raise Exception("Coordinate can only be mirrored about Line")

    def rotate(self, centre_point, angle):
        """Rotate Coordinate around a point for a given angle.

        Parameters
        ----------
        centre_point : Coordinate
            Point to rotate Coordinate around.
        angle : float
            Angle of rotation in degrees. Anticlockwise direction is positive.
        """
        angle_r = radians(angle)
        x_new = centre_point.x + (
            (cos(angle_r) * (self.x - centre_point.x)) + (-sin(angle_r) * (self.y - centre_point.y))
        )
        y_new = centre_point.y + (
            (sin(angle_r) * (self.x - centre_point.x)) + (cos(angle_r) * (self.y - centre_point.y))
        )
        self.x = x_new
        self.y = y_new

    def translate(self, x, y):
        """Translate Coordinate by specified x,y distances.

        Parameters
        ----------
        x : float
            x distance.
        y : float
            y distance.
        """
        self.x += x
        self.y += y

    @classmethod
    def from_polar_coords(cls, radius, theta):
        """Create Coordinate from polar coordinates.

        Parameters
        ----------
        radius : float
            Radial coordinate.
        theta : float
            Angular coordinate.
        Returns
        -------
        Coordinate
        """
        return cls(*rt_to_xy(radius, theta))


class Entity(object):
    """Generic parent class for geometric entities based upon a start and end coordinate.

    Parameters
    ----------
    start : Coordinate
        Start coordinate.

    end : Coordinate
        End coordinate.
    """

    def __init__(self, start, end):
        """Initialise Entity."""
        self.start = deepcopy(start)
        self.end = deepcopy(end)

    def __eq__(self, other):
        """Override the default equals implementation for Entity."""
        return isinstance(other, Entity) and self.start == other.start and self.end == other.end

    def reverse(self):
        """Reverse Entity class."""
        start = self.start
        end = self.end
        self.start = end
        self.end = start

    def mirror(self, mirror_line):
        """Mirror entity about a line.

        Parameters
        ----------
        mirror_line : ansys.motorcad.core.geometry.Line
            Line entity to mirror entity about

        Returns
        -------
        ansys.motorcad.core.geometry.Entity
        """
        if isinstance(mirror_line, Line):
            return Entity(self.start.mirror(mirror_line), self.end.mirror(mirror_line))
        else:
            raise Exception("Entity can only be mirrored about Line()")

    def rotate(self, centre_point, angle):
        """Rotate entity around a point for a given angle.

        Parameters
        ----------
        centre_point : Coordinate
            Coordinate to rotate line around.
        angle : float
            Angle of rotation in degrees. Anticlockwise direction is positive.
        """
        self.start.rotate(centre_point, angle)
        self.end.rotate(centre_point, angle)

    def translate(self, x, y):
        """Translate Entity by specified x,y distances.

        Parameters
        ----------
        x : float
            x distance.
        y : float
            y distance.
        """
        self.start.translate(x, y)
        self.end.translate(x, y)


class Line(Entity):
    """Python representation of Motor-CAD line entity based upon start and end coordinates.

    Parameters
    ----------
    start : Coordinate
        Start coordinate.

    end : Coordinate
        End coordinate.
    """

    def __init__(self, start, end):
        """Initialise Line."""
        super().__init__(start, end)

    def __eq__(self, other):
        """Override the default equals implementation for Line."""
        return isinstance(other, Line) and self.start == other.start and self.end == other.end

    @property
    def midpoint(self):
        """Get midpoint of Line.

        Returns
        -------
            Coordinate
        """
        return (self.start + self.end) / 2

    @property
    def gradient(self):
        """Get gradient of line - A in equation (y = Ax + B).

        Undefined for vertical lines.

        Returns
        -------
            float
        """
        if self.is_vertical:
            return float(inf)
        else:
            return (self.end.y - self.start.y) / (self.end.x - self.start.x)

    @property
    def y_intercept(self):
        """Get y intercept of line - B in equation (y = Ax + B).

        Returns
        -------
            float
        """
        if self.is_vertical:
            raise Exception("Vertical line, no y interception")
        else:
            return ((self.end.x * self.start.y) - (self.start.x * self.end.y)) / (
                self.end.x - self.start.x
            )

    @property
    def is_vertical(self):
        """Check whether line is vertical.

        Returns
        -------
            boolean
        """
        return isclose(self.end.x - self.start.x, 0, abs_tol=GEOM_TOLERANCE)

    @property
    def is_horizontal(self):
        """Check whether line is horizontal.

        Returns
        -------
            boolean
        """
        return isclose(self.end.y - self.start.y, 0, abs_tol=GEOM_TOLERANCE)

    def mirror(self, mirror_line):
        """Mirror line about a line.

        Parameters
        ----------
        mirror_line : ansys.motorcad.core.geometry.Line
            Line entity to mirror Line about

        Returns
        -------
        ansys.motorcad.core.geometry.Line
        """
        if isinstance(mirror_line, Line):
            return Line(self.start.mirror(mirror_line), self.end.mirror(mirror_line))
        else:
            raise Exception("Line can only be mirrored about Line()")

    def get_coordinate_from_percentage_distance(self, ref_coordinate, percentage):
        """Get the coordinate at the percentage distance along the line from the reference.

        Parameters
        ----------
        ref_coordinate : Coordinate
            Entity reference coordinate.

        percentage : float
            Percentage distance along Line.

        Returns
        -------
        Coordinate
            Coordinate at percentage distance along Line.
        """
        if ref_coordinate == self.end:
            coordinate_1 = self.end
            coordinate_2 = self.start
        else:
            coordinate_1 = self.start
            coordinate_2 = self.end

        t = (self.length * percentage) / self.length
        x = ((1 - t) * coordinate_1.x) + (t * coordinate_2.x)
        y = ((1 - t) * coordinate_1.y) + (t * coordinate_2.y)

        return Coordinate(x, y)

    def get_coordinate_from_distance(self, ref_coordinate, distance):
        """Get the coordinate at the specified distance along the line from the reference.

        Parameters
        ----------
        ref_coordinate : Coordinate
            Entity reference coordinate.

        distance : float
            Distance along Line.

        Returns
        -------
        Coordinate
            Coordinate at distance along Line.
        """
        if ref_coordinate == self.end:
            coordinate_1 = self.end
            coordinate_2 = self.start
        else:
            coordinate_1 = self.start
            coordinate_2 = self.end

        t = distance / self.length
        x = ((1 - t) * coordinate_1.x) + (t * coordinate_2.x)
        y = ((1 - t) * coordinate_1.y) + (t * coordinate_2.y)

        return Coordinate(x, y)

    @property
    def length(self):
        """Get length of line.

        Returns
        -------
        float
            Length of line
        """
        return abs(self.end - self.start)

    def __abs__(self):
        """Override the default abs() implementation for Line."""
        return self.length

    @property
    def angle(self):
        """Get angle of line vector."""
        _, angle = (self.end - self.start).get_polar_coords_deg()
        return angle

    def coordinate_on_entity(self, coordinate):
        """Get if a coordinate exists on this line.

        Parameters
        ----------
        coordinate : Coordinate
            Check if this coordinate is on the line
        Returns
        -------
        bool
        """
        v1 = self.end - coordinate
        v2 = coordinate - self.start

        return isclose(abs(v1) + abs(v2), self.length, abs_tol=GEOM_TOLERANCE)

    def _line_equation(self):
        """Get value of coefficients of line in format A*x + B*y = C."""
        a = self.start.y - self.end.y
        b = self.end.x - self.start.x
        c = a * self.start.x + b * self.start.y

        return a, b, c

    def get_line_intersection(self, line):
        """Get intersection Coordinate of line with another line.

        Returns None if intersection not found.

        Parameters
        ----------
        line : ansys.motorcad.core.geometry.Line

        Returns
        -------
        ansys.motorcad.core.geometry.Coordinate or None
        """
        a_self, b_self, c_self = self._line_equation()
        a_line, b_line, c_line = line._line_equation()

        d_main = (a_self * b_line) - (b_self * a_line)
        d_x = (c_self * b_line) - (b_self * c_line)
        d_y = (a_self * c_line) - (c_self * a_line)

        if d_main != 0:
            x = d_x / d_main
            y = d_y / d_main
            return Coordinate(x, y)
        else:
            # Lines don't intersect
            return None


class _BaseArc(Entity):
    """Internal class to allow creation of Arcs."""

    def __init__(self, start, end, centre, radius):
        """Initialise base Arc object."""
        super().__init__(start, end)
        self.centre = deepcopy(centre)
        self.radius = radius

    def __eq__(self, other):
        """Override the default equals implementation for Arc."""
        return (
            isinstance(other, Arc)
            and self.start == other.start
            and self.end == other.end
            and self.centre == other.centre
            and self.radius == other.radius
        )

    @property
    def midpoint(self):
        """Get midpoint of arc.

        Returns
        -------
            Coordinate
        """
        angle_to_rotate = (self.total_angle / 2) * (self.radius / abs(self.radius))
        angle = self.start_angle + angle_to_rotate
        x_shift, y_shift = rt_to_xy(abs(self.radius), angle)
        return Coordinate(self.centre.x + x_shift, self.centre.y + y_shift)

    def get_coordinate_from_percentage_distance(self, ref_coordinate, percentage):
        """Get the coordinate at the percentage distance along the arc from the reference coord.

        Parameters
        ----------
        ref_coordinate : Coordinate
            Entity reference coordinate.

        percentage : float
            Percentage distance along Arc.

        Returns
        -------
        Coordinate
            Coordinate at percentage distance along Arc.
        """
        length = self.length * percentage

        return self.get_coordinate_from_distance(ref_coordinate, length)

    def get_coordinate_from_distance(self, ref_coordinate, distance):
        """Get the coordinate at the specified distance along the arc from the reference coordinate.

        Parameters
        ----------
        ref_coordinate : Coordinate
           Entity reference coordinate.

        distance : float
            Distance along arc.

        Returns
        -------
        Coordinate
            Coordinate at distance along Arc.
        """
        ref_coordinate_angle = atan2(
            (ref_coordinate.y - self.centre.y), (ref_coordinate.x - self.centre.x)
        )
        if ref_coordinate == self.end:
            e = -1
        else:
            e = 1
        angle = ref_coordinate_angle + e * (
            distance / self.radius
        )  # sign of the radius accounts for clockwise/anticlockwise arcs
        return self.centre + Coordinate(*rt_to_xy(abs(self.radius), degrees(angle)))

    def mirror(self, mirror_line):
        """Mirror arc about a line.

        Parameters
        ----------
        mirror_line : ansys.motorcad.core.geometry.Line
            Line entity to mirror Line about

        Returns
        -------
        ansys.motorcad.core.geometry.Arc
        """
        if isinstance(mirror_line, Line):
            return Arc(
                self.start.mirror(mirror_line),
                self.end.mirror(mirror_line),
                self.centre.mirror(mirror_line),
                -1 * self.radius,
            )
        else:
            raise Exception("Arc can only be mirrored about Line()")

    @property
    def length(self):
        """Get length of arc from start to end along circumference.

        Returns
        -------
        float
            Length of arc
        """
        return abs(self.radius * radians(self.total_angle))

    def reverse(self):
        """Reverse Arc entity."""
        super().reverse()

        self.radius *= -1

    def coordinate_within_arc_radius(self, coordinate):
        """Check if coordinate exists within arc radius.

        Parameters
        ----------
        coordinate : Coordinate
            Check if this coordinate is on the Arc
        Returns
        -------
        bool
        """
        v_from_centre = coordinate - self.centre
        radius, angle_to_check = v_from_centre.get_polar_coords_deg()

        if self.radius > 0:
            theta1 = (angle_to_check - self.start_angle) % 360
        else:
            theta1 = (angle_to_check - self.end_angle) % 360

        return theta1 <= self.total_angle

    def coordinate_on_entity(self, coordinate):
        """Get if a coordinate exists on this Arc.

        Parameters
        ----------
        coordinate : Coordinate
            Check if this coordinate is on the Arc
        Returns
        -------
        bool
        """
        v_from_centre = coordinate - self.centre
        radius, _ = v_from_centre.get_polar_coords_deg()
        return self.coordinate_within_arc_radius(coordinate) and isclose(
            abs(radius), abs(self.radius), abs_tol=GEOM_TOLERANCE
        )

    @property
    def start_angle(self):
        """Get angle of start point from centre point coordinates.

        Returns
        -------
        real
        """
        _, ang = (self.start - self.centre).get_polar_coords_deg()
        return ang

    @property
    def end_angle(self):
        """Get angle of end point from centre point coordinates.

        Returns
        -------
        real
        """
        _, ang = (self.end - self.centre).get_polar_coords_deg()
        return ang

    @property
    def total_angle(self):
        """Get arc sweep angle.

        Returns
        -------
        real
        """
        if self.radius > 0:
            return (self.end_angle - self.start_angle) % 360
        else:
            return (self.start_angle - self.end_angle) % 360

    @classmethod
    def from_coordinates(cls, start_point, intersection_point, end_point):
        """Take three coordinates and converts to an arc.

        Parameters
        ----------
        start_point: ansys.motorcad.core.geometry.Coordinate
            Start coordinate of Arc.
        intersection_point: ansys.motorcad.core.geometry.Coordinate
            Coordinate which arc will intersect.
        end_point: ansys.motorcad.core.geometry.Coordinate
            End coordinate of Arc.
        Returns
        -------
        ansys.motorcad.core.geometry.Arc
        """
        l1 = Line(start_point, intersection_point)
        l2 = Line(intersection_point, end_point)

        if isclose(l1.gradient, l2.gradient, abs_tol=GEOM_TOLERANCE):
            # three points are on a straight line, no arc is possible
            return None

        # Trying to get the intersection of perpendicular lines:
        #  |
        #  |
        #  |              x
        #  |
        #  |___________________________

        # Work out perpendicular lines
        l1_p = deepcopy(l1)
        l1_p.rotate(l1.midpoint, 90)
        l2_p = deepcopy(l2)
        l2_p.rotate(l2.midpoint, 90)

        # Get intersection of perpendicular lines
        intersection = l1_p.get_line_intersection(l2_p)

        # Get appropriate sign for radius
        if (
            _orientation_of_three_points(start_point, intersection_point, end_point)
            == _Orientation.anticlockwise
        ):
            radius = Line(start_point, intersection).length
        else:
            radius = -Line(start_point, intersection).length

        arc_centre = Coordinate(intersection.x, intersection.y)

        return cls(start_point, end_point, arc_centre, radius)


class Arc(_BaseArc):
    """Python representation of Motor-CAD arc entity based upon start, end, (centre or radius).

    Parameters
    ----------
    start : Coordinate
        Start coordinate.

    end : Coordinate
        End coordinate.

    centre : Coordinate, optional
       Centre coordinate.

    radius : float, optional
        Arc radius
    """

    def __init__(self, start, end, centre=None, radius=None):
        """Initialise Arc."""
        self.start = deepcopy(start)
        self.end = deepcopy(end)

        # Centre point of arc is valid in 2 different locations depending on angle smaller or
        # greater than 180 deg
        # Assume angle is <180 deg unless centre and radius are specified and prove otherwise
        self._centre_point_pos = 1

        if radius and centre:
            # User has defined both radius and centre - normally assume angle is acute but need to
            # check for this case
            test_arc = _BaseArc(start, end, centre, radius)
            test = test_arc.total_angle
            if test > 180:
                # Use second location of arc centre point since arc defined as >180 deg
                self._centre_point_pos = 2

        if radius is not None:
            # Always calculate radius
            self.radius = radius
            # Check we can get a valid centre for this geometry
            _ = self.centre
        elif centre is not None:
            # Calc radius from centre point
            r1 = abs(self.start - centre)
            r2 = abs(self.end - centre)
            if not isclose(r1, r2, abs_tol=1e-6):
                raise Exception("It is not possible to draw an arc with this geometry")
            else:
                self.radius = r1

            if _orientation_of_three_points(centre, self.start, self.end) is _Orientation.clockwise:
                self.radius *= -1
        else:
            raise ValueError("You must specify either a centre point or radius for Arc object.")

    @property
    def centre(self):
        """Get centre point of circle defining arc.

        Returns
        -------
            Coordinate
        """
        # Draw line between arc start/end
        # get centre point of that line
        p_centre = (self.end + self.start) / 2
        # Get vector of that line
        v_1 = self.end - self.start
        # Get length div 2
        d1 = abs(v_1) / 2

        # Draw perpendicular line from centre point
        radius, angle = v_1.get_polar_coords_deg()
        perpendicular_angle = angle + 90 * (self.radius / abs(self.radius))

        if abs(self.radius) < d1:
            if (d1 - abs(self.radius)) < GEOM_TOLERANCE:
                # Radius is smaller than possible but within tolerance
                # Bump it to minimum viable radius and preserve sign
                self.radius = d1 * (self.radius / abs(self.radius))
            else:
                raise Exception("It is not possible to draw an arc with this geometry")

        # Get vector from p_centre to centre point of arc
        d_adjacent = sqrt(self.radius**2 - d1**2)
        l_x, l_y = rt_to_xy(d_adjacent, perpendicular_angle)

        # Apply vector to centre point of arc
        if self._centre_point_pos == 1:
            return p_centre + Coordinate(l_x, l_y)
        else:
            # Arc had an angle defined as greater than 180 deg
            return p_centre - Coordinate(l_x, l_y)


class EntityList(list):
    """Generic class for list of Entities."""

    def __eq__(self, other):
        """Compare equality of 2 EntityList objects."""
        return self._entities_same(other, check_reverse=True)

    def reverse(self):
        """Reverse EntityList, including entity start end coordinates."""
        super().reverse()

        # Also reverse entity start/end points so the EntityList is continuous
        for entity in self:
            entity.reverse()

    @property
    def points(self):
        """Get points of shape/region from Entity list.

        Returns
        -------
        List of Coordinate
        """
        points = []
        for entity in self:
            points += [deepcopy(entity.start)]
        return points

    def _entities_same(self, entities_to_compare, check_reverse=False):
        """Check whether entities in region are the same as entities a different region.

        Parameters
        ----------
        entities_to_compare : EntityList
            entities to test against

        check_reverse : Boolean
            Whether to reverse entities when checking entity equivalency.

        Returns
        -------
        boolean
        """

        def _entities_same_with_direction(entities_1, entities_2):
            start_index = 0

            for count, entity in enumerate(entities_2):
                if entity == entities_1[0]:
                    # start entity found
                    start_index = count
                    break

            # regenerate entities_b from start index found from entities_a
            entities_same_order = [entities_2[i] for i in range(start_index, len(entities_1))] + [
                entities_2[i] for i in range(0, start_index)
            ]

            if list(entities_1) == list(entities_same_order):
                return True
            else:
                return False

        if check_reverse:
            if _entities_same_with_direction(self, entities_to_compare):
                return True
            else:
                # Copy list of entities
                entities_copy = deepcopy(entities_to_compare)
                entities_copy.reverse()

                return _entities_same_with_direction(self, entities_copy)

        else:
            return _entities_same_with_direction(self, entities_to_compare)


def _convert_entities_to_json(entities):
    """Get entities list as a json object.

    Parameters
    ----------
    entities : EntityList
        List of Line/Arc class objects representing entities.

    Returns
    -------
    dict
        entities in json format
    """
    json_entities = []

    for entity in entities:
        if isinstance(entity, Line):
            json_entities.append(
                {
                    "type": "line",
                    "start": {"x": entity.start.x, "y": entity.start.y},
                    "end": {"x": entity.end.x, "y": entity.end.y},
                }
            )
        elif isinstance(entity, Arc):
            json_entities.append(
                {
                    "type": "arc",
                    "start": {"x": entity.start.x, "y": entity.start.y},
                    "end": {"x": entity.end.x, "y": entity.end.y},
                    "centre": {"x": entity.centre.x, "y": entity.centre.y},
                    "radius": entity.radius,
                }
            )

    return json_entities


def _convert_entities_from_json(json_array):
    """Convert entities from json object to list of Arc/Line class.

    Parameters
    ----------
    json_array : Json object
        Array of Json objects representing lines/arcs.

    Returns
    -------
    EntityList
        list of Line and Arc objects
    """
    entities = EntityList()

    for entity in json_array:
        if entity["type"] == "line":
            entities.append(
                Line(
                    Coordinate(entity["start"]["x"], entity["start"]["y"]),
                    Coordinate(entity["end"]["x"], entity["end"]["y"]),
                )
            )
        elif entity["type"] == "arc":
            entities.append(
                Arc(
                    Coordinate(entity["start"]["x"], entity["start"]["y"]),
                    Coordinate(entity["end"]["x"], entity["end"]["y"]),
                    Coordinate(entity["centre"]["x"], entity["centre"]["y"]),
                    entity["radius"],
                )
            )

    return entities


def get_entities_have_common_coordinate(entity_1, entity_2):
    """Check whether region entities create a closed region.

    Parameters
    ----------
    entity_1 : Line or Arc
        Line or Arc object to check for common coordinate

    entity_2 : Line or Arc
        Line or Arc object to check for common coordinate

    Returns
    -------
        Boolean
    """
    if (
        (entity_1.end == entity_2.start)
        or (entity_1.end == entity_2.end)
        or (entity_1.start == entity_2.start)
        or (entity_1.start == entity_2.end)
    ):
        # found common coordinate between first and last entities
        return True
    else:
        return False


def xy_to_rt(x, y):
    """Convert Motor-CAD Cartesian coordinates to polar coordinates in degrees.

    Parameters
    ----------
    x : float
        X coordinate value.
    y : float
        Y coordinate value.

    Returns
    -------
    radius : float
        Radial coordinate value.
    theta : float
        Angular coordinate value.
    """
    rect_coordinates = complex(x, y)

    radius, theta = polar(rect_coordinates)

    return radius, degrees(theta)


def rt_to_xy(radius, theta):
    """Convert Motor-CAD polar coordinates to Cartesian coordinates in degrees.

    Parameters
    ----------
    radius : float
        Radial coordinate.
    theta : float
        Angular coordinate.

    Returns
    -------
    x : float
        X coordinate value.
    y : float
        Y coordinate value.
    """
    coordinates_complex = rect(radius, radians(theta))

    x = coordinates_complex.real
    y = coordinates_complex.imag

    return x, y


class _Orientation(Enum):
    clockwise = 1
    anticlockwise = 2
    collinear = 0


def _orientation_of_three_points(c1, c2, c3):
    """Find the orientation of three coordinates, this can be clockwise, anticlockwise or collinear.

    Parameters
    ----------
    coordinate_1 : ansys.motorcad.core.geometry.Coordinate
        Coordinate 1
    c2 : ansys.motorcad.core.geometry.Coordinate
        Coordinate 2
    c3 : ansys.motorcad.core.geometry.Coordinate
        Coordinate 3
    Returns
    -------
        _Orientation
    """
    # To find the orientation of three coordinates
    val = (float(c2.y - c1.y) * (c3.x - c2.x)) - (float(c2.x - c1.x) * (c3.y - c2.y))
    if val > 0:
        # Clockwise orientation
        return _Orientation.clockwise
    elif val < 0:
        # Anticlockwise orientation
        return _Orientation.anticlockwise
    else:
        # Collinear orientation
        return _Orientation.collinear


class RegionType(Enum):
    """Provides an enumeration for storing Motor-CAD region types."""

    stator = "Stator"
    rotor = "Rotor"
    slot_area_stator = "Stator Slot"
    slot_area_rotor = "Rotor Slot"
    slot_split = "Split Slot"
    stator_liner = "Stator Liner"
    rotor_liner = "Rotor Liner"
    wedge = "Wedge"
    stator_duct = "Stator Duct"
    housing = "Housing"
    housing_magnetic = "Magnetic Housing"
    stator_impreg = "Stator Impreg"
    impreg_gap = "Impreg Gap"
    stator_copper = "Stator Copper"
    stator_copper_ins = "Stator Copper Insulation"
    stator_divider = "Stator Divider"
    stator_slot_spacer = "Stator Slot Spacer"
    stator_separator = "Stator slot separator"
    coil_insulation = "Coil Insulation"
    stator_air = "Stator Air"
    rotor_hub = "Rotor hub"
    rotor_air = "Rotor Air"
    rotor_air_exc_liner = "Rotor Air (excluding liner area)"
    rotor_pocket = "Rotor Pocket"
    pole_spacer = "Pole Spacer"
    rotor_slot = "Rotor Slot"
    coil_separator = "Coil Separator"
    damper_bar = "Damper Bar"
    wedge_rotor = "Rotor Wedge"
    rotor_divider = "Rotor Divider"
    rotor_copper_ins = "Rotor Copper Insulation"
    rotor_copper = "Rotor Copper"
    rotor_impreg = "Rotor Impreg"
    shaft = "Shaft"
    axle = "Axle"
    rotor_duct = "Rotor Duct"
    magnet = "Magnet"
    barrier = "Barrier"
    mounting_base = "Base Mount"
    mounting_plate = "Plate Mount"
    banding = "Banding"
    sleeve = "Sleeve"
    rotor_cover = "Rotor Cover"
    slot_wj_insulation = "Slot Water Jacket Insulation"
    slot_wj_wall = "Slot Water Jacket Wall"
    slot_wj_duct = "Slot Water Jacket Duct"
    slot_wj_duct_no_detail = "Slot Water Jacket Duct (no detail)"
    cowling = "Cowling"
    cowling_gril = "Cowling Grill"
    brush = "Brush"
    commutator = "Commutator"
    airgap = "Airgap"
    dxf_import = "DXF Import"
    impreg_loss_lot_ac_loss = "Stator Proximity Loss Slot"
    adaptive = "Adaptive Region"<|MERGE_RESOLUTION|>--- conflicted
+++ resolved
@@ -46,14 +46,9 @@
         self._child_names = []
         self._motorcad_instance = motorcad_instance
         self._region_type = RegionType.adaptive
-<<<<<<< HEAD
+        self.mesh_length = 0
         self._linked_region = None
         self._singular = False
-
-        # expect other properties to be implemented here including number duplications, material etc
-=======
-        self.mesh_length = 0
->>>>>>> 378875ff
 
     def __eq__(self, other):
         """Override the default equals implementation for Region."""
@@ -193,13 +188,11 @@
         new_region.parent_name = json["parent_name"]
         new_region._child_names = json["child_names"]
 
-<<<<<<< HEAD
+        if "mesh_length" in json:
+            new_region.mesh_length = json["mesh_length"]
+
         if "singular" in json:
             new_region._singular = json["singular"]
-=======
-        if "mesh_length" in json:
-            new_region.mesh_length = json["mesh_length"]
->>>>>>> 378875ff
 
         return new_region
 
@@ -223,12 +216,9 @@
             "entities": _convert_entities_to_json(self.entities),
             "parent_name": self.parent_name,
             "region_type": self._region_type.value,
-<<<<<<< HEAD
+            "mesh_length": self.mesh_length,
             "on_boundary": False if self._linked_region is None else True,
             "singular": self._singular,
-=======
-            "mesh_length": self.mesh_length,
->>>>>>> 378875ff
         }
 
         return region_dict
@@ -272,8 +262,7 @@
 
     @property
     def linked_region(self):
-        """Get linked duplication/unite region
-        """
+        """Get linked duplication/unite region."""
         return self._linked_region
 
     @linked_region.setter
@@ -283,8 +272,7 @@
 
     @property
     def singular(self):
-        """Get linked duplication/unite region
-        """
+        """Get linked duplication/unite region."""
         return self._singular
 
     @singular.setter
