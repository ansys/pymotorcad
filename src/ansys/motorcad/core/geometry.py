--- conflicted
+++ resolved
@@ -1279,7 +1279,6 @@
             distance / self.radius
         )  # sign of the radius accounts for clockwise/anticlockwise arcs
         return self.centre + Coordinate(*rt_to_xy(abs(self.radius), degrees(angle)))
-<<<<<<< HEAD
 
     def get_intersects_with_line(self, line, tolerance=0.0001):
         """Get if a line intersects with this arc.
@@ -1308,8 +1307,6 @@
             elif tangent.coordinate_on_entity(intersection):
                 line_crossed = True
         return line_crossed
-=======
->>>>>>> bc41022d
 
     def mirror(self, mirror_line):
         """Mirror arc about a line.
