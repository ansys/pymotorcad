--- conflicted
+++ resolved
@@ -131,15 +131,10 @@
         self._parent_name = ""
         self._child_names = []
         self._motorcad_instance = motorcad_instance
-<<<<<<< HEAD
-        self._region_type = RegionType.adaptive
+        self._region_type = region_type
         self.mesh_length = 0
         self._linked_regions = []
-=======
-        self._region_type = region_type
-        self._mesh_length = 0
-        self._linked_region = None
->>>>>>> d5d90fe4
+
         self._singular = False
         self._lamination_type = ""
 
@@ -321,13 +316,9 @@
             "entities": _convert_entities_to_json(self.entities),
             "parent_name": self._parent_name,
             "region_type": self._region_type.value,
-<<<<<<< HEAD
             "mesh_length": self.mesh_length,
             "linked_regions": self._linked_regions,
-=======
-            "mesh_length": self._mesh_length,
-            "on_boundary": False if self._linked_region is None else True,
->>>>>>> d5d90fe4
+            "on_boundary": False if len(self._linked_regions) is None else True,
             "singular": self._singular,
             "lamination_type": lamination_type,
         }
@@ -368,14 +359,9 @@
 
     @property
     def linked_region(self):
-<<<<<<< HEAD
         """Get linked duplication/unite region."""
         warn('linked_region property is deprecated. Use linked_regions array', DeprecationWarning)
         return self._linked_regions[0] if len(self._linked_regions) > 0 else None
-=======
-        """Get or set linked duplication/unite region."""
-        return self._linked_region
->>>>>>> d5d90fe4
 
     @linked_region.setter
     def linked_region(self, region):
