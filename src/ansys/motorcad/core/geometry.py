--- conflicted
+++ resolved
@@ -144,13 +144,8 @@
         self._child_names = []
         self._motorcad_instance = motorcad_instance
         self._region_type = region_type
-        self.mesh_length = 0
-<<<<<<< HEAD
-        self._linked_region_names = []
-=======
-        self._linked_regions = []
->>>>>>> defa2bc9
-
+        self._mesh_length = 0
+        self._linked_region = None
         self._singular = False
         self._lamination_type = ""
 
@@ -355,14 +350,8 @@
             "entities": _convert_entities_to_json(self.entities),
             "parent_name": self._parent_name,
             "region_type": self._region_type.value,
-            "mesh_length": self.mesh_length,
-<<<<<<< HEAD
-            "linked_regions": self._linked_region_names,
-            "on_boundary": False if len(self.linked_region_names) == 0 else True,
-=======
-            "linked_regions": self.linked_region_names,
-            "on_boundary": False if len(self.linked_regions) == 0 else True,
->>>>>>> defa2bc9
+            "mesh_length": self._mesh_length,
+            "on_boundary": False if self._linked_region is None else True,
             "singular": self._singular,
             "lamination_type": lamination_type,
         }
@@ -382,17 +371,12 @@
     def linked_region(self):
         """Get linked duplication/unite region."""
         warn("linked_region property is deprecated. Use linked_regions array", DeprecationWarning)
-<<<<<<< HEAD
         return self.motorcad_instance.get_region(self._linked_region_names[0]) if len(self._linked_region_names) > 0 \
             else None
-=======
-        return self.linked_regions[0] if len(self.linked_regions) > 0 else None
->>>>>>> defa2bc9
 
     @linked_region.setter
     def linked_region(self, region):
         warn(
-<<<<<<< HEAD
             "inked_region property is deprecated. Use linked_regions.append(region)",
             DeprecationWarning,
         )
@@ -404,46 +388,21 @@
         """Get linked region objects for duplication/unite operations."""
         self._check_connection()
         return [self.motorcad_instance.get_region(name) for name in self._linked_region_names]
-=======
-            "linked_region property is deprecated. Use linked_regions.append(region)",
-            DeprecationWarning,
-        )
-        self.linked_regions.append(region)
-        region.linked_regions.append(self)
-
-    @property
-    def linked_regions(self):
-        """
-        Get linked region objects for duplication/unite operations.
-
-        Entirely original regions (that is, linkages to or from regions that are not named within
-        the default geometry) must be established using GeometryTrees.
-        """
-        return self._linked_regions
->>>>>>> defa2bc9
 
     @linked_regions.setter
     def linked_regions(self, regions):
         """Set linked regions for duplication/unite operations."""
-<<<<<<< HEAD
         self._linked_region_names = [region.name for region in regions]
-=======
-        self._linked_regions = regions
->>>>>>> defa2bc9
 
     @property
     def linked_region_names(self):
         """Get linked region names for duplication/unite operations."""
-<<<<<<< HEAD
         return self._linked_region_names
 
     @linked_region_names.setter
     def linked_region_names(self, names):
         """Set linked region names for duplication/unite operations."""
         self._linked_region_names = names
-=======
-        return [linked_region.name for linked_region in self.linked_regions]
->>>>>>> defa2bc9
 
     @property
     def singular(self):
