--- conflicted
+++ resolved
@@ -47,12 +47,9 @@
         self._motorcad_instance = motorcad_instance
         self._region_type = RegionType.adaptive
         self.mesh_length = 0
-<<<<<<< HEAD
-        self._lamination_type = ""
-=======
         self._linked_region = None
         self._singular = False
->>>>>>> 91a49dd2
+        self._lamination_type = ""
 
     def __eq__(self, other):
         """Override the default equals implementation for Region."""
@@ -195,13 +192,11 @@
         if "mesh_length" in json:
             new_region.mesh_length = json["mesh_length"]
 
-<<<<<<< HEAD
+        if "singular" in json:
+            new_region._singular = json["singular"]
+
         if "lamination_type" in json:
             new_region._lamination_type = json["lamination_type"]
-=======
-        if "singular" in json:
-            new_region._singular = json["singular"]
->>>>>>> 91a49dd2
 
         return new_region
 
@@ -226,12 +221,9 @@
             "parent_name": self.parent_name,
             "region_type": self._region_type.value,
             "mesh_length": self.mesh_length,
-<<<<<<< HEAD
-            "lamination_type": self._lamination_type,
-=======
             "on_boundary": False if self._linked_region is None else True,
             "singular": self._singular,
->>>>>>> 91a49dd2
+            "lamination_type": self._lamination_type,
         }
 
         return region_dict
