# Copyright (C) 2022 - 2025 ANSYS, Inc. and/or its affiliates.
# SPDX-License-Identifier: MIT
#
#
# Permission is hereby granted, free of charge, to any person obtaining a copy
# of this software and associated documentation files (the "Software"), to deal
# in the Software without restriction, including without limitation the rights
# to use, copy, modify, merge, publish, distribute, sublicense, and/or sell
# copies of the Software, and to permit persons to whom the Software is
# furnished to do so, subject to the following conditions:
#
# The above copyright notice and this permission notice shall be included in all
# copies or substantial portions of the Software.
#
# THE SOFTWARE IS PROVIDED "AS IS", WITHOUT WARRANTY OF ANY KIND, EXPRESS OR
# IMPLIED, INCLUDING BUT NOT LIMITED TO THE WARRANTIES OF MERCHANTABILITY,
# FITNESS FOR A PARTICULAR PURPOSE AND NONINFRINGEMENT. IN NO EVENT SHALL THE
# AUTHORS OR COPYRIGHT HOLDERS BE LIABLE FOR ANY CLAIM, DAMAGES OR OTHER
# LIABILITY, WHETHER IN AN ACTION OF CONTRACT, TORT OR OTHERWISE, ARISING FROM,
# OUT OF OR IN CONNECTION WITH THE SOFTWARE OR THE USE OR OTHER DEALINGS IN THE
# SOFTWARE.

"""Function for ``Motor-CAD geometry`` not attached to Motor-CAD instance."""
from cmath import polar, rect
from copy import deepcopy
from enum import Enum
from math import acos, atan2, comb, cos, degrees, fabs, floor, inf, isclose, radians, sin, sqrt
import warnings
from warnings import warn

GEOM_TOLERANCE = 1e-6


class RegionType(Enum):
    """Provides an enumeration for storing Motor-CAD region types."""

    stator = "Stator"
    rotor = "Rotor"
    slot_area_stator = "Stator Slot Area"
    slot_area_stator_deprecated = "Stator Slot"
    slot_area_rotor = "Rotor Slot Area"
    slot_split = "Split Slot"
    stator_liner = "Stator Liner"
    rotor_liner = "Rotor Liner"
    wedge = "Wedge"
    stator_duct = "Stator Duct"
    housing_wj_wall = "Housing WJ Duct Wall"
    housing = "Housing"
    housing_magnetic = "Magnetic Housing"
    stator_frame = "Stator Support Frame"
    stator_impreg = "Stator Impreg"
    impreg_gap = "Impreg Gap"
    stator_copper = "Stator Copper"
    stator_copper_ins = "Stator Copper Insulation"
    stator_divider = "Stator Divider"
    stator_slot_spacer = "Stator Slot Spacer"
    stator_separator = "Stator slot separator"
    coil_insulation = "Coil Insulation"
    stator_air = "Stator Air"
    endwinding = "End Winding"
    rotor_hub = "Rotor hub"
    rotor_air = "Rotor Air"
    rotor_air_exc_liner = "Rotor Air (excluding liner area)"
    rotor_pocket = "Rotor Pocket"
    pole_spacer = "Pole Spacer"
    rotor_slot = "Rotor Slot"
    rotor_bar_end_ring = "Rotor Bar End Ring"
    coil_separator = "Coil Separator"
    damper_bar = "Damper Bar"
    wedge_rotor = "Rotor Wedge"
    rotor_divider = "Rotor Divider"
    rotor_copper_ins = "Rotor Copper Insulation"
    rotor_copper = "Rotor Copper"
    rotor_impreg = "Rotor Impreg"
    shaft = "Shaft"
    axle = "Axle"
    rotor_duct = "Rotor Duct"
    magnet = "Magnet"
    barrier = "Barrier"
    mounting_base = "Base Mount"
    mounting_plate = "Plate Mount"
    endcap = "Endcap"
    banding = "Banding"
    sleeve = "Sleeve"
    rotor_cover = "Rotor Cover"
    slot_wj_insulation = "Slot Water Jacket Insulation"
    slot_wj_wall = "Slot Water Jacket Wall"
    slot_wj_duct = "Slot Water Jacket Duct"
    slot_wj_duct_no_detail = "Slot Water Jacket Duct (no detail)"
    cowling = "Cowling"
    cowling_gril = "Cowling Grill"
    cowling_grill_hole = "Cowling Grill Hole"
    brush = "Brush"
    bearings = "Bearings"
    commutator = "Commutator"
    airgap = "Airgap"
    dxf_import = "DXF Import"
    impreg_loss_lot_ac_loss = "Stator Proximity Loss Slot"
    adaptive = "Adaptive Region"
    no_type = "No type"


RegionType.slot_area_stator_deprecated.__doc__ = "Only for use with Motor-CAD 2025.1 and earlier"


class MagnetisationDirection(Enum):
    """Provides an enumeration for storing Motor-CAD magnetisation direction."""

    parallel = 0
    radial = 1
    function = 2


class Region(object):
    """Create geometry region.

    Parameters
    ----------
    region_type: RegionType
        Type of region
    motorcad_instance: ansys.motorcad.core.MotorCAD
        Motor-CAD instance currently connected
    """

    def __init__(self, region_type=RegionType.adaptive, motorcad_instance=None):
        """Initialise Region."""
        if not isinstance(region_type, RegionType):
            warnings.warn(
                "The first parameter of creating a new region has changed to region_type."
                " Please use named parameters ```Region(motorcad_instance=mc``` and add a"
                " region type"
            )
            # Try and catch case where user has added Motor-CAD instance without using named param
            motorcad_instance = region_type
            region_type = None

        elif region_type == RegionType.adaptive:
            warnings.warn(
                "It is strongly recommended to set a region_type when creating new regions."
                " Creating new regions with no type will be deprecated in a future release"
            )

        self._name = ""
        self._base_name = ""
        self._material = "air"
        self._colour = (255, 255, 255)
        self._area = 0.0
        self._centroid = Coordinate(0, 0)
        self._region_coordinate = Coordinate(0, 0)
        self._duplications = 1
        self._entities = EntityList()
        self._parent_name = ""
        self._child_names = []
        self._motorcad_instance = motorcad_instance
        self._region_type = region_type
        self._mesh_length = 0
        self._linked_region_names = []
        self._singular = False
        self._lamination_type = ""

        self._raw_region = dict()

    def __eq__(self, other):
        """Override the default equals implementation for Region."""
        return (
            isinstance(other, Region)
            and self._name == other._name
            # and self.area == other.area ->
            # Already check entities - can't expect user to calculate area
            # and self.centroid == other.centroid ->
            # Centroid calculated from entities - can't expect user to calculate
            # and self.region_coordinate == other.region_coordinate ->
            # Region coordinate is an output, cannot guarantee will be same for identical regions
            and self._duplications == other._duplications
            and self._entities == other._entities
        )

    def __copy__(self):
        """Override default copy behaviour."""
        copied_object = type(self)()
        copied_object.__dict__.update(self.__dict__)

        # We don't want to copy raw json to a new region
        # This could contain settings not visible or editable from PyMotorCAD object
        copied_object._raw_region = dict()

        return copied_object

    def __deepcopy__(self, memo):
        """Override default deepcopy behaviour."""

        def override_close_motorcad_on_exit():
            return False

        copied_object = type(self)()

        memo[id(self)] = copied_object
        for k, v in self.__dict__.items():
            setattr(copied_object, k, deepcopy(v, memo))  # Copy over attributes

        # We don't want to copy raw json to a new region
        # This could contain settings not visible or editable from PyMotorCAD object
        copied_object._raw_region = dict()

        # Motor-CAD instance should not be duplicated.
        # Don't want this getting closed if this region goes out of scope.
        if copied_object._motorcad_instance is not None:
            copied_object._motorcad_instance.connection._close_motorcad_on_exit = (
                override_close_motorcad_on_exit
            )
            copied_object._motorcad_instance = self._motorcad_instance

        return copied_object

    @classmethod
    def from_coordinate_list(cls):
        """Work in progress. Need to split up geometry first to avoid circular imports.

        Use geometry_fitting.return_entity_list for now
        """
        pass

    def add_entity(self, entity):
        """Add entity to list of region entities.

        Parameters
        ----------
        entity : Line or Arc
            Line/arc entity class instance
        """
        self._entities.append(entity)

    def insert_entity(self, index, entity):
        """Insert entity to list of region entities at given index.

        Parameters
        ----------
        index : int
            Index of which to insert at
        entity : Line or Arc
            Line/arc entity class instance
        """
        self._entities.insert(index, entity)

    def insert_polyline(self, index, polyline):
        """Insert polyline at given index, polyline can be made up of line/arc entities.

        Parameters
        ----------
        index : int
            Index of which to insert at
        polyline : EntityList
            list of Line or list of Arc
        """
        for count, entity in enumerate(polyline):
            self.insert_entity(index + count, entity)

    def is_closed(self):
        """Check whether Region's entities are closed.

        Returns
        -------
        Boolean
            Whether Region is closed
        """
        if len(self.entities) > 0:
            # Make sure all adjacent entities have a point in common
            return all(
                get_entities_have_common_coordinate(self.entities[i - 1], self.entities[i])
                for i in range(0, len(self.entities))
            )
        else:
            return False

    def remove_entity(self, entity_remove):
        """Remove the entity from the region.

        Parameters
        ----------
        entity_remove : Line or Arc
            Line/arc entity class instance
        """
        for entity in self._entities:
            if (entity.start == entity_remove.start) & (entity.end == entity_remove.end):
                if type(entity) == Line:
                    self._entities.remove(entity)
                elif type(entity) == Arc:
                    if (entity.centre == entity_remove.centre) & (
                        entity.radius == entity_remove.radius
                    ):
                        self._entities.remove(entity)

    def replace(self, replacement_region):
        """Replace self with another region.

        This method replaces region entities with entities from the replacement region object,
        such as an imported DXF region.

        Parameters
        ----------
        replacement_region : ansys.motorcad.core.geometry.Region
            Motor-CAD region object whose entities are to replace those of the
            existing region.
        """
        # Remove existing entities from the region object
        self._entities.clear()

        # Set the region object entities to be the list of replacement region entities
        self._entities = deepcopy(replacement_region.entities)

    def extend_entity(
        self, entity_index, distance=None, fraction=None, factor=None, extend_from_end=True
    ):
        """Extend an Entity of a Region by a given distance.

        The Entity will be extended by keeping
        the start point fixed and shifting the end point unless extend_from_end is False. If
        extend_from_end is False, the end point will be kept fixed and the start point will be
        shifted instead. Tip: to extend from both ends, you can use the method twice.

        Parameters
        ----------
        entity_index : int
            Index of the Region Entity that is to be extended.
        distance : float
            Absolute distance to extend the Entity by. If negative, the Entity will be shortened.
        fraction : float
            Fractional distance to extend the Entity by. If negative, the Entity will be shortened.
        factor : float
            Factor to extend the Entity length to. The new Entity length will be the original
            length multiplied by the factor. If less than 1, the Entity will be shortened.
        extend_from_end : bool
            If True, start point is unchanged and end point is shifted. If False, end point is
            unchanged and start point is fixed.

        """
        if type(extend_from_end) == bool:
            if extend_from_end:
                point = self.entities[entity_index].end
            else:
                point = self.entities[entity_index].start
        else:
            raise TypeError(
                f"The argument 'extend_from_end' must be a boolean type (True or " f"False)."
            )

        # if multiple optional arguments are provided, precedence is taken in the order: distance,
        # fraction, factor:
        if distance and fraction or distance and factor:
            warn(f"More than one optional argument provided, using distance = {distance} mm.")
            self.extend_entity(entity_index, distance=distance, extend_from_end=extend_from_end)
            return

        elif fraction and factor:
            warn(f"More than one optional argument provided, using fraction = {fraction}.")
            self.extend_entity(entity_index, fraction=fraction, extend_from_end=extend_from_end)
            return

        elif distance:
            if distance <= -self.entities[entity_index].length:
                raise ValueError(
                    "Invalid distance provided. Cannot shorten entity by more than "
                    "original length."
                )
            new_point = self.entities[entity_index].get_coordinate_from_distance(
                point, distance=-distance
            )
        elif fraction:
            if fraction <= -1:
                raise ValueError(
                    "Invalid fraction provided. Cannot shorten entity by more than "
                    "original length."
                )
            new_point = self.entities[entity_index].get_coordinate_from_distance(
                point, fraction=-fraction
            )
        elif factor:
            if factor < 0:
                factor = -factor
            new_point = self.entities[entity_index].get_coordinate_from_distance(
                point, fraction=1 - factor
            )
        else:
            raise ValueError(f"Please provide either a distance, fraction or factor.")

        if extend_from_end:
            self.edit_point(self.entities[entity_index].end, new_point)
        else:
            self.edit_point(self.entities[entity_index].start, new_point)

    # method to receive region from Motor-CAD and create python object
    @classmethod
    def _from_json(cls, json, motorcad_instance=None):
        """Convert the class from a JSON object.

        Parameters
        ----------
        json: dict
            Dictionary representing the geometry region.
        motorcad_instance : ansys.motorcad.core.MotorCAD
            Motor-CAD instance to connect to. The default is ``None``.
        """
        has_region_type = "region_type" in json
        is_magnet = has_region_type and (json["region_type"] == RegionType.magnet.value)

        if is_magnet:
            new_region = RegionMagnet(motorcad_instance)
<<<<<<< HEAD
=======
            new_region._magnet_angle = json["magnet_angle"]
            new_region._br_multiplier = json["magnet_magfactor"]
            new_region._magnet_polarity = json["magnet_polarity"]
            new_region._br_magnet = json["magnet_br_value"]

            if "magnetisation_direction" in json:
                new_region.magnetisation_direction = MagnetisationDirection(
                    json["magnetisation_direction"]
                )
                new_region.magnetisation_function_amplitude = json[
                    "magnetisation_function_amplitude"
                ]
                new_region.magnetisation_function_angle = json["magnetisation_function_angle"]

>>>>>>> e0e55dac
        else:
            if has_region_type:
                new_region = cls(
                    motorcad_instance=motorcad_instance, region_type=RegionType(json["region_type"])
                )
            else:
                new_region = cls(motorcad_instance=motorcad_instance)

        new_region._add_parameters_from_json(json)

        return new_region

    def _add_parameters_from_json(self, json):
        if "name_unique" in json:
            self._name = json["name_unique"]
        else:
            self._name = json["name"]

        self._base_name = json["name"]
        self.material = json["material"]
        self._colour = (json["colour"]["r"], json["colour"]["g"], json["colour"]["b"])
        self._area = json["area"]

        self._centroid = Coordinate(json["centroid"]["x"], json["centroid"]["y"])
        self._region_coordinate = Coordinate(
            json["region_coordinate"]["x"], json["region_coordinate"]["y"]
        )
        self._duplications = json["duplications"]
        self._entities = _convert_entities_from_json(json["entities"])
        self._parent_name = json["parent_name"]
        self._child_names = json["child_names"]

        if "mesh_length" in json:
            self._mesh_length = json["mesh_length"]

        if "singular" in json:
            self._singular = json["singular"]

        if "lamination_type" in json:
<<<<<<< HEAD
            self._lamination_type = json["lamination_type"]
=======
            new_region._lamination_type = json["lamination_type"]

        if "linked_regions" in json:
            new_region._linked_region_names = json["linked_regions"]

        new_region._raw_region = json
>>>>>>> e0e55dac

        self._raw_region = json

    # method to convert python object to send to Motor-CAD
    def _to_json(self):
        """Convert from Python class to Json object.

        Returns
        -------
        dict
            Geometry region json representation
        """
        # Previous implementations had users only generally interact with the unique name,
        # assigning it as the name attribute if possible. This behaviour is maintained for
        # now, though it is a piece of information lost that future users may want control over

        self._raw_region["name"] = self.name
        if "name_unique" in self._raw_region:
            self._raw_region["name_unique"] = self.name
        self._raw_region["name_base"] = self._base_name
        self._raw_region["material"] = self._material
        self._raw_region["colour"] = {
            "r": self._colour[0],
            "g": self._colour[1],
            "b": self._colour[2],
        }
        self._raw_region["area"] = self._area
        self._raw_region["centroid"] = {"x": self._centroid.x, "y": self._centroid.y}
        self._raw_region["region_coordinate"] = {
            "x": self._region_coordinate.x,
            "y": self._region_coordinate.y,
        }
        self._raw_region["duplications"] = self._duplications
        self._raw_region["entities"] = _convert_entities_to_json(self.entities)
        self._raw_region["parent_name"] = self.parent_name
        self._raw_region["region_type"] = self._region_type.value
        self._raw_region["mesh_length"] = self.mesh_length
        self._raw_region["linked_regions"] = self.linked_region_names
        self._raw_region["singular"] = self._singular
        self._raw_region["lamination_type"] = self._lamination_type

        return self._raw_region

    @property
    def name(self):
        """Name of Region."""
        return self._name

    @name.setter
    def name(self, value):
        self._name = value

    @property
    def parent_name(self):
        """Get or set the region parent name."""
        return self._parent_name

    @parent_name.setter
    def parent_name(self, name):
        self._parent_name = name

    @property
    def linked_region(self):
        """Get linked duplication/unite region."""
        warn("linked_region property is deprecated. Use linked_regions array", DeprecationWarning)
        return (
            self.motorcad_instance.get_region(self._linked_region_names[0])
            if len(self._linked_region_names) > 0
            else None
        )

    @linked_region.setter
    def linked_region(self, region):
        warn(
            "linked_region property is deprecated. Use linked_regions.append(region)",
            DeprecationWarning,
        )
        self._linked_region_names.append(region.name)
        region._linked_region_names.append(self.name)

    @property
    def linked_regions(self):
        """Get linked region objects for duplication/unite operations."""
        self._check_connection()
        return [self.motorcad_instance.get_region(name) for name in self._linked_region_names]

    @linked_regions.setter
    def linked_regions(self, regions):
        """Set linked regions for duplication/unite operations."""
        self._linked_region_names = [region.name for region in regions]

    @property
    def linked_region_names(self):
        """Get linked region names for duplication/unite operations."""
        return self._linked_region_names

    @linked_region_names.setter
    def linked_region_names(self, names):
        """Set linked region names for duplication/unite operations."""
        self._linked_region_names = names

    @property
    def singular(self):
        """Get or set if region is singular."""
        return self._singular

    @singular.setter
    def singular(self, singular):
        self._singular = singular

    @property
    def child_names(self):
        """Get child names list.

        Returns
        -------
        list of string
            list of child region names
        """
        return self._child_names

    @property
    def region_type(self):
        """Get region type.

        Returns
        -------
        RegionType
        """
        return self._region_type

    @region_type.setter
    def region_type(self, region_type):
        self._region_type = region_type

    @property
    def motorcad_instance(self):
        """Get or set the linked Motor-CAD instance."""
        return self._motorcad_instance

    @motorcad_instance.setter
    def motorcad_instance(self, mc):
        # if isinstance(mc, _MotorCADConnection):
        #     raise Exception("Unable to set self.motorcad_instance,
        #                      mc is not a Motor-CAD connection")
        self._motorcad_instance = mc

    @property
    def children(self):
        """Return list of child regions from Motor-CAD.

        Returns
        -------
        list of ansys.motorcad.core.geometry.Region
            list of Motor-CAD region object
        """
        self._check_connection()
        return [self.motorcad_instance.get_region(name) for name in self.child_names]

    @property
    def parent(self):
        """Get or set parent region from Motor-CAD.

        Returns
        -------
        list of ansys.motorcad.core.geometry.Region
            list of Motor-CAD region object
        """
        self._check_connection()
        return self.motorcad_instance.get_region(self.parent_name)

    @parent.setter
    def parent(self, region):
        self._parent_name = region.name

    @property
    def lamination_type(self):
        """Get or set lamination type of region from Motor-CAD.

        Returns
        -------
            string
        """
        return self._lamination_type

    @lamination_type.setter
    def lamination_type(self, lamination_type):
        self._lamination_type = lamination_type

    @property
    def name(self):
        """Get or set region name."""
        return self._name

    @name.setter
    def name(self, name):
        self._name = name

    @property
    def material(self):
        """Get or set region material name."""
        return self._material

    @material.setter
    def material(self, material):
        self._material = material

    @property
    def colour(self):
        """Get or set region colour."""
        return self._colour

    @colour.setter
    def colour(self, colour):
        self._colour = colour

    @property
    def duplications(self):
        """Get or set number of region duplications for the full machine."""
        return self._duplications

    @duplications.setter
    def duplications(self, duplications):
        self._duplications = duplications

    @property
    def entities(self):
        """Get or set the list of entities in the region."""
        return self._entities

    @entities.setter
    def entities(self, entities):
        self._entities = entities

    @property
    def mesh_length(self):
        """Get or set the mesh length to use, or 0 for default."""
        return self._mesh_length

    @mesh_length.setter
    def mesh_length(self, mesh_length):
        self._mesh_length = mesh_length

    @property
    def area(self):
        """Get the region area."""
        return self._area

    @property
    def centroid(self):
        """Get the region centroid."""
        return self._centroid

    @property
    def region_coordinate(self):
        """Get the reference coordinate within the region."""
        return self._region_coordinate

    def subtract(self, region):
        """Subtract region from self, returning any additional regions.

        Parameters
        ----------
        region : ansys.motorcad.core.geometry.Region
            Motor-CAD region object

        Returns
        -------
        list of ansys.motorcad.core.geometry.Region
            list of Motor-CAD region object
        """
        self._check_connection()
        regions = self.motorcad_instance.subtract_region(self, region)

        if len(regions) > 0:
            self.update(regions[0])
            return regions[1 : len(regions)]

    def unite(self, regions):
        """Unite one or more other regions with self.

        Parameters
        ----------
        regions : ansys.motorcad.core.geometry.Region or list of ansys.motorcad.core.geometry.Region
            Motor-CAD region object/list of objects
        """
        if type(regions) is not list:
            regions = [regions]

        self._check_connection()
        united_region = self.motorcad_instance.unite_regions(self, regions)
        self.update(united_region)

    def collides(self, regions):
        """Check whether any of the specified regions collide with self.

        Parameters
        ----------
        regions : ansys.motorcad.core.geometry.Region or list of ansys.motorcad.core.geometry.Region
            Motor-CAD region object/list of objects
        """
        if type(regions) is not list:
            regions = [regions]

        self._check_connection()
        collisions = self.motorcad_instance.check_collisions(self, regions)

        return len(collisions) > 0

    def mirror(self, mirror_line, unique_name=True):
        """Mirror region along entity.

        Parameters
        ----------
        mirror_line : ansys.motorcad.core.geometry.Line
            Line entity to mirror region about

        unique_name : boolean
            Whether to apply a unique name to returned region

        Returns
        -------
        ansys.motorcad.core.geometry.Region
        """
        if isinstance(mirror_line, Line):
            region = deepcopy(self)
            region._entities.clear()
            region._centroid = self._centroid.mirror(mirror_line)
            region._region_coordinate = self._region_coordinate.mirror(mirror_line)
            region._child_names = []

            if unique_name:
                region._name = region._name + "_mirrored"

            for entity in self._entities:
                region.add_entity(entity.mirror(mirror_line))

            return region
        else:
            raise Exception("Region can only be mirrored about Line()")

    def rotate(self, centre_point, angle):
        """Rotate Region around a point for a given angle.

        Parameters
        ----------
        centre_point : Coordinate
            point to rotate Coordinate around.
        angle : float
            Angle of rotation in degrees. Anticlockwise direction is positive.
        """
        for entity in self._entities:
            entity.rotate(centre_point, angle)

    def translate(self, x, y):
        """Translate Region by specified x,y distances.

        Parameters
        ----------
        x : float
            x distance.
        y : float
            y distance.
        """
        for entity in self._entities:
            entity.translate(x, y)

    def update(self, region):
        """Update class fields from another region.

        Parameters
        ----------
        region : ansys.motorcad.core.geometry.Region
            Motor-CAD region object
        """
        self._name = region._name
        self._material = region._material
        self._colour = region._colour
        self._area = region._area
        self._centroid = deepcopy(region._centroid)
        self._region_coordinate = deepcopy(region._region_coordinate)
        self._duplications = region._duplications
        self._entities = deepcopy(region._entities)
        self._parent_name = region._parent_name
        self._child_names = region._child_names
        self._motorcad_instance = region._motorcad_instance

    def _check_connection(self):
        """Check mc connection for region."""
        if self._motorcad_instance is None:
            raise Exception(
                "A Motor-CAD connection is required for this function"
                + ", please set self.motorcad_instance to a valid Motor-CAD instance"
            )
        if self._motorcad_instance.connection._wait_for_response(1) is False:
            raise Exception(
                "Unable to connect to Motor-CAD using self.motorcad_instance,"
                + ", please set self.motorcad_instance to a valid Motor-CAD instance"
            )

    @property
    def points(self):
        """Get points that exist in region.

        Returns
        -------
        List of Coordinate
        """
        return self._entities.points

    def add_point(self, point):
        """Add a new point into region on an existing Line/Arc.

        The point must already exist on a Line/Arc belonging to the region. The entity will be split
        and 2 new entities created.

        Parameters
        ----------
        point : Coordinate
            Coordinate at which to add new point
        """
        for pos, entity in enumerate(self._entities):
            if entity.coordinate_on_entity(point):
                if isinstance(entity, Line):
                    new_entity_1 = Line(entity.start, point)
                    new_entity_2 = Line(point, entity.end)
                elif isinstance(entity, Arc):
                    new_entity_1 = Arc(entity.start, point, entity.centre, entity.radius)
                    new_entity_2 = Arc(point, entity.end, entity.centre, entity.radius)
                else:
                    raise Exception("Entity type is not Arc or Line")

                self._entities.pop(pos)
                self._entities.insert(pos, new_entity_1)
                self._entities.insert(pos + 1, new_entity_2)
                break

        else:
            raise Exception("Failed to find point on entity in region")

    def edit_point(self, old_coordinates, new_coordinates):
        """Edit a point in the region and update entities.

        Parameters
        ----------
        old_coordinates : Coordinate
            Position of point to edit
        new_coordinates : Coordinate
            Position to move the point to
        """
        for entity in self._entities:
            if entity.start == old_coordinates:
                entity.start = deepcopy(new_coordinates)
            if entity.end == old_coordinates:
                entity.end = deepcopy(new_coordinates)
            if isinstance(entity, Arc):
                # Check Arc is still valid
                _ = entity.centre

    def round_corner(self, corner_coordinate, radius):
        """Round the corner of a region.

        The corner coordinates must already exist on two entities belonging to the region.
        The two entities adjacent to the corner are shortened, and an arc is created between
        them.

        Parameters
        ----------
        corner_coordinate : ansys.motorcad.core.geometry.Coordinate
            Coordinate of the corner to round.
        radius : float
            Radius to round the corner by.
        """
        # If radius is 0, do nothing
        if radius == 0:
            return

        # Find adjacent entities. There should be 2 entities adjacent to the corner. Going
        # anti-clockwise around the region, the entities before and after the corner will be
        # adj_entity[0] and adj_entity[1] respectively.
        adj_entities = []
        adj_entity_indices = []
        for index in range(len(self._entities)):
            entity = self._entities[index]
            if entity.coordinate_on_entity(corner_coordinate):
                adj_entities.append(entity)
                adj_entity_indices.append(index)
        # If no adjacent entities are found, the point provided is not a corner
        if not adj_entities:
            raise ValueError(
                "Failed to find point on entity in region. "
                "You must specify a corner in this region."
            )
        # If only one adjacent entity is found, the point provided is not a corner
        if len(adj_entities) == 1:
            raise ValueError(
                "Point found on only one entity in region. "
                "You must specify a corner in this region."
            )
        # If the adj_entities are the first and last entities of the region, then the entity after
        # the corner will be found first (entity 0). In this case, swap the entities around so that
        # adj_entity[0] is always the entity before the corner (corner is adj_entity[0].end).
        if corner_coordinate == self._entities[len(self._entities) - 1].end:
            adj_entities[0] = self._entities[len(self._entities) - 1]
            adj_entities[1] = self._entities[0]
            adj_entity_indices[0] = len(self._entities) - 1
            adj_entity_indices[1] = 0

        # If we have arc rounding, we need to find the angle at the intersection of the arc and the
        # rounding arc. We don't know this position in advance, so iterate up to 100 times to find
        # the correct distance.
        distance = 0
        converged = False
        for iteration in range(100):
            # get the angles of the adjacent entities. For a line, this is a property of the entity
            # object. For an arc, approximate the arc by a straight line from the arc start or end
            # (whichever is the corner coordinate) to a point 0.0001 mm along the arc.
            adj_entity_angles = []
            for entity in adj_entities:
                if isinstance(entity, Arc):
                    if corner_coordinate == entity.start:
                        point_on_arc1 = entity.get_coordinate_from_distance(entity.start, distance)
                        point_on_arc2 = entity.get_coordinate_from_distance(
                            entity.start, distance + 0.0001
                        )
                    else:
                        point_on_arc1 = entity.get_coordinate_from_distance(
                            entity.end, distance + 0.0001
                        )
                        point_on_arc2 = entity.get_coordinate_from_distance(entity.end, distance)
                    line_on_arc = Line(point_on_arc1, point_on_arc2)
                    adj_entity_angles.append(line_on_arc.angle)
                else:
                    adj_entity_angles.append(entity.angle)

            # calculate the internal angle of the corner.
            corner_internal_angle = 180 + (adj_entity_angles[0] - adj_entity_angles[1])
            # If this is more than 360, subtract 360.
            if corner_internal_angle > 360:
                corner_internal_angle = corner_internal_angle - 360
            # If it is less than zero, add 360.
            elif corner_internal_angle < 0:
                corner_internal_angle = corner_internal_angle + 360

            # calculate the arc angle
            corner_arc_angle = 180 - corner_internal_angle

            # If the arc angle is zero, the point provided is not a corner.
            if (
                isclose(corner_arc_angle, 0, abs_tol=1e-3)
                or isclose(corner_arc_angle, 360, abs_tol=1e-3)
                or isclose(corner_arc_angle, -360, abs_tol=1e-3)
            ):
                return

            # Calculate distances by which the adjacent entities are shortened
            previous_distance = distance
            half_chord = radius * sin(radians(corner_arc_angle) / 2)
            distance = abs(half_chord / (sin(radians(corner_internal_angle) / 2)))

            # Check if distance has converged, or if iterative convergence not needed
            if (isinstance(adj_entities[0], Line) and isinstance(adj_entities[1], Line)) or isclose(
                previous_distance, distance, abs_tol=1e-3
            ):
                converged = True
                break

        # Raise assertion if not converged, as radius probably not valid
        if converged == False:
            raise ValueError("Cannot find intersection. Check if radius is too large")

        # check that the  distances by which the adjacent entities are shortened are less than the
        # lengths of the adjacent entities.
        for index in range(len(adj_entities)):
            j = adj_entities[index]
            if j.length < distance:
                raise ValueError(
                    "Corner radius is too large for these entities. "
                    "You must specify a smaller radius."
                )
        # get and set the new start and end coordinates for the adjacent entities
        adj_entities[0].end = adj_entities[0].get_coordinate_from_distance(
            corner_coordinate, distance
        )
        adj_entities[1].start = adj_entities[1].get_coordinate_from_distance(
            corner_coordinate, distance
        )

        # if the internal angle of the corner is more than 180, a negative radius must be applied
        if corner_internal_angle > 180:
            e = -1
        else:
            e = 1

        # create the round corner arc and insert at the index after the first adjacent entity.
        corner_arc = Arc(adj_entities[0].end, adj_entities[1].start, radius=e * radius)
        self.insert_entity(adj_entity_indices[0] + 1, corner_arc)

    def round_corners(self, corner_coordinates, radius):
        """Round multiple corners of a region.

        Each corner coordinate must already exist on two entities belonging to the region.
        The two entities adjacent to each corner are shortened, and an arc is created
        between them.

        Parameters
        ----------
        corner_coordinates : list of ansys.motorcad.core.geometry.Coordinate
            List of coordinates of the corners to round.
        radius : float
            Radius to round the corners by.
        """
        for corner in corner_coordinates:
            self.round_corner(corner, radius)

    def limit_arc_chord(self, max_chord_height):
        """Limit the chord height for arcs in a region.

        Subdivide arcs if required to ensure the arc's chord height (the distance between the arc
        midpoint and the midpoint of a line between the start and end) is lower than the specified
        value. This can be used to force a fine FEA mesh around entities with high curvature.

        Parameters:
            max_chord_height: float
                The maximum chord height allowed.
        """
        new_entity_list = []
        for entity in self.entities:
            if (
                isinstance(entity, Arc)
                and (entity.radius != 0)
                and (fabs(entity.radius * 2) > max_chord_height)
            ):
                # Find maximum arc angle so the chord height is equal to the required maximum error
                max_angle = degrees(2 * acos(1 - max_chord_height / fabs(entity.radius)))

                # Find how many segments are needed to achieve this
                if max_angle > 0:
                    segmentation = floor(entity.total_angle / max_angle)
                else:
                    segmentation = 1

                # If required, split the arc into segments
                if segmentation > 1:
                    segment_start = entity.start
                    for segment in range(1, segmentation + 1):
                        segment_end = entity.get_coordinate_from_distance(
                            entity.start, fraction=segment / segmentation
                        )
                        new_arc = Arc(segment_start, segment_end, entity.centre, entity.radius)
                        # Add to the list
                        new_entity_list.append(new_arc)
                        # Ready for next segment
                        segment_start = segment_end
                else:
                    # Arc already OK, just add to list as-is
                    new_entity_list.append(entity)
            else:
                # Add to list unchanged
                new_entity_list.append(entity)

        # Update the entity list
        self.entities = new_entity_list

    def find_entity_from_coordinates(self, coordinate_1, coordinate_2):
        """Search through region to find an entity with start and end coordinates.

        Order of coordinates does not matter.

        Parameters
        ----------
        coordinate_1: ansys.motorcad.core.geometry.Coordinate
        coordinate_2: ansys.motorcad.core.geometry.Coordinate

        Returns
        -------
        Line or Arc entity
        """
        for entity in self._entities:
            if (coordinate_1 == entity.start) and (coordinate_2 == entity.end):
                return entity
            elif (coordinate_1 == entity.end) and (coordinate_2 == entity.start):
                return entity

        return None


class RegionMagnet(Region):
    """Create magnet geometry region.

    Parameters
    ----------
    motorcad_instance: ansys.motorcad.core.MotorCAD
        Motor-CAD instance currently connected
    """

    def __init__(self, motorcad_instance=None):
        """Initialise Magnet Region."""
        super().__init__(RegionType.magnet, motorcad_instance)
        self._magnet_angle = 0.0
        self._br_multiplier = 0.0
        self._br_magnet = 0.0
        self._magnet_polarity = ""
        self.magnetisation_direction = MagnetisationDirection.parallel
        self.magnetisation_function_amplitude = ""
        self.magnetisation_function_angle = ""

    def _add_parameters_from_json(self, json):
        self._magnet_angle = json["magnet_angle"]
        self._br_multiplier = json["magnet_magfactor"]
        self._magnet_polarity = json["magnet_polarity"]
        self._br_magnet = json["magnet_br_value"]

        super()._add_parameters_from_json(json)

    def _to_json(self):
        """Convert from a Python class to a JSON object.

        Returns
        -------
        dict
            Dictionary of the geometry region represented as JSON.
        """
        region_dict = super()._to_json()

        region_dict["magnet_magfactor"] = self._br_multiplier
        region_dict["magnet_angle"] = self._magnet_angle
        region_dict["magnet_polarity"] = self._magnet_polarity
        region_dict["magnetisation_direction"] = self.magnetisation_direction.value
        region_dict["magnetisation_function_amplitude"] = self.magnetisation_function_amplitude
        region_dict["magnetisation_function_angle"] = self.magnetisation_function_angle

        return region_dict

    @property
    def br_multiplier(self):
        """Br multiplier.

        Returns
        -------
        float
        """
        return self._br_multiplier

    @br_multiplier.setter
    def br_multiplier(self, br_multiplier):
        self._br_multiplier = br_multiplier

    @property
    def br_value(self):
        """Br value of magnet before Br multiplier applied.

        Returns
        -------
        float
        """
        return self._br_magnet

    @property
    def magnet_angle(self):
        """Angle of the magnet in degrees.

        Returns
        -------
        float
        """
        return self._magnet_angle

    @magnet_angle.setter
    def magnet_angle(self, magnet_angle):
        self._magnet_angle = magnet_angle

    @property
    def br_x(self):
        """X-axis component of br value.

        Returns
        -------
        float
        """
        return cos(radians(self.magnet_angle)) * self.br_used

    @property
    def br_y(self):
        """Y-axis component of the br value.

        Returns
        -------
        float
        """
        return sin(radians(self.magnet_angle)) * self.br_used

    @property
    def br_used(self):
        """Br used after applying Br multiplier.

        Returns
        -------
        float
        """
        return self._br_magnet * self.br_multiplier

    @property
    def magnet_polarity(self):
        """Polarity of the magnet.

        Returns
        -------
        string
        """
        return self._magnet_polarity

    @magnet_polarity.setter
    def magnet_polarity(self, value):
        self._magnet_polarity = value


class Coordinate(object):
    """Provides the Python representation of a coordinate in two-dimensional space.

    Parameters
    ----------
    x : float
        X value.

    y : float
        Y value.
    """

    def __init__(self, x, y):
        """Initialise Coordinate."""
        self.x = x
        self.y = y

    def __eq__(self, other):
        """Override the default equals implementation for Coordinate."""
        return (
            isinstance(other, Coordinate)
            and isclose(self.x, other.x, abs_tol=GEOM_TOLERANCE)
            and isclose(self.y, other.y, abs_tol=GEOM_TOLERANCE)
        )

    def __sub__(self, other):
        """Override the default subtract implementation for Coordinate."""
        return Coordinate(self.x - other.x, self.y - other.y)

    def __add__(self, other):
        """Override the default add implementation for Coordinate."""
        return Coordinate(self.x + other.x, self.y + other.y)

    def __abs__(self):
        """Override the default abs() implementation for Coordinate."""
        return sqrt(self.x**2 + self.y**2)

    def __mul__(self, other):
        """Override the default multiplication implementation for Coordinate."""
        return Coordinate(self.x * other, self.y * other)

    def __truediv__(self, other):
        """Override the default divide implementation for Coordinate."""
        return Coordinate(self.x / other, self.y / other)

    def __str__(self):
        """Override the default str() implementation for Coordinate."""
        return str([self.x, self.y])

    def get_polar_coords_deg(self):
        """Get coordinates as polar coordinates in degrees."""
        return xy_to_rt(self.x, self.y)

    def mirror(self, mirror_line):
        """Mirror Coordinate about a line entity.

        Parameters
        ----------
        mirror_line : ansys.motorcad.core.geometry.Line
            Line entity to mirror coordinate about

        Returns
        -------
        ansys.motorcad.core.geometry.Coordinate
        """
        if isinstance(mirror_line, Line):
            if mirror_line.is_vertical:
                d = self.x - mirror_line.start.x
                return Coordinate(mirror_line.start.x - d, self.y)
            else:
                d = (self.x + (self.y - mirror_line.y_intercept) * mirror_line.gradient) / (
                    1 + mirror_line.gradient**2
                )
                return Coordinate(
                    2 * d - self.x,
                    2 * d * mirror_line.gradient - self.y + 2 * mirror_line.y_intercept,
                )
        else:
            raise Exception("Coordinate can only be mirrored about Line")

    def rotate(self, centre_point, angle):
        """Rotate Coordinate around a point for a given angle.

        Parameters
        ----------
        centre_point : Coordinate
            Point to rotate Coordinate around.
        angle : float
            Angle of rotation in degrees. Anticlockwise direction is positive.
        """
        angle_r = radians(angle)
        x_new = centre_point.x + (
            (cos(angle_r) * (self.x - centre_point.x)) + (-sin(angle_r) * (self.y - centre_point.y))
        )
        y_new = centre_point.y + (
            (sin(angle_r) * (self.x - centre_point.x)) + (cos(angle_r) * (self.y - centre_point.y))
        )
        self.x = x_new
        self.y = y_new

    def translate(self, x, y):
        """Translate Coordinate by specified x,y distances.

        Parameters
        ----------
        x : float
            x distance.
        y : float
            y distance.
        """
        self.x += x
        self.y += y

    @classmethod
    def from_polar_coords(cls, radius, theta):
        """Create Coordinate from polar coordinates.

        Parameters
        ----------
        radius : float
            Radial coordinate.
        theta : float
            Angular coordinate.
        Returns
        -------
        Coordinate
        """
        return cls(*rt_to_xy(radius, theta))


class Entity(object):
    """Generic parent class for geometric entities based upon a start and end coordinate.

    Parameters
    ----------
    start : Coordinate
        Start coordinate.

    end : Coordinate
        End coordinate.
    """

    def __init__(self, start, end):
        """Initialise Entity."""
        self.start = deepcopy(start)
        self.end = deepcopy(end)

    def __eq__(self, other):
        """Override the default equals implementation for Entity."""
        return isinstance(other, Entity) and self.start == other.start and self.end == other.end

    def reverse(self):
        """Reverse Entity class."""
        start = self.start
        end = self.end
        self.start = end
        self.end = start

    def mirror(self, mirror_line):
        """Mirror entity about a line.

        Parameters
        ----------
        mirror_line : ansys.motorcad.core.geometry.Line
            Line entity to mirror entity about

        Returns
        -------
        ansys.motorcad.core.geometry.Entity
        """
        if isinstance(mirror_line, Line):
            return Entity(self.start.mirror(mirror_line), self.end.mirror(mirror_line))
        else:
            raise Exception("Entity can only be mirrored about Line()")

    def rotate(self, centre_point, angle):
        """Rotate entity around a point for a given angle.

        Parameters
        ----------
        centre_point : Coordinate
            Coordinate to rotate line around.
        angle : float
            Angle of rotation in degrees. Anticlockwise direction is positive.
        """
        self.start.rotate(centre_point, angle)
        self.end.rotate(centre_point, angle)

    def translate(self, x, y):
        """Translate Entity by specified x,y distances.

        Parameters
        ----------
        x : float
            x distance.
        y : float
            y distance.
        """
        self.start.translate(x, y)
        self.end.translate(x, y)

    def get_intersection(self, entity):
        """Get intersection Coordinate of entity with another entity.

        Returns None if intersection not found.

        Parameters
        ----------
        entity : ansys.motorcad.core.geometry.Line or ansys.motorcad.core.geometry.Arc

        Returns
        -------
        ansys.motorcad.core.geometry.Coordinate or list of Coordinate or None
        """
        if isinstance(self, Line):
            if isinstance(entity, Line):
                points = self.get_line_intersection(entity)
            elif isinstance(entity, Arc):
                points = entity.get_line_intersection(self)
            else:
                raise Exception("Entity type is not Arc or Line")
        else:
            if isinstance(entity, Line):
                points = self.get_line_intersection(entity)
            elif isinstance(entity, Arc):
                points = self.get_arc_intersection(entity)
        if points:
            intersections = []
            if type(points) == list:
                for point in points:
                    if self.coordinate_on_entity(point):
                        intersections.append(point)
            else:
                if self.coordinate_on_entity(points):
                    intersections.append(points)
            if intersections:
                return intersections
            else:
                return None
        else:
            return None

    def extend(self, distance=None, fraction=None, factor=None, extend_from_end=True):
        """Extend an Entity object by a given distance.

        The Entity will be extended by keeping the
        start point fixed and shifting the end point unless extend_from_end is False. If
        extend_from_end is False, the end point will be kept fixed and the start point will be
        shifted instead. Tip: To extend from both ends, you can use the method twice.

        Parameters
        ----------
        distance : float
            Absolute distance to extend the Entity by. If negative, the Entity will be shortened.
        fraction : float
            Fractional distance to extend the Entity by. If negative, the Entity will be shortened.
        factor : float
            Factor to extend the Entity length to. The new Entity length will be the original
            length multiplied by the factor. If less than 1, the Entity will be shortened.
        extend_from_end : bool
            If True, start point is unchanged and end point is shifted. If False, end point is
            unchanged and start point is fixed.

        """
        if type(extend_from_end) == bool:
            if extend_from_end:
                point = self.end
            else:
                point = self.start
        else:
            raise TypeError(
                f"The argument 'extend_from_end' must be a boolean type (True or False)."
            )

        # if multiple optional arguments are provided, precedence is taken in the order: distance,
        # fraction, factor:
        if distance and fraction or distance and factor:
            warn(f"More than one optional argument provided, using distance = {distance} mm.")
            self.extend(distance=distance, extend_from_end=extend_from_end)
            return
        elif fraction and factor:
            warn(f"More than one optional argument provided, using fraction = {fraction}.")
            self.extend(fraction=fraction, extend_from_end=extend_from_end)
            return
        elif distance:
            if distance <= -self.length:
                raise ValueError(
                    "Invalid distance provided. Cannot shorten entity by more than "
                    "original length."
                )
            new_point = self.get_coordinate_from_distance(point, distance=-distance)
        elif fraction:
            if fraction <= -1:
                raise ValueError(
                    "Invalid fraction provided. Cannot shorten entity by more than "
                    "original length."
                )
            new_point = self.get_coordinate_from_distance(point, fraction=-fraction)
        elif factor:
            if factor < 0:
                factor = -factor
            new_point = self.get_coordinate_from_distance(point, fraction=1 - factor)
        else:
            raise ValueError(f"Please provide either a distance, fraction or factor.")
        if extend_from_end:
            self.end = new_point
        else:
            self.start = new_point


class Line(Entity):
    """Python representation of Motor-CAD line entity based upon start and end coordinates.

    Parameters
    ----------
    start : Coordinate
        Start coordinate.

    end : Coordinate
        End coordinate.
    """

    def __init__(self, start, end):
        """Initialise Line."""
        super().__init__(start, end)

    def __eq__(self, other):
        """Override the default equals implementation for Line."""
        return isinstance(other, Line) and self.start == other.start and self.end == other.end

    def get_bounds(self):
        """
        Return relevant information about the maximum and minimum x, y, and radius.

        Returns: (max_radius, max_x, min_x, max_y, min_y)
        """
        max_radius = max(
            Coordinate.get_polar_coords_deg(self.start)[0],
            Coordinate.get_polar_coords_deg(self.end)[0],
            Coordinate.get_polar_coords_deg(self.midpoint)[0],
        )
        xs = (self.start.x, self.end.x, self.midpoint.x)
        ys = (self.start.y, self.end.y, self.midpoint.y)

        return (max_radius, max(xs), min(xs), max(ys), min(ys))

    @property
    def midpoint(self):
        """Get midpoint of Line.

        Returns
        -------
            Coordinate
        """
        return (self.start + self.end) / 2

    @property
    def gradient(self):
        """Get gradient of line - A in equation (y = Ax + B).

        Undefined for vertical lines.

        Returns
        -------
            float
        """
        if self.is_vertical:
            return float(inf)
        else:
            return (self.end.y - self.start.y) / (self.end.x - self.start.x)

    @property
    def y_intercept(self):
        """Get y intercept of line - B in equation (y = Ax + B).

        Returns
        -------
            float
        """
        if self.is_vertical:
            raise Exception("Vertical line, no y interception")
        else:
            return ((self.end.x * self.start.y) - (self.start.x * self.end.y)) / (
                self.end.x - self.start.x
            )

    @property
    def is_vertical(self):
        """Check whether line is vertical.

        Returns
        -------
            boolean
        """
        return isclose(self.end.x - self.start.x, 0, abs_tol=GEOM_TOLERANCE)

    @property
    def is_horizontal(self):
        """Check whether line is horizontal.

        Returns
        -------
            boolean
        """
        return isclose(self.end.y - self.start.y, 0, abs_tol=GEOM_TOLERANCE)

    def mirror(self, mirror_line):
        """Mirror line about a line.

        Parameters
        ----------
        mirror_line : ansys.motorcad.core.geometry.Line
            Line entity to mirror Line about

        Returns
        -------
        ansys.motorcad.core.geometry.Line
        """
        if isinstance(mirror_line, Line):
            return Line(self.start.mirror(mirror_line), self.end.mirror(mirror_line))
        else:
            raise Exception("Line can only be mirrored about Line()")

    def get_coordinate_from_percentage_distance(self, ref_coordinate, fraction):
        """Get the coordinate at a fractional distance along the line from the reference coord.

        .. note::
           This method is deprecated. Use the :func:`Line.get_coordinate_from_distance`
           method with the `fraction = ` or `percentage =` argument.

        Parameters
        ----------
        ref_coordinate : Coordinate
            Entity reference coordinate.

        fraction : float
            Fractional distance along Line.

        Returns
        -------
        Coordinate
            Coordinate at fractional distance along Line.
        """
        warn(
            "get_coordinate_from_percentage_distance() WILL BE DEPRECATED SOON - "
            "USE get_coordinate_from_distance instead with the `fraction = ` or `percentage = ` "
            "optional argument",
            DeprecationWarning,
        )
        return self.get_coordinate_from_distance(ref_coordinate, fraction=fraction)

    def get_coordinate_from_distance(
        self, ref_coordinate, distance=None, fraction=None, percentage=None
    ):
        """Get the coordinate at the specified distance along the line from the reference.

        Parameters
        ----------
        ref_coordinate : Coordinate
            Entity reference coordinate.

        distance : float, optional
            Distance along Line.

        fraction : float, optional
            Fractional distance along Line.

        percentage : float, optional
            Percentage distance along Line.

        Returns
        -------
        Coordinate
            Coordinate at distance along Line.
        """
        if (distance is None) and (fraction is None) and (percentage is None):
            raise Exception("You must provide either a distance, fraction or percentage.")

        if (distance is not None) and (fraction is not None):
            warn("Both distance and fraction provided. Using distance.", UserWarning)
        if (distance is not None) and (percentage is not None):
            warn("Both distance and percentage provided. Using distance.", UserWarning)

        if distance is None:
            if (fraction is not None) and (percentage is not None):
                warn("Both fraction and percentage provided. Using fraction.", UserWarning)
            if fraction is not None:
                distance = self.length * fraction
            elif percentage is not None:
                distance = self.length * (percentage / 100)

        if ref_coordinate == self.end:
            coordinate_1 = self.end
            coordinate_2 = self.start
        else:
            coordinate_1 = self.start
            coordinate_2 = self.end

        t = distance / self.length
        x = ((1 - t) * coordinate_1.x) + (t * coordinate_2.x)
        y = ((1 - t) * coordinate_1.y) + (t * coordinate_2.y)

        return Coordinate(x, y)

    @property
    def length(self):
        """Get length of line.

        Returns
        -------
        float
            Length of line
        """
        return abs(self.end - self.start)

    def __abs__(self):
        """Override the default abs() implementation for Line."""
        return self.length

    @property
    def angle(self):
        """Get angle of line vector."""
        _, angle = (self.end - self.start).get_polar_coords_deg()
        return angle

    def coordinate_on_entity(self, coordinate):
        """Get if a coordinate exists on this line.

        Parameters
        ----------
        coordinate : Coordinate
            Check if this coordinate is on the line
        Returns
        -------
        bool
        """
        v1 = self.end - coordinate
        v2 = coordinate - self.start

        return isclose(abs(v1) + abs(v2), self.length, abs_tol=GEOM_TOLERANCE)

    def _line_equation(self):
        """Get value of coefficients of line in format A*x + B*y = C."""
        a = self.start.y - self.end.y
        b = self.end.x - self.start.x
        c = a * self.start.x + b * self.start.y

        return a, b, c

    def get_line_intersection(self, line):
        """Get intersection Coordinate of line with another line.

        Returns None if intersection not found.

        Parameters
        ----------
        line : ansys.motorcad.core.geometry.Line

        Returns
        -------
        ansys.motorcad.core.geometry.Coordinate or None
        """
        a_self, b_self, c_self = self._line_equation()
        a_line, b_line, c_line = line._line_equation()

        d_main = (a_self * b_line) - (b_self * a_line)
        d_x = (c_self * b_line) - (b_self * c_line)
        d_y = (a_self * c_line) - (c_self * a_line)

        if d_main != 0:
            x = d_x / d_main
            y = d_y / d_main
            return Coordinate(x, y)
        else:
            # Lines don't intersect
            return None

    def get_arc_intersection(self, arc):
        """Get intersection Coordinates of line with an arc.

        Returns None if intersection not found.

        Parameters
        ----------
        arc : ansys.motorcad.core.geometry.Arc

        Returns
        -------
        ansys.motorcad.core.geometry.Coordinate or list of Coordinate or None
        """
        return arc.get_line_intersection(self)

    def get_coordinate_distance(self, coordinate):
        """Get distance of line with another coordinate."""
        normal_angle = self.angle - 90
        defining_point = Coordinate.from_polar_coords(1, normal_angle)
        normal = Line(Coordinate(0, 0), defining_point)
        normal.translate(coordinate.x, coordinate.y)
        nearest_point = self.get_line_intersection(normal)
        if nearest_point is None:
            return None
        return sqrt((coordinate.x - nearest_point.x) ** 2 + (coordinate.y - nearest_point.y) ** 2)


class _BaseArc(Entity):
    """Internal class to allow creation of Arcs."""

    def __init__(self, start, end, centre, radius):
        """Initialise base Arc object."""
        super().__init__(start, end)
        self.centre = deepcopy(centre)
        self.radius = radius

    def __eq__(self, other):
        """Override the default equals implementation for Arc."""
        return (
            isinstance(other, Arc)
            and self.start == other.start
            and self.end == other.end
            and self.centre == other.centre
            and self.radius == other.radius
        )

    @property
    def midpoint(self):
        """Get midpoint of arc.

        Returns
        -------
            Coordinate
        """
        angle_to_rotate = (self.total_angle / 2) * (self.radius / abs(self.radius))
        angle = self.start_angle + angle_to_rotate
        x_shift, y_shift = rt_to_xy(abs(self.radius), angle)
        return Coordinate(self.centre.x + x_shift, self.centre.y + y_shift)

    def get_coordinate_from_percentage_distance(self, ref_coordinate, fraction):
        """Get the coordinate at a fractional distance along the arc from the reference coord.

        .. note::
           This method is deprecated. Use the :func:`Arc.get_coordinate_from_distance`
           method with the `fraction = ` or `percentage =` argument.

        Parameters
        ----------
        ref_coordinate : Coordinate
            Entity reference coordinate.

        fraction : float
            Fractional distance along Arc.

        Returns
        -------
        Coordinate
            Coordinate at fractional distance along Arc.
        """
        warn(
            "get_coordinate_from_percentage_distance() WILL BE DEPRECATED SOON - "
            "USE get_coordinate_from_distance instead with the `fraction = ` or `percentage = ` "
            "optional argument",
            DeprecationWarning,
        )
        return self.get_coordinate_from_distance(ref_coordinate, fraction=fraction)

    def get_coordinate_from_distance(
        self, ref_coordinate, distance=None, fraction=None, percentage=None
    ):
        """Get the coordinate at the specified distance along the arc from the reference coordinate.

        Parameters
        ----------
        ref_coordinate : Coordinate
           Entity reference coordinate.

        distance : float, optional
            Distance along arc.

        fraction : float, optional
            Fractional distance along Arc.

        percentage : float, optional
            Percentage distance along Arc.

        Returns
        -------
        Coordinate
            Coordinate at distance along Arc.
        """
        if (distance is None) and (fraction is None) and (percentage is None):
            raise Exception("You must provide either a distance, fraction or percentage.")

        if (distance is not None) and (fraction is not None):
            warn("Both distance and fraction provided. Using distance.", UserWarning)
        if (distance is not None) and (percentage is not None):
            warn("Both distance and percentage provided. Using distance.", UserWarning)

        if distance is None:
            if (fraction is not None) and (percentage is not None):
                warn("Both fraction and percentage provided. Using fraction.", UserWarning)
            if fraction is not None:
                distance = self.length * fraction
            elif percentage is not None:
                distance = self.length * (percentage / 100)

        ref_coordinate_angle = atan2(
            (ref_coordinate.y - self.centre.y), (ref_coordinate.x - self.centre.x)
        )
        if ref_coordinate == self.end:
            e = -1
        else:
            e = 1
        angle = ref_coordinate_angle + e * (
            distance / self.radius
        )  # sign of the radius accounts for clockwise/anticlockwise arcs
        return self.centre + Coordinate(*rt_to_xy(abs(self.radius), degrees(angle)))

    def mirror(self, mirror_line):
        """Mirror arc about a line.

        Parameters
        ----------
        mirror_line : ansys.motorcad.core.geometry.Line
            Line entity to mirror Line about

        Returns
        -------
        ansys.motorcad.core.geometry.Arc
        """
        if isinstance(mirror_line, Line):
            return Arc(
                self.start.mirror(mirror_line),
                self.end.mirror(mirror_line),
                self.centre.mirror(mirror_line),
                -1 * self.radius,
            )
        else:
            raise Exception("Arc can only be mirrored about Line()")

    @property
    def length(self):
        """Get length of arc from start to end along circumference.

        Returns
        -------
        float
            Length of arc
        """
        return abs(self.radius * radians(self.total_angle))

    def reverse(self):
        """Reverse Arc entity."""
        super().reverse()

        self.radius *= -1

    def coordinate_within_arc_radius(self, coordinate):
        """Check if coordinate exists within arc radius.

        Parameters
        ----------
        coordinate : Coordinate
            Check if this coordinate is on the Arc
        Returns
        -------
        bool
        """
        v_from_centre = coordinate - self.centre
        radius, angle_to_check = v_from_centre.get_polar_coords_deg()

        if self.radius > 0:
            theta1 = (angle_to_check - self.start_angle) % 360
        else:
            theta1 = (angle_to_check - self.end_angle) % 360

        return theta1 <= self.total_angle

    def coordinate_on_entity(self, coordinate):
        """Get if a coordinate exists on this Arc.

        Parameters
        ----------
        coordinate : Coordinate
            Check if this coordinate is on the Arc
        Returns
        -------
        bool
        """
        v_from_centre = coordinate - self.centre
        radius, _ = v_from_centre.get_polar_coords_deg()
        return self.coordinate_within_arc_radius(coordinate) and isclose(
            abs(radius), abs(self.radius), abs_tol=GEOM_TOLERANCE
        )

    def get_line_intersection(self, line):
        """Get intersection Coordinates of arc with a line.

        Returns None if intersection not found.

        Parameters
        ----------
        line : ansys.motorcad.core.geometry.Line

        Returns
        -------
        ansys.motorcad.core.geometry.Coordinate or list of Coordinate or None
        """
        # circle of the arc
        a = self.centre.x
        b = self.centre.y
        r = self.radius

        if line.is_vertical:
            # line x coordinate is constant
            x = line.start.x

            A = 1
            B = -2 * b
            C = x**2 - 2 * x * a + a**2 + b**2 - r**2
            D = B**2 - 4 * A * C

            if D < 0:
                # line and circle do not intersect
                return None
            elif D == 0:
                # line and circle intersect at 1 point
                y = -B / (2 * A)
                return Coordinate(x, y)
            else:
                # line and circle intersect at 2 points
                y1 = (-B + sqrt(D)) / (2 * A)
                y2 = (-B - sqrt(D)) / (2 * A)
                return [Coordinate(x, y1), Coordinate(x, y2)]
        else:
            # Normal case, line y is a function of x
            m = line.gradient
            c = line.y_intercept

            A = 1 + m**2
            B = 2 * (m * (c - b) - a)
            C = a**2 + (c - b) ** 2 - r**2

            D = B**2 - 4 * A * C
            if D < 0:
                # line and circle do not intersect
                return None
            elif D == 0:
                # line and circle intersect at 1 point
                x = -B / (2 * A)
                y = m * x + c
                return Coordinate(x, y)
            else:
                # line and circle intersect at 2 points
                x1 = (-B + sqrt(D)) / (2 * A)
                x2 = (-B - sqrt(D)) / (2 * A)
                y1 = m * x1 + c
                y2 = m * x2 + c
                return [Coordinate(x1, y1), Coordinate(x2, y2)]

    def get_arc_intersection(self, arc):
        """Get intersection Coordinates of arc with another arc.

        Returns None if intersection not found.

        Parameters
        ----------
        arc : ansys.motorcad.core.geometry.Arc

        Returns
        -------
        list of Coordinate or None
        """
        # circle of self
        a1 = self.centre.x
        b1 = self.centre.y
        r1 = abs(self.radius)

        # circle of other arc
        a2 = arc.centre.x
        b2 = arc.centre.y
        r2 = abs(arc.radius)

        d = sqrt((a2 - a1) ** 2 + (b2 - b1) ** 2)

        if d > (r1 + r2):
            # if they don't intersect
            return None
        if d < abs(r1 - r2):
            # if one circle is inside the other
            return None
        if d == 0 and r1 == r2:
            # coincident circles
            return None
        else:
            a = (r1**2 - r2**2 + d**2) / (2 * d)
            h = sqrt(r1**2 - a**2)

            x = a1 + a * (a2 - a1) / d
            y = b1 + a * (b2 - b1) / d
            x1 = x + h * (b2 - b1) / d
            y1 = y - h * (a2 - a1) / d

            x2 = x - h * (b2 - b1) / d
            y2 = y + h * (a2 - a1) / d

            return [Coordinate(x1, y1), Coordinate(x2, y2)]

    @property
    def start_angle(self):
        """Get angle of start point from centre point coordinates.

        Returns
        -------
        real
        """
        _, ang = (self.start - self.centre).get_polar_coords_deg()
        return ang

    @property
    def end_angle(self):
        """Get angle of end point from centre point coordinates.

        Returns
        -------
        real
        """
        _, ang = (self.end - self.centre).get_polar_coords_deg()
        return ang

    @property
    def total_angle(self):
        """Get arc sweep angle.

        Returns
        -------
        real
        """
        if self.radius > 0:
            return (self.end_angle - self.start_angle) % 360
        else:
            return (self.start_angle - self.end_angle) % 360

    @classmethod
    def from_coordinates(cls, start_point, intersection_point, end_point):
        """Take three coordinates and converts to an arc.

        Parameters
        ----------
        start_point: ansys.motorcad.core.geometry.Coordinate
            Start coordinate of Arc.
        intersection_point: ansys.motorcad.core.geometry.Coordinate
            Coordinate which arc will intersect.
        end_point: ansys.motorcad.core.geometry.Coordinate
            End coordinate of Arc.
        Returns
        -------
        ansys.motorcad.core.geometry.Arc
        """
        l1 = Line(start_point, intersection_point)
        l2 = Line(intersection_point, end_point)

        if isclose(l1.gradient, l2.gradient, abs_tol=GEOM_TOLERANCE):
            # three points are on a straight line, no arc is possible
            return None

        # Trying to get the intersection of perpendicular lines:
        #  |
        #  |
        #  |              x
        #  |
        #  |___________________________

        # Work out perpendicular lines
        l1_p = deepcopy(l1)
        l1_p.rotate(l1.midpoint, 90)
        l2_p = deepcopy(l2)
        l2_p.rotate(l2.midpoint, 90)

        # Get intersection of perpendicular lines
        intersection = l1_p.get_line_intersection(l2_p)

        # Get appropriate sign for radius
        if (
            _orientation_of_three_points(start_point, intersection_point, end_point)
            == _Orientation.anticlockwise
        ):
            radius = Line(start_point, intersection).length
        else:
            radius = -Line(start_point, intersection).length

        arc_centre = Coordinate(intersection.x, intersection.y)

        return cls(start_point, end_point, arc_centre, radius)


class Arc(_BaseArc):
    """Python representation of Motor-CAD arc entity based upon start, end, (centre or radius).

    Parameters
    ----------
    start : Coordinate
        Start coordinate.

    end : Coordinate
        End coordinate.

    centre : Coordinate, optional
       Centre coordinate.

    radius : float, optional
        Arc radius
    """

    def __init__(self, start, end, centre=None, radius=None):
        """Initialise Arc."""
        self.start = deepcopy(start)
        self.end = deepcopy(end)

        # Centre point of arc is valid in 2 different locations depending on angle smaller or
        # greater than 180 deg
        # Assume angle is <180 deg unless centre and radius are specified and prove otherwise
        self._centre_point_pos = 1

        if radius and centre:
            # User has defined both radius and centre - normally assume angle is acute but need to
            # check for this case
            test_arc = _BaseArc(start, end, centre, radius)
            test = test_arc.total_angle
            if test > 180:
                # Use second location of arc centre point since arc defined as >180 deg
                self._centre_point_pos = 2

        if radius is not None:
            # Always calculate radius
            self.radius = radius
            # Check we can get a valid centre for this geometry
            _ = self.centre
        elif centre is not None:
            # Calc radius from centre point
            r1 = abs(self.start - centre)
            r2 = abs(self.end - centre)
            if not isclose(r1, r2, abs_tol=1e-6):
                raise Exception("It is not possible to draw an arc with this geometry")
            else:
                self.radius = r1

            if _orientation_of_three_points(centre, self.start, self.end) is _Orientation.clockwise:
                self.radius *= -1
        else:
            raise ValueError("You must specify either a centre point or radius for Arc object.")

    @property
    def centre(self):
        """Get centre point of circle defining arc.

        Returns
        -------
            Coordinate
        """
        # Draw line between arc start/end
        # get centre point of that line
        p_centre = (self.end + self.start) / 2
        # Get vector of that line
        v_1 = self.end - self.start
        # Get length div 2
        d1 = abs(v_1) / 2

        # Draw perpendicular line from centre point
        radius, angle = v_1.get_polar_coords_deg()
        perpendicular_angle = angle + 90 * (self.radius / abs(self.radius))

        if abs(self.radius) < d1:
            if (d1 - abs(self.radius)) < GEOM_TOLERANCE:
                # Radius is smaller than possible but within tolerance
                # Bump it to minimum viable radius and preserve sign
                self.radius = d1 * (self.radius / abs(self.radius))
            else:
                raise Exception("It is not possible to draw an arc with this geometry")

        # Get vector from p_centre to centre point of arc
        d_adjacent = sqrt(self.radius**2 - d1**2)
        l_x, l_y = rt_to_xy(d_adjacent, perpendicular_angle)

        # Apply vector to centre point of arc
        if self._centre_point_pos == 1:
            return p_centre + Coordinate(l_x, l_y)
        else:
            # Arc had an angle defined as greater than 180 deg
            return p_centre - Coordinate(l_x, l_y)

    def get_bounds(self):
        """
        Return relevant information about the maximum and minimum x, y, and radius.

        Returns: (max_radius, max_x, min_x, max_y, min_y)
        """
        max_radius = max(
            Coordinate.get_polar_coords_deg(self.start)[0],
            Coordinate.get_polar_coords_deg(self.end)[0],
            Coordinate.get_polar_coords_deg(self.midpoint)[0],
        )
        xs = (self.start.x, self.end.x, self.midpoint.x)
        ys = (self.start.y, self.end.y, self.midpoint.y)

        return (max_radius, max(xs), min(xs), max(ys), min(ys))


class EntityList(list):
    """Generic class for list of Entities."""

    def __eq__(self, other):
        """Compare equality of 2 EntityList objects."""
        return self._entities_same(other, check_reverse=True)

    def __ne__(self, other):
        """Compare difference of 2 EntityList objects."""
        return not self == other

    def reverse(self):
        """Reverse EntityList, including entity start end coordinates."""
        super().reverse()

        # Also reverse entity start/end points so the EntityList is continuous
        for entity in self:
            entity.reverse()

    @classmethod
    def polygon(cls, points, sort=False):
        """Create an EntityList from a list of points, connecting them with lines.

        If sort is true, a centre point roughly in the centre of the supplied points will be
        established and lines connecting the supplied points will be drawn anticlockwise about
        that centre.

        Parameters
        ----------
        points : list of Coordinates or tuples
        sort : bool
            Reorders points to make geometry valid:
        """
        # conversion to Coordinates:
        if all(isinstance(point, tuple) for point in points):
            points_new = [0] * len(points)
            for i, p in enumerate(points):
                points_new[i] = Coordinate(p[0], p[1])
            points = points_new

        if sort:
            xcentre = sum(list(point.x for point in points)) / len(points)
            ycentre = sum(list(point.y for point in points)) / len(points)

            centre = Coordinate(xcentre, ycentre)

            relative_points = list(deepcopy(point) for point in points)
            for point in relative_points:
                point.translate(-xcentre, -ycentre)

            # To make sure behaviour is well-defined for points with an equal angular coordinate
            # the points are first by sorted by radius, greatest to least
            sorted_points_relative = sorted(
                relative_points, key=lambda x: x.get_polar_coords_deg()[0], reverse=True
            )

            # Sort points by radial coordinate (relative to overall average position),
            # from least to greatest angle (angles range from -180 to 180 degrees)
            sorted_points_relative.sort(key=lambda x: x.get_polar_coords_deg()[1])

            for point in sorted_points_relative:
                point.translate(xcentre, ycentre)
            points = sorted_points_relative

        final_list = EntityList()

        # Adds the lines
        for count, point in enumerate(points):
            if count == len(points) - 1:
                final_list.append(Line(point, points[0]))
            else:
                final_list.append(Line(point, points[count + 1]))
        if not final_list.has_valid_geometry:
            warnings.warn("Entered point order may result in invalid geometry.")
        return final_list

    @property
    def is_closed(self):
        """Check whether entities create a closed region.

        Returns
        -------
        Boolean
            Whether EntityList is closed
        """
        if len(self) > 0:
            # Make sure all adjacent entities have a point in common
            return all(
                get_entities_have_common_coordinate(self[i - 1], self[i])
                for i in range(0, len(self))
            )
        else:
            return False

    @property
    def self_intersecting(self):
        """Check whether entities intersect each other.

        Returns
        -------
        Boolean
            Whether entities are intersecting
        """
        entity_pairs = []
        # Create a set of all non-neighbor pairs of lines/arcs in the region
        for entity in self:
            for entity_other in self:
                if entity != entity_other:
                    if (
                        entity.start != entity_other.end and entity.end != entity_other.start
                    ) and not (
                        (entity, entity_other) in entity_pairs
                        or (entity_other, entity) in entity_pairs
                    ):
                        entity_pairs.append((entity, entity_other))

        # Check if they have any intersections
        for entity1, entity2 in entity_pairs:
            intersections = entity1.get_intersection(entity2)
            if intersections is not None:
                for intersection in intersections:
                    if entity1.coordinate_on_entity(intersection) and entity2.coordinate_on_entity(
                        intersection
                    ):
                        return True
        return False

    @property
    def is_anticlockwise(self):
        """Check whether EntityList is connected in an anticlockwise manner.

        Returns
        -------
        Boolean
            Whether EntityList is anticlockwise
        """
        # Checks to make sure checking direction even makes sense
        if not (not self.self_intersecting and self.is_closed):
            raise Exception("Entities must be closed and nonintersecting")

        # Find the lowest point, as well the entities coming in and out of that point
        points = sorted(self.points, key=lambda p: p.y)
        lowest = points[0]

        for entity in self:
            if entity.start == lowest:
                ent_out = entity
            if entity.end == lowest:
                ent_in = entity

        # Determine the  angles of the entry and exit lines (arcs can make this tricky,
        # so the angle is determined from the start and a point very near it)
        exit_angle = Line(
            ent_out.start, ent_out.get_coordinate_from_distance(ent_out.start, fraction=0.001)
        ).angle
        entry_angle = Line(
            ent_in.end, ent_in.get_coordinate_from_distance(ent_in.end, fraction=0.001)
        ).angle

        return entry_angle > exit_angle

    @property
    def has_valid_geometry(self):
        """Check whether geometry is valid for motorcad.

        Returns
        -------
        Boolean
            Whether geometry is valid for motorcad
        """
        return self.is_closed and (not self.self_intersecting) and self.is_anticlockwise

    @property
    def points(self):
        """Get points of shape/region from Entity list.

        Returns
        -------
        List of Coordinate
        """
        points = []
        for entity in self:
            points += [deepcopy(entity.start)]
        return points

    def _entities_same(self, entities_to_compare, check_reverse=False):
        """Check whether entities in region are the same as entities a different region.

        Parameters
        ----------
        entities_to_compare : EntityList
            entities to test against

        check_reverse : Boolean
            Whether to reverse entities when checking entity equivalency.

        Returns
        -------
        boolean
        """

        def _entities_same_with_direction(entities_1, entities_2):
            start_index = 0

            for count, entity in enumerate(entities_2):
                if entity == entities_1[0]:
                    # start entity found
                    start_index = count
                    break

            # regenerate entities_b from start index found from entities_a
            entities_same_order = [entities_2[i] for i in range(start_index, len(entities_1))] + [
                entities_2[i] for i in range(0, start_index)
            ]

            if list(entities_1) == list(entities_same_order):
                return True
            else:
                return False

        if len(self) != len(entities_to_compare):
            return False

        if check_reverse:
            if _entities_same_with_direction(self, entities_to_compare):
                return True
            else:
                # Copy list of entities
                entities_copy = deepcopy(entities_to_compare)
                entities_copy.reverse()

                return _entities_same_with_direction(self, entities_copy)

        else:
            return _entities_same_with_direction(self, entities_to_compare)


def _convert_entities_to_json(entities):
    """Get entities list as a json object.

    Parameters
    ----------
    entities : EntityList
        List of Line/Arc class objects representing entities.

    Returns
    -------
    dict
        entities in json format
    """
    json_entities = []

    for entity in entities:
        if isinstance(entity, Line):
            json_entities.append(
                {
                    "type": "line",
                    "start": {"x": entity.start.x, "y": entity.start.y},
                    "end": {"x": entity.end.x, "y": entity.end.y},
                }
            )
        elif isinstance(entity, Arc):
            json_entities.append(
                {
                    "type": "arc",
                    "start": {"x": entity.start.x, "y": entity.start.y},
                    "end": {"x": entity.end.x, "y": entity.end.y},
                    "centre": {"x": entity.centre.x, "y": entity.centre.y},
                    "radius": entity.radius,
                }
            )

    return json_entities


def _convert_entities_from_json(json_array):
    """Convert entities from json object to list of Arc/Line class.

    Parameters
    ----------
    json_array : Json object
        Array of Json objects representing lines/arcs.

    Returns
    -------
    EntityList
        list of Line and Arc objects
    """
    entities = EntityList()

    for entity in json_array:
        if entity["type"] == "line":
            entities.append(
                Line(
                    Coordinate(entity["start"]["x"], entity["start"]["y"]),
                    Coordinate(entity["end"]["x"], entity["end"]["y"]),
                )
            )
        elif entity["type"] == "arc":
            entities.append(
                Arc(
                    Coordinate(entity["start"]["x"], entity["start"]["y"]),
                    Coordinate(entity["end"]["x"], entity["end"]["y"]),
                    Coordinate(entity["centre"]["x"], entity["centre"]["y"]),
                    entity["radius"],
                )
            )

    return entities


def get_entities_have_common_coordinate(entity_1, entity_2):
    """Check whether region entities create a closed region.

    Parameters
    ----------
    entity_1 : Line or Arc
        Line or Arc object to check for common coordinate

    entity_2 : Line or Arc
        Line or Arc object to check for common coordinate

    Returns
    -------
        Boolean
    """
    if (
        (entity_1.end == entity_2.start)
        or (entity_1.end == entity_2.end)
        or (entity_1.start == entity_2.start)
        or (entity_1.start == entity_2.end)
    ):
        # found common coordinate between first and last entities
        return True
    else:
        return False


def xy_to_rt(x, y):
    """Convert Motor-CAD Cartesian coordinates to polar coordinates in degrees.

    Parameters
    ----------
    x : float
        X coordinate value.
    y : float
        Y coordinate value.

    Returns
    -------
    radius : float
        Radial coordinate value.
    theta : float
        Angular coordinate value.
    """
    rect_coordinates = complex(x, y)

    radius, theta = polar(rect_coordinates)

    return radius, degrees(theta)


def rt_to_xy(radius, theta):
    """Convert Motor-CAD polar coordinates to Cartesian coordinates in degrees.

    Parameters
    ----------
    radius : float
        Radial coordinate.
    theta : float
        Angular coordinate.

    Returns
    -------
    x : float
        X coordinate value.
    y : float
        Y coordinate value.
    """
    coordinates_complex = rect(radius, radians(theta))

    x = coordinates_complex.real
    y = coordinates_complex.imag

    return x, y


class _Orientation(Enum):
    clockwise = 1
    anticlockwise = 2
    collinear = 0


def _orientation_of_three_points(c1, c2, c3):
    """Find the orientation of three coordinates, this can be clockwise, anticlockwise or collinear.

    Parameters
    ----------
    coordinate_1 : ansys.motorcad.core.geometry.Coordinate
        Coordinate 1
    c2 : ansys.motorcad.core.geometry.Coordinate
        Coordinate 2
    c3 : ansys.motorcad.core.geometry.Coordinate
        Coordinate 3

    Returns
    -------
        _Orientation
    """
    # To find the orientation of three coordinates
    val = (float(c2.y - c1.y) * (c3.x - c2.x)) - (float(c2.x - c1.x) * (c3.y - c2.y))
    if val > 0:
        # Clockwise orientation
        return _Orientation.clockwise
    elif val < 0:
        # Anticlockwise orientation
        return _Orientation.anticlockwise
    else:
        # Collinear orientation
        return _Orientation.collinear


def _bernstein(n, v, t):
    """Find the Bernstein polynomial value.

    Parameters
    ----------
    n : int
        Degree of Bernstein polynomial
    v : int
        Index of Bernstein polynomial
    t : float
        Value to calculate in range 0-1
    Returns
    -------
        float
    """
    return comb(n, v) * t**v * (1 - t) ** (n - v)


def get_bezier_points(control_points, num_output_points):
    """Find a list of coordinates along a Bezier curve.

    Parameters
    ----------
    control points : List of Coordinate
        The control points for the Bezier curve
    num_output_points : int
        The number of samples along the curve

    Returns
    -------
        List of Coordinate
    """
    points = []
    num_control = len(control_points)

    for output_point in range(num_output_points):
        t = float(output_point) / (num_output_points - 1)
        bernstein_values = []

        for control_point_index in range(num_control):
            bernstein_values.append(_bernstein(num_control - 1, control_point_index, t))

        point = []
        # Coordinates are two-dimensional
        for dimension in range(2):
            value = 0
            for control_point_index, control_point in enumerate(control_points):
                if dimension == 0:
                    control_point_value = control_point.x
                else:
                    control_point_value = control_point.y
                value = value + control_point_value * bernstein_values[control_point_index]
            point.append(value)
        coordinate = Coordinate(point[0], point[1])
        points.append(coordinate)
    return points<|MERGE_RESOLUTION|>--- conflicted
+++ resolved
@@ -405,23 +405,6 @@
 
         if is_magnet:
             new_region = RegionMagnet(motorcad_instance)
-<<<<<<< HEAD
-=======
-            new_region._magnet_angle = json["magnet_angle"]
-            new_region._br_multiplier = json["magnet_magfactor"]
-            new_region._magnet_polarity = json["magnet_polarity"]
-            new_region._br_magnet = json["magnet_br_value"]
-
-            if "magnetisation_direction" in json:
-                new_region.magnetisation_direction = MagnetisationDirection(
-                    json["magnetisation_direction"]
-                )
-                new_region.magnetisation_function_amplitude = json[
-                    "magnetisation_function_amplitude"
-                ]
-                new_region.magnetisation_function_angle = json["magnetisation_function_angle"]
-
->>>>>>> e0e55dac
         else:
             if has_region_type:
                 new_region = cls(
@@ -461,16 +444,10 @@
             self._singular = json["singular"]
 
         if "lamination_type" in json:
-<<<<<<< HEAD
             self._lamination_type = json["lamination_type"]
-=======
-            new_region._lamination_type = json["lamination_type"]
 
         if "linked_regions" in json:
-            new_region._linked_region_names = json["linked_regions"]
-
-        new_region._raw_region = json
->>>>>>> e0e55dac
+            self._linked_region_names = json["linked_regions"]
 
         self._raw_region = json
 
@@ -1184,6 +1161,11 @@
         self._magnet_polarity = json["magnet_polarity"]
         self._br_magnet = json["magnet_br_value"]
 
+        if "magnetisation_direction" in json:
+            self.magnetisation_direction = MagnetisationDirection(json["magnetisation_direction"])
+            self.magnetisation_function_amplitude = json["magnetisation_function_amplitude"]
+            self.magnetisation_function_angle = json["magnetisation_function_angle"]
+
         super()._add_parameters_from_json(json)
 
     def _to_json(self):
