--- conflicted
+++ resolved
@@ -28,11 +28,8 @@
 import warnings
 from warnings import warn
 
-<<<<<<< HEAD
+import ansys.motorcad.core
 from ansys.motorcad.core.geometry_extrusion import ExtrusionBlockList
-=======
-import ansys.motorcad.core
->>>>>>> 8d055cf4
 
 GEOM_TOLERANCE = 1e-6
 
@@ -179,14 +176,9 @@
         self._child_names = []
         self._motorcad_instance = motorcad_instance
         self._region_type = region_type
-<<<<<<< HEAD
-        self.mesh_length = 0
-        self._linked_regions = []
-        self._extrusion_blocks = ExtrusionBlockList()
-=======
         self._mesh_length = 0
         self._linked_region_names = []
->>>>>>> 8d055cf4
+        self._extrusion_blocks = ExtrusionBlockList()
         self._singular = False
         self._lamination_type = ""
 
@@ -482,15 +474,11 @@
         if "lamination_type" in json:
             self._lamination_type = json["lamination_type"]
 
-<<<<<<< HEAD
-        if "extrusion_blocks" in json:
-            new_region._extrusion_blocks._from_json(json["extrusion_blocks"])
-
-        new_region._raw_region = json
-=======
         if "linked_regions" in json:
             self._linked_region_names = json["linked_regions"]
->>>>>>> 8d055cf4
+
+        if "extrusion_blocks" in json:
+            self._extrusion_blocks._from_json(json["extrusion_blocks"])
 
         self._raw_region = json
 
@@ -530,12 +518,8 @@
         self._raw_region["mesh_length"] = self.mesh_length
         self._raw_region["linked_regions"] = self.linked_region_names
         self._raw_region["singular"] = self._singular
-<<<<<<< HEAD
-        self._raw_region["lamination_type"] = lamination_type
+        self._raw_region["lamination_type"] = self._lamination_type
         self._raw_region["extrusion_blocks"] = (self._extrusion_blocks._to_json,)
-=======
-        self._raw_region["lamination_type"] = self._lamination_type
->>>>>>> 8d055cf4
 
         return self._raw_region
 
