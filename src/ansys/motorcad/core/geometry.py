"""Function for ``Motor-CAD geometry`` not attached to Motor-CAD instance."""
from cmath import polar, rect
from copy import deepcopy
<<<<<<< HEAD
from math import atan2, degrees, pow, radians, sqrt
=======
from math import atan2, cos, degrees, isclose, radians, sin, sqrt
>>>>>>> b21902b5


class Region(object):
    """Python representation of Motor-CAD geometry region."""

    def __init__(self, motorcad_instance=None):
        """Create geometry region and set parameters to defaults."""
        self.name = ""
        self.material = "air"
        self.colour = (0, 0, 0)
        self.area = 0.0
        self.centroid = Coordinate(0, 0)
        self.region_coordinate = Coordinate(0, 0)
        self.duplications = 1
        self.entities = EntityList()
        self._parent_name = ""
        self._child_names = []
        self._motorcad_instance = motorcad_instance

        # expect other properties to be implemented here including number duplications, material etc

    def __eq__(self, other):
        """Override the default equals implementation for Region."""
        return (
            isinstance(other, Region)
            and self.name == other.name
            and self.colour == other.colour
            # and self.area == other.area ->
            # Already check entities - can't expect user to calculate area
            # and self.centroid == other.centroid ->
            # Centroid calculated from entities - can't expect user to calculate
            # and self.region_coordinate == other.region_coordinate ->
            # Region coordinate is an output, cannot guarantee will be same for identical regions
            and self.duplications == other.duplications
            and self.entities == other.entities
        )

    def add_entity(self, entity):
        """Add entity to list of region entities.

        Parameters
        ----------
        entity : Line or Arc
            Line/arc entity class instance
        """
        self.entities.append(entity)

    def insert_entity(self, index, entity):
        """Insert entity to list of region entities at given index.

        Parameters
        ----------
        index : int
            Index of which to insert at
        entity : Line or Arc
            Line/arc entity class instance
        """
        self.entities.insert(index, entity)

    def insert_polyline(self, index, polyline):
        """Insert polyline at given index, polyline can be made up of line/arc entities.

        Parameters
        ----------
        index : int
            Index of which to insert at
        polyline : EntityList
            list of Line or list of Arc
        """
        for count, entity in enumerate(polyline):
            self.insert_entity(index + count, entity)

    def remove_entity(self, entity_remove):
        """Remove the entity from the region.

        Parameters
        ----------
        entity_remove : Line or Arc
            Line/arc entity class instance
        """
        for entity in self.entities:
            if (entity.start == entity_remove.start) & (entity.end == entity_remove.end):
                if type(entity) == Line:
                    self.entities.remove(entity)
                elif type(entity) == Arc:
                    if (entity.centre == entity_remove.centre) & (
                        entity.radius == entity_remove.radius
                    ):
                        self.entities.remove(entity)

    # method to receive region from Motor-CAD and create python object
    def _from_json(self, json):
        """Convert class from json object.

        Parameters
        ----------
        json: dict
            Represents geometry region
        """
        # self.Entities = json.Entities
        self.name = json["name"]
        self.material = json["material"]

        self.colour = (json["colour"]["r"], json["colour"]["g"], json["colour"]["b"])
        self.area = json["area"]

        self.centroid = Coordinate(json["centroid"]["x"], json["centroid"]["y"])
        self.region_coordinate = Coordinate(
            json["region_coordinate"]["x"], json["region_coordinate"]["y"]
        )
        self.duplications = json["duplications"]
        self.entities = _convert_entities_from_json(json["entities"])
        self.parent_name = json["parent_name"]
        self._child_names = json["child_names"]

    # method to convert python object to send to Motor-CAD
    def _to_json(self):
        """Convert from Python class to Json object.

        Returns
        ----------
        dict
            Geometry region json representation
        """
        region_dict = {
            "name": self.name,
            "material": self.material,
            "colour": {"r": self.colour[0], "g": self.colour[1], "b": self.colour[2]},
            "area": self.area,
            "centroid": {"x": self.centroid.x, "y": self.centroid.y},
            "region_coordinate": {"x": self.region_coordinate.x, "y": self.region_coordinate.y},
            "duplications": self.duplications,
            "entities": _convert_entities_to_json(self.entities),
            "parent_name": self.parent_name,
        }

        return region_dict

    def is_closed(self):
        """Check whether region entities create a closed region.

        Returns
        -------
        Boolean
            Whether region is closed
        """
        if len(self.entities) > 0:
            entity_first = self.entities[0]
            entity_last = self.entities[-1]

            is_closed = get_entities_have_common_coordinate(entity_first, entity_last)

            for i in range(len(self.entities) - 1):
                is_closed = get_entities_have_common_coordinate(
                    self.entities[i], self.entities[i + 1]
                )

            return is_closed
        else:
            return False

<<<<<<< HEAD
    @property
    def parent_name(self):
        """Get region parent name.

        Returns
        ----------
        string
        """
        return self._parent_name

    @parent_name.setter
    def parent_name(self, name):
        """Set region parent name."""
        self._parent_name = name

    @property
    def child_names(self):
        """Property for child names list.

        Returns
        ----------
        list of string
            list of child region names
        """
        return self._child_names

    @property
    def motorcad_instance(self):
        """Get linked Motor-CAD instance."""
        return self._motorcad_instance

    @motorcad_instance.setter
    def motorcad_instance(self, mc):
        """Set linked Motor-CAD instance."""
        # if isinstance(mc, _MotorCADConnection):
        #     raise Exception("Unable to set self.motorcad_instance,
        #                      mc is not a Motor-CAD connection")
        self._motorcad_instance = mc

    def get_children(self):
        """Return list of child regions from Motor-CAD.

        Returns
        ----------
        list of ansys.motorcad.core.geometry.Region
            list of Motor-CAD region object
        """
        self._check_connection()
        return [self.motorcad_instance.get_region(name) for name in self.child_names]

    def get_parent(self):
        """Return parent region from Motor-CAD.

        Returns
        ----------
        list of ansys.motorcad.core.geometry.Region
            list of Motor-CAD region object
        """
        self._check_connection()
        return self.motorcad_instance.get_region(self.parent_name)

    def subtract(self, region):
        """Subtract region from self, returning any additional regions.

        Parameters
        ----------
        region : ansys.motorcad.core.geometry.Region
            Motor-CAD region object

        Returns
        ----------
        list of ansys.motorcad.core.geometry.Region
            list of Motor-CAD region object
        """
        self._check_connection()
        regions = self.motorcad_instance.subtract_region(self, region)

        if len(regions) > 0:
            self.update(regions[0])
            return regions[1 : len(regions)]

    def unite(self, regions):
        """Subtract region from self, returning any additional regions.

        Parameters
        ----------
        regions : ansys.motorcad.core.geometry.Region or list of ansys.motorcad.core.geometry.Region
            Motor-CAD region object/list of objects
        """
        if type(regions) is not list:
            regions = [regions]

        self._check_connection()
        united_region = self.motorcad_instance.unite_regions(self, regions)
        self.update(united_region)

    def collides(self, regions):
        """Check whether any of the specified regions collide with self.

        Parameters
        ----------
        regions : ansys.motorcad.core.geometry.Region or list of ansys.motorcad.core.geometry.Region
            Motor-CAD region object/list of objects
        """
        if type(regions) is not list:
            regions = [regions]

        self._check_connection()
        collisions = self.motorcad_instance.check_collisions(self, regions)

        return len(collisions) > 0

    def update(self, region):
        """Update class fields from another region.

        Parameters
        ----------
        region : ansys.motorcad.core.geometry.Region
            Motor-CAD region object
        """
        self.name = region.name
        self.material = region.material
        self.colour = region.colour
        self.area = region.area
        self.centroid = deepcopy(region.centroid)
        self.region_coordinate = deepcopy(region.region_coordinate)
        self.duplications = region.duplications
        self.entities = deepcopy(region.entities)
        self.parent_name = region.parent_name
        self._child_names = region.child_names
        self._motorcad_instance = region._motorcad_instance

    def _check_connection(self):
        """Check mc connection for region."""
        if self.motorcad_instance is None:
            raise Exception(
                "self.mc has not been set for "
                + self.name
                + ", you need to set mc parameter manually"
            )
        if self.motorcad_instance.connection._wait_for_response(1) is False:
            raise Exception(
                "self.mc has not been set for "
                + self.name
                + ", you need to set mc parameter manually"
            )
=======
    def get_points(self):
        """Get points that exist in region.

        Returns
        -------
        List of Coordinate
        """
        return self.entities.get_points()

    def add_point(self, point):
        """Add a new point into region on an existing Line/Arc.

        The point must already exist on a Line/Arc belonging to the region. The entity will be split
        and 2 new entities created.

        Parameters
        ----------
        point : Coordinate
            Coordinate at which to add new point
        """
        for pos, entity in enumerate(self.entities):
            if entity.coordinate_on_entity(point):
                if isinstance(entity, Line):
                    new_entity_1 = Line(entity.start, point)
                    new_entity_2 = Line(point, entity.end)
                elif isinstance(entity, Arc):
                    new_entity_1 = Arc(entity.start, point, entity.centre, entity.radius)
                    new_entity_2 = Arc(point, entity.end, entity.centre, entity.radius)
                else:
                    raise Exception("Entity type is not Arc or Line")

                self.entities.pop(pos)
                self.entities.insert(pos, new_entity_1)
                self.entities.insert(pos + 1, new_entity_2)
                break

        else:
            raise Exception("Failed to find point on entity in region")

    def edit_point(self, old_coordinates, new_coordinates):
        """Edit a point in the region and update entities.

        Parameters
        ----------
        old_coordinates : Coordinate
            Position of point to edit
        new_coordinates : Coordinate
            Position to move the point to
        """
        for entity in self.entities:
            edited = False

            if entity.start == old_coordinates:
                entity.start = deepcopy(new_coordinates)
                edited = True
            if entity.end == old_coordinates:
                entity.end = deepcopy(new_coordinates)
                edited = True

            if edited and isinstance(entity, Arc):
                # Draw line between arc start/end
                # get centre point of that line
                p_centre = (entity.end + entity.start) / 2
                # Get vector of that line
                v_1 = entity.end - entity.start
                # Get length div 2
                d1 = abs(v_1) / 2

                # Draw perpendicular line from centre point
                radius, angle = v_1.get_polar_coords_deg()
                perpendicular_angle = angle + 90 * (entity.radius / abs(entity.radius))

                if entity.radius < d1:
                    raise Exception("It is not possible to draw an arc with this geometry")

                # Get vector from p_centre to centre point of arc
                d_adjacent = sqrt(entity.radius**2 - d1**2)
                l_x, l_y = rt_to_xy(d_adjacent, perpendicular_angle)

                # Apply vector to centre point of arc
                entity.centre = p_centre + Coordinate(l_x, l_y)
>>>>>>> b21902b5


class Coordinate(object):
    """Python representation of coordinate in two-dimensional space.

    Parameters
    ----------
    x : float
        X value.

    y : float
        Y value.
    """

    def __init__(self, x, y):
        """Initialise Coordinate."""
        self.x = x
        self.y = y

    def __eq__(self, other):
        """Override the default equals implementation for Coordinate."""
        return (
            isinstance(other, Coordinate)
            and isclose(self.x, other.x, abs_tol=1e-6)
            and isclose(self.y, other.y, abs_tol=1e-6)
        )

    def __sub__(self, other):
        """Override the default subtract implementation for Coordinate."""
        return Coordinate(self.x - other.x, self.y - other.y)

    def __add__(self, other):
        """Override the default add implementation for Coordinate."""
        return Coordinate(self.x + other.x, self.y + other.y)

    def __abs__(self):
        """Override the default abs() implementation for Coordinate."""
        return sqrt(self.x**2 + self.y**2)

    def __mul__(self, other):
        """Override the default multiplication implementation for Coordinate."""
        return Coordinate(self.x * other, self.y * other)

    def __truediv__(self, other):
        """Override the default divide implementation for Coordinate."""
        return Coordinate(self.x / other, self.y / other)

    def __str__(self):
        """Override the default str() implementation for Coordinate."""
        return str([self.x, self.y])

    def get_polar_coords_deg(self):
        """Get coordinates as polar coordinates in degrees."""
        return xy_to_rt(self.x, self.y)


class Entity(object):
    """Generic parent class for geometric entities based upon a start and end coordinate.

    Parameters
    ----------
    start : Coordinate
        Start coordinate.

    end : Coordinate
        End coordinate.
    """

    def __init__(self, start, end):
        """Initialise Entity."""
        self.start = start
        self.end = end

    def __eq__(self, other):
        """Override the default equals implementation for Entity."""
        return isinstance(other, Entity) and self.start == other.start and self.end == other.end

    def reverse(self):
        """Reverse Entity class."""
        start = self.start
        end = self.end
        self.start = end
        self.end = start


class Line(Entity):
    """Python representation of Motor-CAD line entity based upon start and end coordinates.

    Parameters
    ----------
    start : Coordinate
        Start coordinate.

    end : Coordinate
        End coordinate.
    """

    def __init__(self, start, end):
        """Initialise Line."""
        super().__init__(start, end)

    def __eq__(self, other):
        """Override the default equals implementation for Line."""
        return isinstance(other, Line) and self.start == other.start and self.end == other.end

    def midpoint(self):
        """Get midpoint of Line.

        Returns
        -------
            Coordinate
        """
        return (self.start + self.end) / 2

    def get_coordinate_from_percentage_distance(self, ref_coordinate, percentage):
        """Get the coordinate at the percentage distance along the line from the reference.

        Parameters
        ----------
        ref_coordinate : Coordinate
            Entity reference coordinate.

        percentage : float
            Percentage distance along Line.

        Returns
        -------
        Coordinate
            Coordinate at percentage distance along Line.
        """
        if ref_coordinate == self.end:
            coordinate_1 = self.end
            coordinate_2 = self.start
        else:
            coordinate_1 = self.start
            coordinate_2 = self.end

        length = self.get_length()

        t = (length * percentage) / length
        x = ((1 - t) * coordinate_1.x) + (t * coordinate_2.x)
        y = ((1 - t) * coordinate_1.y) + (t * coordinate_2.y)

        return Coordinate(x, y)

    def get_coordinate_from_distance(self, ref_coordinate, distance):
        """Get the coordinate at the specified distance along the line from the reference.

        Parameters
        ----------
        ref_coordinate : Coordinate
            Entity reference coordinate.

        distance : float
            Distance along Line.

        Returns
        -------
        Coordinate
            Coordinate at distance along Line.
        """
        if ref_coordinate == self.end:
            coordinate_1 = self.end
            coordinate_2 = self.start
        else:
            coordinate_1 = self.start
            coordinate_2 = self.end

        t = distance / self.get_length()
        x = ((1 - t) * coordinate_1.x) + (t * coordinate_2.x)
        y = ((1 - t) * coordinate_1.y) + (t * coordinate_2.y)

        return Coordinate(x, y)

    def get_length(self):
        """Get length of line.

        Returns
        -------
        float
            Length of line
        """
        return abs(self.end - self.start)

    def coordinate_on_entity(self, coordinate):
        """Get if a coordinate exists on this line.

        Parameters
        ----------
        coordinate : Coordinate
            Check if this coordinate is on the line
        Returns
        -------
        bool
        """
        v1 = self.end - coordinate
        v2 = coordinate - self.start

        return abs(v1) + abs(v2) == self.get_length()


class Arc(Entity):
    """Python representation of Motor-CAD arc entity based upon start, end, centre and radius.

    Parameters
    ----------
    start : Coordinate
        Start coordinate.

    end : Coordinate
        End coordinate.

    centre :Coordinate
       Centre coordinate.

    radius : float
        Arc radius
    """

    def __init__(self, start, end, centre, radius):
        """Initialise Arc."""
        super().__init__(start, end)
        self.radius = radius
        self.centre = centre

    def __eq__(self, other):
        """Override the default equals implementation for Arc."""
        return (
            isinstance(other, Arc)
            and self.start == other.start
            and self.end == other.end
            and self.centre == other.centre
            and self.radius == other.radius
        )

    def midpoint(self):
        """Get midpoint of arc.

        Returns
        -------
            Coordinate
        """
        angle_to_rotate = (self.total_angle() / 2) * (self.radius / abs(self.radius))
        angle = self.start_angle() + angle_to_rotate
        x_shift, y_shift = rt_to_xy(abs(self.radius), angle)
        return Coordinate(self.centre.x + x_shift, self.centre.y + y_shift)

    def get_coordinate_from_percentage_distance(self, ref_coordinate, percentage):
        """Get the coordinate at the percentage distance along the arc from the reference coord.

        Parameters
        ----------
        ref_coordinate : Coordinate
            Entity reference coordinate.

        percentage : float
            Percentage distance along Arc.

        Returns
        -------
        Coordinate
            Coordinate at percentage distance along Arc.
        """
        length = self.get_length() * percentage

        return self.get_coordinate_from_distance(ref_coordinate, length)

    def get_coordinate_from_distance(self, ref_coordinate, distance):
        """Get the coordinate at the specified distance along the arc from the reference coordinate.

        Parameters
        ----------
        ref_coordinate : Coordinate
           Entity reference coordinate.

        distance : float
            Distance along arc.

        Returns
        -------
        Coordinate
            Coordinate at distance along Arc.
        """
        if ref_coordinate == self.end:
            if self.radius >= 0:
                # anticlockwise
                angle = atan2(ref_coordinate.y, ref_coordinate.x) - (distance / self.radius)
            else:
                angle = atan2(ref_coordinate.y, ref_coordinate.x) + (distance / self.radius)
        else:
            if self.radius >= 0:
                # anticlockwise
                angle = atan2(ref_coordinate.y, ref_coordinate.x) + (distance / self.radius)
            else:
                angle = atan2(ref_coordinate.y, ref_coordinate.x) - (distance / self.radius)

        # return Coordinate(self.centre + Coordinate(*rt_to_xy(self.radius, angle)))
        pass

    def get_length(self):
        """Get length of arc from start to end along circumference.

        Returns
        -------
        float
            Length of arc
        """
        radius, angle_1 = xy_to_rt(self.start.x, self.start.y)
        radius, angle_2 = xy_to_rt(self.end.x, self.end.y)

        if self.radius == 0:
            arc_angle = 0
        elif ((self.radius > 0) and (angle_1 > angle_2)) or (
            (self.radius < 0) and angle_2 < angle_1
        ):
            arc_angle = angle_2 - (angle_1 - 360)
        else:
            arc_angle = angle_2 - angle_1

        return self.radius * radians(arc_angle)

    def reverse(self):
        """Reverse Arc entity."""
        super().reverse()

        self.radius *= -1

    def coordinate_on_entity(self, coordinate):
        """Get if a coordinate exists on this Arc.

        Parameters
        ----------
        coordinate : Coordinate
            Check if this coordinate is on the Arc
        Returns
        -------
        bool
        """
        v_from_centre = coordinate - self.centre
        radius, angle_to_check = v_from_centre.get_polar_coords_deg()

        if self.radius > 0:
            theta1 = (angle_to_check - self.start_angle()) % 360
        else:
            theta1 = (angle_to_check - self.end_angle()) % 360

        within_angle = theta1 <= self.total_angle()

        return within_angle and (abs(radius) == abs(self.radius))

    def start_angle(self):
        """Get angle of start point from centre point coordinates.

        Returns
        -------
        real
        """
        _, ang = (self.start - self.centre).get_polar_coords_deg()
        return ang

    def end_angle(self):
        """Get angle of end point from centre point coordinates.

        Returns
        -------
        real
        """
        _, ang = (self.end - self.centre).get_polar_coords_deg()
        return ang

    def total_angle(self):
        """Get arc sweep angle.

        Returns
        -------
        real
        """
        if self.radius > 0:
            return (self.end_angle() - self.start_angle()) % 360
        else:
            return (self.start_angle() - self.end_angle()) % 360


class EntityList(list):
    """Generic class for list of Entities."""

    def __eq__(self, other):
        """Compare equality of 2 EntityList objects."""
        return self._entities_same(other, check_reverse=True)

    def reverse(self):
        """Reverse EntityList, including entity start end coordinates."""
        super().reverse()

        # Also reverse entity start/end points so the EntityList is continuous
        for entity in self:
            entity.reverse()

    def get_points(self):
        """Get points of shape/region from Entity list.

        Returns
        -------
        List of Coordinate
        """
        points = []
        for entity in self:
            points += [deepcopy(entity.start)]
        return points

    def _entities_same(self, entities_to_compare, check_reverse=False):
        """Check whether entities in region are the same as entities a different region.

        Parameters
        ----------
        entities_to_compare : EntityList
            entities to test against

        check_reverse : Boolean
            Whether to reverse entities when checking entity equivalency.

        Returns
        ----------
        boolean
        """

        def _entities_same_with_direction(entities_1, entities_2):
            start_index = 0

            for count, entity in enumerate(entities_2):
                if entity == entities_1[0]:
                    # start entity found
                    start_index = count
                    break

            # regenerate entities_b from start index found from entities_a
            entities_same_order = [entities_2[i] for i in range(start_index, len(entities_1))] + [
                entities_2[i] for i in range(0, start_index)
            ]

            if list(entities_1) == list(entities_same_order):
                return True
            else:
                return False

        if check_reverse:
            if _entities_same_with_direction(self, entities_to_compare):
                return True
            else:
                # Copy list of entities
                entities_copy = deepcopy(entities_to_compare)
                entities_copy.reverse()

                return _entities_same_with_direction(self, entities_copy)

        else:
            return _entities_same_with_direction(self, entities_to_compare)


def _convert_entities_to_json(entities):
    """Get entities list as a json object.

    Parameters
    ----------
    entities : EntityList
        List of Line/Arc class objects representing entities.

    Returns
    -------
    dict
        entities in json format
    """
    json_entities = []

    for entity in entities:
        if isinstance(entity, Line):
            json_entities.append(
                {
                    "type": "line",
                    "start": {"x": entity.start.x, "y": entity.start.y},
                    "end": {"x": entity.end.x, "y": entity.end.y},
                }
            )
        elif isinstance(entity, Arc):
            json_entities.append(
                {
                    "type": "arc",
                    "start": {"x": entity.start.x, "y": entity.start.y},
                    "end": {"x": entity.end.x, "y": entity.end.y},
                    "centre": {"x": entity.centre.x, "y": entity.centre.y},
                    "radius": entity.radius,
                }
            )

    return json_entities


def _convert_entities_from_json(json_array):
    """Convert entities from json object to list of Arc/Line class.

    Parameters
    ----------
    json_array : Json object
        Array of Json objects representing lines/arcs.

    Returns
    -------
    EntityList
        list of Line and Arc objects
    """
    entities = EntityList()

    for entity in json_array:
        if entity["type"] == "line":
            entities.append(
                Line(
                    Coordinate(entity["start"]["x"], entity["start"]["y"]),
                    Coordinate(entity["end"]["x"], entity["end"]["y"]),
                )
            )
        elif entity["type"] == "arc":
            entities.append(
                Arc(
                    Coordinate(entity["start"]["x"], entity["start"]["y"]),
                    Coordinate(entity["end"]["x"], entity["end"]["y"]),
                    Coordinate(entity["centre"]["x"], entity["centre"]["y"]),
                    entity["radius"],
                )
            )

    return entities


def get_entities_have_common_coordinate(entity_1, entity_2):
    """Check whether region entities create a closed region.

    Parameters
    ----------
    entity_1 : Line or Arc
        Line or Arc object to check for common coordinate

    entity_2 : Line or Arc
        Line or Arc object to check for common coordinate

    Returns
    -------
        Boolean
    """
    if (
        (entity_1.end == entity_2.start)
        or (entity_1.end == entity_2.end)
        or (entity_1.start == entity_2.start)
        or (entity_1.start == entity_2.end)
    ):
        # found common coordinate between first and last entities
        return True
    else:
        return False


def xy_to_rt(x, y):
    """Convert Motor-CAD Cartesian coordinates to polar coordinates in degrees.

    Parameters
    ----------
    x : float
        X coordinate value.
    y : float
        Y coordinate value.

    Returns
    -------
    radius : float
        Radial coordinate value.
    theta : float
        Angular coordinate value.
    """
    rect_coordinates = complex(x, y)

    radius, theta = polar(rect_coordinates)

    return radius, degrees(theta)


def rt_to_xy(radius, theta):
    """Convert Motor-CAD polar coordinates to Cartesian coordinates in degrees.

    Parameters
    ----------
    radius : float
        Radial coordinate.
    theta : float
        Angular coordinate.

    Returns
    -------
    x : float
        X coordinate value.
    y : float
        Y coordinate value.
    """
    coordinates_complex = rect(radius, radians(theta))

    x = coordinates_complex.real
    y = coordinates_complex.imag

    return x, y<|MERGE_RESOLUTION|>--- conflicted
+++ resolved
@@ -1,11 +1,7 @@
 """Function for ``Motor-CAD geometry`` not attached to Motor-CAD instance."""
 from cmath import polar, rect
 from copy import deepcopy
-<<<<<<< HEAD
-from math import atan2, degrees, pow, radians, sqrt
-=======
-from math import atan2, cos, degrees, isclose, radians, sin, sqrt
->>>>>>> b21902b5
+from math import atan2, degrees, isclose, radians, sqrt
 
 
 class Region(object):
@@ -167,7 +163,6 @@
         else:
             return False
 
-<<<<<<< HEAD
     @property
     def parent_name(self):
         """Get region parent name.
@@ -314,7 +309,7 @@
                 + self.name
                 + ", you need to set mc parameter manually"
             )
-=======
+
     def get_points(self):
         """Get points that exist in region.
 
@@ -396,7 +391,6 @@
 
                 # Apply vector to centre point of arc
                 entity.centre = p_centre + Coordinate(l_x, l_y)
->>>>>>> b21902b5
 
 
 class Coordinate(object):
