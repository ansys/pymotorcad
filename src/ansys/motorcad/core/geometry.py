--- conflicted
+++ resolved
@@ -37,12 +37,8 @@
     stator = "Stator"
     rotor = "Rotor"
     slot_area_stator = "Stator Slot Area"
-<<<<<<< HEAD
-    slot_area_rotor = "Rotor Slot"
-=======
     slot_area_stator_deprecated = "Stator Slot"
     slot_area_rotor = "Rotor Slot Area"
->>>>>>> e57fd0d4
     slot_split = "Split Slot"
     stator_liner = "Stator Liner"
     rotor_liner = "Rotor Liner"
