--- conflicted
+++ resolved
@@ -188,7 +188,7 @@
     def __init__(self):
         """Do initialisation."""
         super().__init__()
-        self.__activex_names__ = {}  # Lookup table to allow alternative activex names.
+        self.__activex_names__ = {} # Lookup table to allow alternative activex names.
 
     def get_variable_record(self, variable_name):
         """Get a variable record case-insensitive.
@@ -281,7 +281,6 @@
                 datastore.__activex_names__[
                     datastore_record_json["alternative_activex_name"].lower()
                 ] = datastore_record_json["activex_name"]
-<<<<<<< HEAD
 
         return datastore
 
@@ -298,7 +297,5 @@
             if value.alternative_activex_name != "xxx":
                 # Parameter also has an alternative name. Add it to another dict to search quickly.
                 datastore.__activex_names__[value.alternative_activex_name.lower()] = key
-=======
->>>>>>> 5d748302
 
         return datastore