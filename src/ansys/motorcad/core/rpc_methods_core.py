"""Contains all the JSON-RPC API calls for Motor-CAD.

Not for direct use. Inherited by _MotorCADCore/_RpcMethodsCoreOld
"""

from packaging import version


class _RpcMethodsCore:
    def __init__(self, mc_connection):
        self.connection = mc_connection

    # ------------------------------------ Variables ------------------------------------
    def get_array_variable_2d(self, array_name, array_index1, array_index2):
        """Get value from 2D array at element [array_index1,array_index2].

        Parameters
        ----------
        array_name : str
            Name of array
        array_index1 : int
            First index of array
        array_index2 : int
            Second index of array

        Returns
        -------
        int|float|str|bool
            Value of Motor-CAD variable
        """
        method = "GetArrayVariable_2d"
        params = [array_name, array_index1, array_index2]
        return self.connection.send_and_receive(method, params)

    def set_array_variable_2d(self, array_name, array_index1, array_index2, new_value):
        """Set value of 2D array at element [array_index1,array_index2].

        Parameters
        ----------
        array_name : str
            Name of array
        array_index1 : int
            First index of array
        array_index2 : int
            Second index of array
        new_value : int|float|str|bool
            Value of Motor-CAD variable to be set
        """
        method = "SetArrayVariable_2d"
        params = [array_name, array_index1, array_index2, {"variant": new_value}]
        return self.connection.send_and_receive(method, params)

    def restore_compatibility_settings(self):
        """Restores the model compatibility settings to default values (to use latest methods)."""
        method = "RestoreCompatibilitySettings"
        return self.connection.send_and_receive(method)

    def get_variable(self, variable_name):
        """Get a Motor-CAD variable.

        Parameters
        ----------
        variable_name : str
            Name of variable

        Returns
        -------
        int|float|str|bool
            Value of Motor-CAD variable
        """
        method = "GetVariable"
        params = [variable_name]
        return self.connection.send_and_receive(method, params)

    def get_array_variable(self, array_name, array_index):
        """Get a Motor-CAD array variable.

        Parameters
        ----------
        array_name : str
            Name of array
        array_index : int
            Position variable in array

        Returns
        -------
        int|float|str|bool
            Value of Motor-CAD variable
        """
        method = "GetArrayVariable"
        params = [array_name, array_index]
        return self.connection.send_and_receive(method, params)

    def set_variable(self, variable_name, variable_value):
        """Set a Motor-CAD variable.

        Parameters
        ----------
        variable_name : str
            Name of variable
        variable_value : int|float|str|bool
            Sets the variable to this value
        """
        method = "SetVariable"
        params = [variable_name, {"variant": variable_value}]
        return self.connection.send_and_receive(method, params)

    def set_array_variable(self, array_name, array_index, variable_value):
        """Set a Motor-CAD array variable.

        Parameters
        ----------
        array_name : str
            Name of array
        array_index : int
            Position in array
        variable_value : int|float|str|bool
            Sets the variable to this value
        """
        method = "SetArrayVariable"
        params = [array_name, array_index, {"variant": variable_value}]
        return self.connection.send_and_receive(method, params)

    # ------------------------------------ UI ------------------------------------

    def disable_error_messages(self, active):
        """Disable or enable message display.

        Parameters
        ----------
        active : bool
            If true, then disable messages
        """
        method = "DisableErrorMessages"
        params = [active]
        return self.connection.send_and_receive(method, params)

    def get_messages(self, num_messages):
        """Return a list of the last N messages from the message history.

        Parameters
        ----------
        num_messages : int
            The number of recent messages to be returned.
            If numMessages=0 all messages in history will be returned.

        Returns
        -------
        str
            List of messages (most recent first, separated by ;)
        """
        method = "GetMessages"
        params = [num_messages]
        return self.connection.send_and_receive(method, params)

    def initialise_tab_names(self):
        """Initialise the available tabs in the Motor-CAD UI.

        Call before using SaveMotorCADScreenToFile or DisplayScreen. Motor-CAD UI must be visible.
        """
        method = "InitialiseTabNames"
        return self.connection.send_and_receive(method)

    def save_motorcad_screen_to_file(self, screen_name, file_name):
        """Save the whole Motor-CAD screen of the specified tab as a image file, (bmp, jpg, png).

        InitialiseTabNames must be called before using this function. Motor-CAD UI must be visible.

        Parameters
        ----------
        screen_name : str
            Path of the screen to save,
            must be in the format of "tabName;tabName;tabName" e.g. "Geometry;Axial"
        file_name : str
            File where the image is to be saved (full path)
        """
        method = "SaveMotorCADScreenToFile"
        params = [screen_name, file_name]
        return self.connection.send_and_receive(method, params)

    def get_license(self):
        """Check if there is a licence available for the current context and machine type.

        The licence is checked out if available.
        """
        method = "GetLicence"
        return self.connection.send_and_receive(method)

    def set_visible(self, visible):
        """Set the visibility of the Motor-CAD user interface.

        Parameters
        ----------
        visible : bool
            When true, the Motor-CAD user interface is shown. When false, the UI is hidden.
        """
        if version.parse(self.connection.program_version) < version.parse("15.2.0"):
            # Backwards compatibility for v15.1.x
            method = "Set_Visible"
        else:  # v15.2 onwards
            method = "SetVisible"

        params = [visible]
        return self.connection.send_and_receive(method, params)

    def clear_message_log(self):
        """Clear the message log file for the current model."""
        method = "ClearMessageLog"
        return self.connection.send_and_receive(method)

    def show_message(self, message):
        """Display a message in the Motor-CAD message window.

        Parameters
        ----------
        message : str
            Message to display
        """
        method = "ShowMessage"
        params = [message]
        return self.connection.send_and_receive(method, params)

    def show_magnetic_context(self):
        """Show magnetic context in Motor-CAD."""
        method = "ShowMagneticContext"
        return self.connection.send_and_receive(method)

    def show_mechanical_context(self):
        """Show mechanical context in Motor-CAD."""
        method = "ShowMechanicalContext"
        return self.connection.send_and_receive(method)

    def show_thermal_context(self):
        """Show thermal context in Motor-CAD."""
        method = "ShowThermalContext"
        return self.connection.send_and_receive(method)

    def display_screen(self, screen_name):
        """Show a screen within Motor-CAD.

        Parameters
        ----------
        screen_name : str
            Screen to display
        """
        method = "DisplayScreen"
        params = [screen_name]
        return self.connection.send_and_receive(method, params)

    def quit(self):
        """Quit Motor-CAD."""
        method = "Quit"
        return self.connection.send_and_receive(method)

    def set_free(self):
        """Free Motor-CAD instance."""
<<<<<<< HEAD
        return self.connection.set_free()
=======
        return self.connection._set_free()
>>>>>>> fe5bc04a

    def save_screen_to_file(self, screen_name, file_name):
        """Save a screen as an image.

        Parameters
        ----------
        screen_name : str
            Screen to save
        file_name : str
            File to save image full path
        """
        method = "SaveScreenToFile"
        params = [screen_name, file_name]
        return self.connection.send_and_receive(method, params)

    # ------------------------------------ Files ------------------------------------

    def load_duty_cycle(self, file_name):
        """Load a duty cycle from a .dat file.

        Parameters
        ----------
        file_name : str
            The default is the directory of the .mot file. Alternatively, use a custom location
            by specifying the absolute filepath of the duty cycle to be saved. Use r'filepath'
            syntax to force Python to ignore special characters.
        """
        method = "LoadDutyCycle"
        params = [file_name]
        return self.connection.send_and_receive(method, params)

    def save_duty_cycle(self, file_path):
        """Save the duty cycle to a file.

        The file should be saved with a .dat file extension to ensure it can be correctly loaded
        into a .mot file

        Parameters
        ----------
        file_path : str
            The default is the directory of the .mot file. Alternatively, use a custom location
            by specifying the absolute filepath of the duty cycle to be saved. Use r'filepath'
            syntax to force Python to ignore special characters.
        """
        method = "SaveDutyCycle"
        params = [file_path]
        return self.connection.send_and_receive(method, params)

    def export_matrices(self, directory_path):
        """Save the resistance, power and capacitance matrices to files in the file path.

        The files are given the name of the .mot model, with different file extensions.

        Parameters
        ----------
        directory_path : str
            The default is the root directory. Alternatively, use a custom location
            by specifying the absolute filepath of the data to be saved. Use r'filepath'
            syntax to force Python to ignore special characters.
        """
        method = "ExportMatrices"
        params = [directory_path]
        return self.connection.send_and_receive(method, params)

    def load_custom_drive_cycle(self, file_path):
        """Load a custom current waveform from a file.

        Parameters
        ----------
        file_path : str
            Use r'filepath' syntax to force Python to ignore special characters.
        """
        method = "LoadCustomDriveCycle"
        params = [file_path]
        return self.connection.send_and_receive(method, params)

    def load_fea_result(self, file_path, solution_number):
        """Load in an existing FEA solution to allow viewing of FEA results.

        Parameters
        ----------
        file_path : str
            Use r'filepath' syntax to force Python to ignore special characters.
        solution_number : int
        """
        method = "LoadFEAResult"
        params = [file_path, solution_number]
        return self.connection.send_and_receive(method, params)

    def export_to_ansys_electronics_desktop(self, file_path):
        """Export the model to a vbs script file to be run in Ansys Electronics Desktop.

        The filepath must include the name of the file. The default
        filepath is the Windows directory in the C: drive

        Parameters
        ----------
        file_path : str
            The absolute filepath of the data to be saved. Use r'filepath'
            syntax to force Python to ignore special characters.
        """
        method = "ExportToAnsysElectronicsDesktop"
        params = [file_path]
        return self.connection.send_and_receive(method, params)

    def export_results(self, solution_type, file_path):
        """Export results from the selected solution to a csv file.

        The filepath must include the name of the file, with the .CSV extension.

        Parameters
        ----------
        solution_type : str
            solution_type can be 'SteadyState', 'Transient', 'EMagnetic' or 'Lab'
        file_path : str
            The absolute filepath of the data to be saved. The default
            filepath is the Windows directory in the C: drive. Use r'filepath'
            syntax to force Python to ignore special characters.
        """
        method = "ExportResults"
        params = [solution_type, file_path]
        return self.connection.send_and_receive(method, params)

    def load_dxf_file(self, file_name):
        """Load a .dxf geometry file.

        Parameters
        ----------
        file_name : str
            DXF file. You can use r'filepath' syntax to force
            Python to ignore special characters.
        """
        method = "LoadDXFFile"
        params = [file_name]
        return self.connection.send_and_receive(method, params)

    def create_report(self, file_path, template_file_path):
        """Create Word report of report tree structure.

        Parameters
        ----------
        file_path : str
            You can use r'filepath' syntax to force
            Python to ignore special characters.
        template_file_path : str
            You can use r'filepath' syntax to force
            Python to ignore special characters.
        """
        method = "CreateReport"
        params = [file_path, template_file_path]
        return self.connection.send_and_receive(method, params)

    def load_report_structure(self, file_path):
        """Load tree structure of report from file.

        Parameters
        ----------
        file_path : str
            You can use r'filepath' syntax to force
            Python to ignore special characters.
        """
        method = "LoadReportStructure"
        params = [file_path]
        return self.connection.send_and_receive(method, params)

    def export_force_animation(self, animation, file_name):
        """Export chosen force animation to file as a GIF.

        Animation is exported from caption name e.g. "Radial OL" or "Radial OL (12th harmonic)"

        Parameters
        ----------
        animation : str
            animation name
        file_name : str
            You can use r'filepath' syntax to force
            Python to ignore special characters.
        """
        method = "ExportForceAnimation"
        params = [animation, file_name]
        return self.connection.send_and_receive(method, params)

    def load_report_tree(self):
        """Create tree structure of selected modules and components."""
        method = "LoadReportTree"
        return self.connection.send_and_receive(method)

    def load_template(self, template_name):
        """Load a motor template.

        Parameters
        ----------
        template_name : str
            The template name is given in the Template column from File
            -> Open Template e.g. a1, e9
        """
        method = "LoadTemplate"
        params = [template_name]
        return self.connection.send_and_receive(method, params)

    def save_template(
        self,
        template_file_name,
        name,
        sector,
        machine_type,
        application,
        winding_type,
        max_speed,
        power,
        cooling,
        drive_type,
        notes,
    ):
        """Save to a .mtt template file.

        Parameters
        ----------
        template_file_name : str
        name : str
        sector : str
        machine_type : str
        application : str
        winding_type : str
        max_speed : str
        power : str
        cooling : str
        drive_type : str
        notes : str
        """
        method = "SaveTemplate"
        params = [
            template_file_name,
            name,
            sector,
            machine_type,
            application,
            winding_type,
            max_speed,
            power,
            cooling,
            drive_type,
            notes,
        ]
        return self.connection.send_and_receive(method, params)

    def load_winding_pattern(self, file_path):
        """Load the winding pattern from a text file.

        Parameters
        ----------
        file_path : str
            The absolute filepath of the data to be loaded. Use r'filepath'
            syntax to force Python to ignore special characters.
        """
        method = "LoadWindingPattern"
        params = [file_path]
        return self.connection.send_and_receive(method, params)

    def save_winding_pattern(self, file_path):
        """Save the winding pattern to a file.

        The filepath must include the name of the file. If the file is to be re-loaded
        into Motor-CAD, then the file extension must be specified as .txt. The default
        filepath is the Windows directory in the C: drive

        Parameters
        ----------
        file_path : str
            The absolute filepath of the data to be saved. Use r'filepath'
            syntax to force Python to ignore special characters.
        """
        method = "SaveWindingPattern"
        params = [file_path]
        return self.connection.send_and_receive(method, params)

    def export_multi_force_data(self, file_name):
        """Export multiforce data calculated to file.

        Parameters
        ----------
        file_name : str
            Use r'filepath' syntax to force Python to ignore special characters.
        """
        method = "ExportMultiForceData"
        params = [file_name]
        return self.connection.send_and_receive(method, params)

    def geometry_export(self):
        """Export the geometry to file specified in DXFFileName parameter."""
        method = "GeometryExport"
        return self.connection.send_and_receive(method)

    def export_to_ansys_discovery(self, file_path):
        """Export the model to a python script file which can be run in Ansys Discovery.

        The filepath must include the name of the file. The
        extension does not need to be specified.

        Parameters
        ----------
        file_path : str
            The absolute filepath of the data to be saved. The default
            filepath is the Windows directory in the C: drive. Use r'filepath'
            syntax to force Python to ignore special characters.
        """
        method = "ExportToAnsysDiscovery"
        params = [file_path]
        return self.connection.send_and_receive(method, params)

    def export_nvh_results_data(self, file_name):
        """Export NVH results data to file.

        Parameters
        ----------
        file_name : str
            Use r'filepath' syntax to force Python to ignore special characters.
        """
        method = "ExportNVHResultsData"
        params = [file_name]
        return self.connection.send_and_receive(method, params)

    def load_from_file(self, mot_file):
        """Load a .mot file into the Motor-CAD instance.

        Parameters
        ----------
        mot_file : str
            Full path to file including file name. You can use r'filepath' syntax to force
            Python to ignore special characters.
        """
        method = "LoadFromFile"
        params = [mot_file]
        return self.connection.send_and_receive(method, params)

    def save_to_file(self, mot_file):
        """Save the current .mot file.

        Parameters
        ----------
        mot_file : str
            Full path to file including file name. You can use r'filepath' syntax to force
            Python to ignore special characters.
        """
        method = "SaveToFile"
        params = [mot_file]
        return self.connection.send_and_receive(method, params)

    # ------------------------------------ Internal Scripting ------------------------------------

    def save_script(self, file_path):
        """Save the internal python script to a file.

        The .py extension should be included in the file name.

        Parameters
        ----------
        file_path : str
            The absolute filepath of the data to be saved. The default
            filepath is the Windows directory in the C: drive. Use r'filepath'
            syntax to force Python to ignore special characters.
        """
        method = "SaveScript"
        params = [file_path]
        return self.connection.send_and_receive(method, params)

    def load_script(self, script_file):
        """Load a script file into Motor-CAD internal scripting.

        Parameters
        ----------
        script_file : str
            Full path to file including file name. You can use r'filepath' syntax to force
            Python to ignore special characters.
        """
        method = "LoadScript"
        params = [script_file]
        return self.connection.send_and_receive(method, params)

    def run_script(self):
        """Run script file in Motor-CAD internal scripting."""
        method = "RunScript"
        return self.connection.send_and_receive(method)

    # ------------------------------------ Calculations ------------------------------------

    def clear_duty_cycle(self):
        """Clear the duty cycle in both the lab and thermal contexts."""
        method = "ClearDutyCycle"
        return self.connection.send_and_receive(method)

    def do_magnetic_thermal_calculation(self):
        """Carry out coupled e-magnetic and thermal calculation."""
        method = "DoMagneticThermalCalculation"
        return self.connection.send_and_receive(method)

    def set_3d_component_visibility(self, group_name, component_name, visibility):
        """Set the visibility of a component specified by group name, and component name.

        Parameters
        ----------
        group_name : str
            "Machine", "Stator", "Rotor", "Shaft Components". If in the thermal context then
            "Mounting"
            and "Outer Casing" are available too.
        component_name : str
            "All", "Lamination", "Wedge". The available component names depends on which model
            is used.
        visibility : int
            0=Invisible to 100=Solid
        """
        method = "Set3DComponentVisibility"
        params = [group_name, component_name, visibility]
        return self.connection.send_and_receive(method, params)

    def calculate_saturation_map(self):
        """Generate electromagnetic saturation and loss data.

        Saturation (flux linkages and inductances) and loss data for use in other
        analysis and modelling tools. The default file extension is .mat and is saved in
        the lab folder in the .mot directory.
        """
        method = "CalculateSaturationMap"
        return self.connection.send_and_receive(method)

    def calculate_torque_envelope(self):
        """Calculate torque envelope for machine."""
        method = "CalculateTorqueEnvelope"
        return self.connection.send_and_receive(method)

    def save_results(self, solution_type):
        """Save the output results from the selected solution (EMagnetic).

        Parameters
        ----------
        solution_type : str
            Only 'EMagnetic' solution type currently available.
        """
        method = "SaveResults"
        params = [solution_type]
        return self.connection.send_and_receive(method, params)

    def load_results(self, solution_type):
        """Load the output results from the selected solution (EMagnetic).

        Parameters
        ----------
        solution_type : str
            Only 'EMagnetic' solution type currently available.
        """
        method = "LoadResults"
        params = [solution_type]
        return self.connection.send_and_receive(method, params)

    def calculate_im_saturation_model(self):
        """Calculate saturation lookup tables for IM machines."""
        method = "CalculateIMSaturationModel"
        return self.connection.send_and_receive(method)

    def calculate_force_harmonics_spatial(self):
        """Calculate 1D force harmonics in Space axis."""
        method = "CalculateForceHarmonics_Spatial"
        return self.connection.send_and_receive(method)

    def calculate_force_harmonics_temporal(self):
        """Calculate 1D force harmonics in Time axis."""
        method = "CalculateForceHarmonics_Temporal"
        return self.connection.send_and_receive(method)

    def get_force_frequency_domain_amplitude(self, row, column, load_point):
        """Export matrix value from Force Space Time Harmonics matrix from 2D FFT.

        Parameters
        ----------
        row : int
            row index of FFT matrix
        column : int
            column index of FFT matrix
        load_point : int
        """
        method = "GetForceFrequencyDomainAmplitude"
        params = [row, column, load_point]
        return self.connection.send_and_receive(method, params)

    def update_force_analysis_results(self, fft_data_type):
        """Update force analysis results for selected multiforce operating point.

        Parameters
        ----------
        fft_data_type : int
            0 : 1D Temporal Harmonics, 1 : 1D Spatial Harmonics
        """
        method = "UpdateForceAnalysisResults"
        params = [fft_data_type]
        return self.connection.send_and_receive(method, params)

    def do_multi_force_calculation(self):
        """Calculate forces for multiple operating points."""
        method = "DoMultiForceCalculation"
        return self.connection.send_and_receive(method)

    def do_steady_state_analysis(self):
        """Do thermal steady state analysis."""
        method = "DoSteadyStateAnalysis"
        return self.connection.send_and_receive(method)

    def do_transient_analysis(self):
        """Do thermal transient analysis."""
        method = "DoTransientAnalysis"
        return self.connection.send_and_receive(method)

    def do_magnetic_calculation(self):
        """Run the Motor-CAD magnetic calculation."""
        method = "DoMagneticCalculation"
        return self.connection.send_and_receive(method)

    def do_weight_calculation(self):
        """Run the Motor-CAD weight calculation."""
        method = "DoWeightCalculation"
        return self.connection.send_and_receive(method)

    def do_mechanical_calculation(self):
        """Run the Motor-CAD mechanical calculation."""
        method = "DoMechanicalCalculation"
        return self.connection.send_and_receive(method)

    # ------------------------------------ Lab ------------------------------------

    def calculate_test_performance_lab(self):
        """Calculate the test performance.

        Results will be saved in the .mot file results folder as MotorLAB_caldata.mat
        """
        method = "CalculateTestPerformance_Lab"
        return self.connection.send_and_receive(method)

    def export_duty_cycle_lab(self):
        """Export the calculated duty cycle data to the thermal model."""
        method = "ExportDutyCycle_Lab"
        return self.connection.send_and_receive(method)

    def get_model_built_lab(self):
        """Test if the Lab model needs to be built or rebuilt before running calculations.

        Returns
        -------
        bool
            Return true if the Lab model has been built and is valid for the current settings.
        """
        method = "GetModelBuilt_Lab"
        return self.connection.send_and_receive(method)

    def show_results_viewer_lab(self, calculation_type):
        """Load the results viewer for the specified Lab calculation type.

        Parameters
        ----------
        calculation_type : str
            Choose from "Electromagnetic", "Thermal","Generator", "Duty Cycle" or "Calibration"
        """
        method = "ShowResultsViewer_Lab"
        params = [calculation_type]
        return self.connection.send_and_receive(method, params)

    def export_figure_lab(self, calculation_type, variable, file_name):
        """Export an image of the Lab results graph.

        Parameters
        ----------
        calculation_type : str
            Choose from "Electromagnetic", "Thermal","Generator", "Duty Cycle" or "Calibration"
        variable : str
            The given variable will be plotted on the Y axis (2d graphs) or Z axis (3d graphs),
            e.g. "Shaft Torque"
        file_name : str
        """
        method = "ExportFigure_Lab"
        params = [calculation_type, variable, file_name]
        return self.connection.send_and_receive(method, params)

    def calculate_generator_lab(self):
        """Calculate generator performance.

        Results will be saved in the .mot file results folder as LabResults_Generator.mat
        """
        method = "CalculateGenerator_Lab"
        return self.connection.send_and_receive(method)

    def load_external_model_lab(self, file_path):
        """Load the specified external model data file.

        For when the Lab link type is set to Custom or ANSYS Maxwell.

        Parameters
        ----------
        file_path : str
            Full path to file including file name. You can use r'filepath' syntax to force
            Python to ignore special characters.
        """
        method = "LoadExternalModel_Lab"
        params = [file_path]
        return self.connection.send_and_receive(method, params)

    def clear_model_build_lab(self):
        """Clear the Lab model build."""
        method = "ClearModelBuild_Lab"
        return self.connection.send_and_receive(method)

    def set_motorlab_context(self):
        """Change Motor-CAD to Lab Context."""
        method = "SetMotorLABContext"
        return self.connection.send_and_receive(method)

    def build_model_lab(self):
        """Build the Lab model."""
        method = "BuildModel_Lab"
        return self.connection.send_and_receive(method)

    def calculate_operating_point_lab(self):
        """Calculate Lab operating point."""
        method = "CalculateOperatingPoint_Lab"
        return self.connection.send_and_receive(method)

    def calculate_magnetic_lab(self):
        """Do Lab magnetic calculation."""
        method = "CalculateMagnetic_Lab"
        return self.connection.send_and_receive(method)

    def calculate_thermal_lab(self):
        """Do Lab thermal calculation."""
        method = "CalculateThermal_Lab"
        return self.connection.send_and_receive(method)

    def calculate_duty_cycle_lab(self):
        """Calculate Lab duty cycle."""
        method = "CalculateDutyCycle_Lab"
        return self.connection.send_and_receive(method)

    # ------------------------------------ Geometry ------------------------------------

    def set_winding_coil(
        self, phase, path, coil, go_slot, go_position, return_slot, return_position, turns
    ):
        """Set Go and Return slots, positions and turns for a winding coil.

        Parameters
        ----------
        phase : int
        path : int
        coil : int
        go_slot : int
        go_position : str
            Position parameters can be "a", "b", "c" etc. for Upper/Lower paths and "L"
            or "R" for Left/Right paths
        return_slot : int
        return_position : str
            Position parameters can be "a", "b", "c" etc. for Upper/Lower paths and "L"
            or "R" for Left/Right paths
        turns : int
        """
        method = "SetWindingCoil"
        params = [
            phase,
            path,
            coil,
            go_slot,
            go_position,
            return_slot,
            return_position,
            turns,
        ]
        return self.connection.send_and_receive(method, params)

    def get_winding_coil(self, phase, path, coil):
        """Get Go and Return slots, positions and turns for a winding coil.

        Phases, paths and coils indexed as on Winding -> Pattern tab.

        Parameters
        ----------
        phase : int
        path : int
        coil : int

        Returns
        -------
        GoSlot : int
        GoPosition : str
        ReturnSlot : int
        ReturnPosition : str
        Turns : int
        """
        method = "GetWindingCoil"
        params = [phase, path, coil]
        return self.connection.send_and_receive(method, params)

    def check_if_geometry_is_valid(self, edit_geometry):
        """Check if Motor-CAD geometry is valid.

        Returns
        -------
        int
            1 indicates valid geometry
        """
        method = "CheckIfGeometryIsValid"
        params = [edit_geometry]
        return self.connection.send_and_receive(method, params)

    # ------------------------------------ Graphs ------------------------------------

    def load_magnetisation_curves(self, file_path):
        """Load the magnetisation curves from a text file.

        Parameters
        ----------
        file_path : str
            Full path to file including file name. You can use r'filepath' syntax to force
            Python to ignore special characters.
        """
        method = "LoadMagnetisationCurves"
        params = [file_path]
        return self.connection.send_and_receive(method, params)

    def save_magnetisation_curves(self, file_name):
        """Save the magnetisation curves to a text file.

        Parameters
        ----------
        file_name : str
            Full path to file including file name. You can use r'filepath' syntax to force
            Python to ignore special characters.
        """
        method = "SaveMagnetisationCurves"
        params = [file_name]
        return self.connection.send_and_receive(method, params)

    def get_magnetic_graph_point(self, graph_name, point_number):
        """Get a specified point from a Motor-CAD Magnetic graph.

        Parameters
        ----------
        graph_name : str|int
            Name/id of graph to select. Graph name is preferred and can be found in
            Motor-CAD (help -> graph viewer)
        point_number : int
            Point number to retrieve x and y values from

        Returns
        -------
        xValue : float
            value of x coordinate from graph
        yValue : float
            value of y coordinate from graph
        """
        method = "GetMagneticGraphPoint"
        params = [{"variant": graph_name}, point_number]
        return self.connection.send_and_receive(method, params)

    def get_temperature_graph_point(self, graph_name, point_number):
        """Get a specified point from a Motor-CAD Thermal graph.

        Parameters
        ----------
        graph_name : str|int
            Name/id of graph to select. Graph name is preferred and can be found in
            Motor-CAD (help -> graph viewer)
        point_number : int
            Point number to retrieve x and y values from

        Returns
        -------
        xValue : float
            value of x coordinate from graph
        yValue : float
            value of y coordinate from graph
        """
        method = "GetTemperatureGraphPoint"
        params = [{"variant": graph_name}, point_number]
        return self.connection.send_and_receive(method, params)

    def get_power_graph_point(self, graph_name, point_number):
        """Get a specified point from a Motor-CAD graph.

        Parameters
        ----------
        graph_name : str|int
            Name/id of graph to select. Graph name is preferred and can be found in
            Motor-CAD (help -> graph viewer)
        point_number : int
            Point number to retrieve x and y values from

        Returns
        -------
        xValue : float
            value of x coordinate from graph
        yValue : float
            value of y coordinate from graph
        """
        method = "GetPowerGraphPoint"
        params = [{"variant": graph_name}, point_number]
        return self.connection.send_and_receive(method, params)

    def get_magnetic_3d_graph_point(self, graph_name, slice_number, point_number, time_step_number):
        """Get a specified point from a Motor-CAD graph.

        Parameters
        ----------
        graph_name : str|int
            Name/id of graph to select. Graph name is preferred and can be found in
            Motor-CAD (help -> graph viewer)
        slice_number

        point_number : int
            Point number to retrieve x and y values from
        time_step_number

        Returns
        -------
        xValue : float
            value of x coordinate from graph
        yValue : float
            value of y coordinate from graph
        """
        method = "GetMagnetic3DGraphPoint"
        params = [{"variant": graph_name}, slice_number, point_number, time_step_number]
        return self.connection.send_and_receive(method, params)

    def get_fea_graph_point(self, graph_id, slice_number, point_number, time_step_number):
        """Get a specified point from a Motor-CAD graph.

        Parameters
        ----------
        graph_id : str|int
            Name/id of graph to select. Graph name is preferred and can be found in
            Motor-CAD (help -> graph viewer)
        slice_number

        point_number : int
            Point number to retrieve x and y values from
        time_step_number

        Returns
        -------
        xValue : float
            value of x coordinate from graph
        yValue : float
            value of y coordinate from graph
        """
        method = "GetFEAGraphPoint"
        params = [{"variant": graph_id}, slice_number, point_number, time_step_number]
        return self.connection.send_and_receive(method, params)

    # ------------------------------------ FEA ------------------------------------

    def set_power_injection_value(self, name, node1, value, rpm_ref, rpm_coef, description):
        """Set or creates a power injection."""
        method = "SetPowerInjectionValue"
        params = [name, node1, value, rpm_ref, rpm_coef, description]
        return self.connection.send_and_receive(method, params)

    def set_fixed_temperature_value(self, name, node1, value, description):
        """Set or creates a fixed temperature on a node."""
        method = "SetFixedTemperatureValue"
        params = [name, node1, value, description]
        return self.connection.send_and_receive(method, params)

    def clear_fixed_temperature_value(self, node1):
        """Remove a fixed temperature from a node."""
        method = "ClearFixedTemperatureValue"
        params = [node1]
        return self.connection.send_and_receive(method, params)

    def do_slot_finite_element(self):
        """Carry out slot finite element analysis."""
        method = "DoSlotFiniteElement"
        return self.connection.send_and_receive(method)

    def clear_all_data(self):
        """Clear data and initialise FEA."""
        method = "ClearAllData"
        return self.connection.send_and_receive(method)

    def create_optimised_mesh(self):
        """Create FEA geometry and mesh.

        Call at the end of creating custom scripting geometry.
        """
        method = "CreateOptimisedMesh"
        return self.connection.send_and_receive(method)

    def add_arc_boundary_rt(
        self, direction, rc, tc, th1, th2, r, dir_code, sym_code, virt_code, init_code
    ):
        """Add boundary condition arc using RT coordinates for centre."""
        method = "AddArc_Boundary_RT"
        params = [direction, rc, tc, th1, th2, r, dir_code, sym_code, virt_code, init_code]
        return self.connection.send_and_receive(method, params)

    def add_arc_boundary_xy(
        self, direction, xc, yc, th1, th2, r, dir_code, sym_code, virt_code, init_code
    ):
        """Add boundary condition arc using XY coordinates for centre."""
        method = "AddArc_Boundary_XY"
        params = [direction, xc, yc, th1, th2, r, dir_code, sym_code, virt_code, init_code]
        return self.connection.send_and_receive(method, params)

    def add_line_boundary_rt(self, rs, ts, re, t_e, dir_code, sym_code, virt_code, init_code):
        """Add boundary condition line using RT coordinates for start and end points."""
        method = "AddLine_Boundary_RT"
        params = [rs, ts, re, t_e, dir_code, sym_code, virt_code, init_code]
        return self.connection.send_and_receive(method, params)

    def add_line_boundary_xy(self, xs, ys, xe, ye, dir_code, sym_code, virt_code, init_code):
        """Add boundary condition line using XY coordinates for start and end points."""
        method = "AddLine_Boundary_XY"
        params = [xs, ys, xe, ye, dir_code, sym_code, virt_code, init_code]
        return self.connection.send_and_receive(method, params)

    def set_fea_path_point(
        self, path_name, path_location, coord_system, ror_x, tor_y, calculation, expression
    ):
        """Add/edit a point in the path editor."""
        method = "SetFEAPathPoint"
        params = [
            path_name,
            path_location,
            coord_system,
            ror_x,
            tor_y,
            calculation,
            expression,
        ]
        return self.connection.send_and_receive(method, params)

    def set_fea_path_arc(
        self,
        path_name,
        path_location,
        r,
        theta_start,
        theta_end,
        points,
        fea_method,
        calculation,
        expression,
    ):
        """Add/edit an arc in the path editor."""
        method = "SetFEAPathArc"
        params = [
            path_name,
            path_location,
            r,
            theta_start,
            theta_end,
            points,
            fea_method,
            calculation,
            expression,
        ]
        return self.connection.send_and_receive(method, params)

    def set_fea_path_line(
        self,
        path_name,
        path_location,
        coord_system,
        ror_x_start,
        tor_y_start,
        ror_x_end,
        tor_y_end,
        points,
        calculation,
        expression,
    ):
        """Add/edit a line in the path editor."""
        method = "SetFEAPathLine"
        params = [
            path_name,
            path_location,
            coord_system,
            ror_x_start,
            tor_y_start,
            ror_x_end,
            tor_y_end,
            points,
            calculation,
            expression,
        ]
        return self.connection.send_and_receive(method, params)

    def save_fea_data(self, file, first_step, final_step, outputs, regions, separator):
        """Save raw data for open FEA solution."""
        method = "SaveFEAData"
        params = [file, first_step, final_step, outputs, regions, separator]
        return self.connection.send_and_receive(method, params)

    def get_region_value(self, expression, region_name):
        """Calculate the integral value for given expression of the region."""
        method = "GetRegionValue"
        params = [expression, region_name]
        return self.connection.send_and_receive(method, params)

    def get_region_loss(self, expression, region_name, radius1, radius2, angle1, angle2):
        """Calculate the loss value for given expression of the region.

        Region bounded by radii and angles specified.
        Radii and angle values of 0 will give all region losses.
        Losses calculated are for per unit length and are only for the FEA areas modelled
        (for total losses require to multiply by symmetry factor).
        Valid for magnetic solution only.
        """
        method = "GetRegionLoss"
        params = [expression, region_name, radius1, radius2, angle1, angle2]
        return self.connection.send_and_receive(method, params)

    def edit_magnet_region(self, region_name, magnet_material, br_angle, br_multiplier):
        """Edit the specified magnet region.

        Parameters
        ----------
        region_name : str
            Name of magnet region to edit
        magnet_material : str
            Sets magnet material
        br_angle : float
            Sets Br angle of magnet
        br_multiplier : float
            Sets Br multiplier for magnet
        """
        method = "EditMagnetRegion"
        params = [region_name, magnet_material, br_angle, br_multiplier]
        return self.connection.send_and_receive(method, params)

    def delete_regions(self, region_name):
        """Delete a comma separated list of named regions or all regions if left empty.

        If region to be deleted contains a space, the region name should be enclosed in
        double quotation marks (e.g. "Rotor Pocket").
        """
        method = "DeleteRegions"
        params = [region_name]
        return self.connection.send_and_receive(method, params)

    def reset_regions(self):
        """Reset custom FEA regions to standard regions from Motor-CAD template geometry."""
        method = "ResetRegions"
        return self.connection.send_and_receive(method)

    def get_point_value(self, parameter, x, y):
        """Get a specified point from Motor-CAD FEA.

        Parameters
        ----------
        parameter : str|int
            Motor-CAD shading function
        x : float
            x value
        y : float
            y value

        Returns
        -------
        value : float
            value from FEA
        units : string
            units of parameter
        """
        method = "GetPointValue"
        params = [{"variant": parameter}, x, y]
        return self.connection.send_and_receive(method, params)

    # ------------------------------------ Custom Geometry ------------------------------------
    def initiate_geometry_from_script(self):
        """Tells Motor-CAD to use geometry from scripting.

        Also clears current scripting geometry.
        Need to call clear_all_data before doing this.
        """
        method = "InitiateGeometryFromScript"
        return self.connection.send_and_receive(method)

    def add_line_xy(self, x_start, y_start, x_end, y_end):
        """Add line to Motor-CAD axial geometry with x and y coordinate system.

        Parameters
        ----------
        x_start : float
            start position x coordinate
        y_start : float
            start position y coordinate
        x_end : float
            end position x coordinate
        y_end : float
            end position y coordinate
        """
        method = "AddLine_XY"
        params = [x_start, y_start, x_end, y_end]
        return self.connection.send_and_receive(method, params)

    def add_line_rt(self, radius_start, theta_start, radius_end, theta_end):
        """Add line to Motor-CAD axial geometry with rt (polar) coordinate system.

        Use degrees for angles.

        Parameters
        ----------
        radius_start : float
            start position radial coordinate
        theta_start : float
            start position angular coordinate (degrees)
        radius_end : float
            end position radial coordinate
        theta_end : float
            end position angular coordinate (degrees)
        """
        method = "AddLine_RT"
        params = [radius_start, theta_start, radius_end, theta_end]
        return self.connection.send_and_receive(method, params)

    def add_arc_xy(self, x_centre, y_centre, theta_start, theta_end, radius):
        """Add arc to Motor-CAD axial geometry with x and y coordinate system.

        Uses centre point, radius and angles. Use degrees for angles.

        Parameters
        ----------
        x_centre : float
            centre position x coordinate
        y_centre : float
            centre position x coordinate
        theta_start : float
            angular coordinate of arc start point (degrees)
        theta_end : float
            angular coordinate of arc end point (degrees)
        radius : float
            radius of arc from centre point
        """
        method = "AddArc_XY"
        params = [x_centre, y_centre, theta_start, theta_end, radius]
        return self.connection.send_and_receive(method, params)

    def add_arc_rt(self, radius_center, theta_centre, theta_start, theta_end, radius):
        """Add arc to Motor-CAD axial geometry with rt (polar) coordinate system.

        Uses centre point, radius and angles. Use degrees for angles.

        Parameters
        ----------
        radius_center : float
            centre position radial coordinate
        theta_centre : float
            centre position angular coordinate
        theta_start : float
            angular coordinate of arc start point (degrees)
        theta_end : float
            angular coordinate of arc end point (degrees)
        radius : float
            radius of arc from centre point
        """
        method = "AddArc_RT"
        params = [radius_center, theta_centre, theta_start, theta_end, radius]
        return self.connection.send_and_receive(method, params)

    def add_arc_centre_start_end_xy(self, x_centre, y_centre, x_start, y_start, x_end, y_end):
        """Add arc to Motor-CAD axial geometry with rt (polar) coordinate system.

        Uses start, end, centre coordinates. Use degrees for angles.

        Parameters
        ----------
        x_centre : float
            centre position x coordinate
        y_centre : float
            centre position y coordinate
        x_start : float
            start position x coordinate
        y_start : float
            start position y coordinate
        x_end : float
            end position x coordinate
        y_end : float
            end position y coordinate
        """
        method = "AddArc_CentreStartEnd_XY"
        params = [x_centre, y_centre, x_start, y_start, x_end, y_end]
        return self.connection.send_and_receive(method, params)

    def add_arc_centre_start_end_rt(
        self, radius_centre, theta_centre, radius_start, theta_start, radius_end, theta_end
    ):
        """Add arc to Motor-CAD axial geometry with rt (polar) coordinate system.

        Uses start, end, centre coordinates. Use degrees for angles.

        Parameters
        ----------
        radius_centre : float
            centre position radial coordinate
        theta_centre : float
            centre position angular coordinate (degrees)
        radius_start : float
            start position radial coordinate
        theta_start : float
            start position angular coordinate (degrees)
        radius_end : float
            end position radial coordinate
        theta_end : float
            end position angular coordinate (degrees)
        """
        method = "AddArc_CentreStartEnd_RT"
        params = [radius_centre, theta_centre, radius_start, theta_start, radius_end, theta_end]
        return self.connection.send_and_receive(method, params)

    def add_region_xy(self, x, y, region_name):
        """Add region to Motor-CAD geometry - overwrites existing region if already exists.

        Use x,y coordinate system.

        Parameters
        ----------
        x : float
            region position x coordinate
        y : float
            region position y coordinate
        region_name : string
            name of region
        """
        method = "AddRegion_XY"
        params = [x, y, region_name]
        return self.connection.send_and_receive(method, params)

    def add_region_rt(self, radius, theta, region_name):
        """Add region to Motor-CAD geometry - overwrites existing region if already exists.

        Use r,t coordinate system. Use degrees for angles.

        Parameters
        ----------
        radius : float
            region position radial coordinate
        theta : float
            region position angular coordinate (degrees)
        region_name : string
            name of region
        """
        method = "AddRegion_RT"
        params = [radius, theta, region_name]
        return self.connection.send_and_receive(method, params)

    def add_magnet_region_xy(
        self, x, y, region_name, magnet_material, br_angle, br_multiplier, polarity_code
    ):
        """Add magnet region to Motor-CAD geometry - overwrites existing region if already exists.

        Use x,y coordinate system. Use degrees for angles.

        Parameters
        ----------
        x : float
            region position x coordinate
        y : float
            region position y coordinate
        region_name : string
            name of region
        magnet_material : string
            magnet material to use
        br_angle : float
            magnet angle  (degrees)
        br_multiplier : float
            magnet Br multiplier, default is 1
        polarity_code : integer
            magnet polarity. 0 is north, 1 is south
        """
        method = "AddMagnetRegion_XY"
        params = [x, y, region_name, magnet_material, br_angle, br_multiplier, polarity_code]
        return self.connection.send_and_receive(method, params)

    def add_magnet_region_rt(
        self, radius, theta, region_name, magnet_material, br_angle, br_multiplier, polarity_code
    ):
        """Add magnet region to Motor-CAD geometry - overwrites existing region if already exists.

        Use r,t coordinate system. Use degrees for angles.

        Parameters
        ----------
        radius : float
            region position radial coordinate
        theta : float
            region position angular coordinate (degrees)
        region_name : string
            name of region
        magnet_material : string
            magnet material to use
        br_angle : float
            magnet angle (degrees)
        br_multiplier : float
            magnet Br multiplier, default is 1
        polarity_code : integer
            magnet polarity. 0 is north, 1 is south
        """
        method = "AddMagnetRegion_RT"
        params = [
            radius,
            theta,
            region_name,
            magnet_material,
            br_angle,
            br_multiplier,
            polarity_code,
        ]
        return self.connection.send_and_receive(method, params)

    def _get_region_properties_xy(self, x, y):
        """Get properties of region from name and coordinates.

        Returns list of parameters. Currently only used for testing other geometry functions.
        EXPERIMENTAL FUNCTION - LIKELY TO CHANGE.
        """
        method = "GetRegionProperties_XY"
        params = [x, y]
        return self.connection.send_and_receive(method, params)

    def add_point_custom_material_xy(self, x, y, region_name, material_name, colour):
        """Add region to geometry and specify material.

        Not for adding magnets. Use add_magnet_region_xy for this.

        Parameters
        ----------
        x : float
            region position x coordinate
        y : float
            region position y coordinate
        region_name : string
            name of region
        material_name : string
            name of material. Motor-CAD material names can be found in Input Data -> materials.
            Material type (laminated/solid/air) is set automatically.

        colour : string
            VCL colour as a string (see https://wiki.freepascal.org/Colors)
            This can be a hexadecimal value e.g. "$008000" or a colour name e.g. "clGreen"
        """
        method = "AddPoint_CustomMaterial_XY"
        params = [x, y, region_name, material_name, colour]
        return self.connection.send_and_receive(method, params)

    def add_point_custom_material_rt(self, radius, theta, region_name, material_name, colour):
        """Add region to geometry and specify material.

        Not for adding magnets. Use add_magnet_region_rt for this. Use degrees for angles.

        Parameters
        ----------
        radius : float
            region position radial coordinate
        theta : float
            region position angular coordinate (degrees)
        region_name : string
            name of region
        material_name : string
            name of material. Motor-CAD material names can be found in Input Data -> materials.
            Material type (laminated/solid/air) is set automatically.

        colour : string
            VCL colour as a string (see https://wiki.freepascal.org/Colors)
            This can be a hexadecimal value e.g. "$008000" or a colour name e.g. "clGreen"
        """
        method = "AddPoint_CustomMaterial_RT"
        params = [radius, theta, region_name, material_name, colour]
        return self.connection.send_and_receive(method, params)

    # ------------------------------------ Thermal ------------------------------------

    def set_resistance_value(self, name, node1, node2, value, description):
        """Set or create a resistance."""
        method = "SetResistanceValue"
        params = [name, node1, node2, value, description]
        return self.connection.send_and_receive(method, params)

    def set_resistance_multiplier(self, name, node1, node2, value, description):
        """Set or create a resistance muliplication factor."""
        method = "SetResistanceMultiplier"
        params = [name, node1, node2, value, description]
        return self.connection.send_and_receive(method, params)

    def clear_external_circuit(self):
        """Clear the external circuit."""
        method = "ClearExternalCircuit"
        return self.connection.send_and_receive(method)

    def create_new_node(self, name, node1, row, column, colour, description):
        """Create a new node."""
        method = "CreateNewNode"
        params = [name, node1, row, column, colour, description]
        return self.connection.send_and_receive(method, params)

    def modify_node(self, name, node1, row, column, colour, description):
        """Modify an existing node."""
        method = "ModifyNode"
        params = [name, node1, row, column, colour, description]
        return self.connection.send_and_receive(method, params)

    def set_capacitance_value(self, name, node1, value, description):
        """Set or create a capacitance."""
        method = "SetCapacitanceValue"
        params = [name, node1, value, description]
        return self.connection.send_and_receive(method, params)

    def set_power_source_value(self, name, node1, value, rpm_ref, rpm_coef, description):
        """Set or create a power source."""
        method = "SetPowerSourceValue"
        params = [name, node1, value, rpm_ref, rpm_coef, description]
        return self.connection.send_and_receive(method, params)

    def load_external_circuit(self, circuit_file_name):
        """Load an external circuit from a file."""
        method = "LoadExternalCircuit"
        params = [circuit_file_name]
        return self.connection.send_and_receive(method, params)

    def save_external_circuit(self, circuit_file_name):
        """Save the external circuit to a file."""
        method = "SaveExternalCircuit"
        params = [circuit_file_name]
        return self.connection.send_and_receive(method, params)

    def save_transient_power_values(self, file_name):
        """Save transient power results in a csv file."""
        method = "SaveTransientPowerValues"
        params = [file_name]
        return self.connection.send_and_receive(method, params)

    def save_transient_temperatures(self, file_name):
        """Save transient temperature results in a csv file."""
        method = "SaveTransientTemperatures"
        params = [file_name]
        return self.connection.send_and_receive(method, params)

    def remove_external_component(self, component_type, name, node1):
        """Remove an external circuit component (e.g. Resistance, Power Source, Power Injection)."""
        method = "RemoveExternalComponent"
        params = [component_type, name, node1]
        return self.connection.send_and_receive(method, params)

    def get_node_temperature(self, node_number):
        """Get the temperature of a thermal node.

        Parameters
        ----------
        node_number : int
            Thermal node number

        Returns
        -------
        float
            Temperature of thermal node
        """
        method = "GetNodeTemperature"
        params = [node_number]
        return self.connection.send_and_receive(method, params)

    def get_node_capacitance(self, node_number):
        """Get the capacitance of a thermal node.

        Parameters
        ----------
        node_number : int
            Thermal node number

        Returns
        -------
        float
            Capacitance of thermal node
        """
        method = "GetNodeCapacitance"
        params = [node_number]
        return self.connection.send_and_receive(method, params)

    def get_node_power(self, node_number):
        """Get the power of a thermal node.

        Parameters
        ----------
        node_number : int
            Thermal node number

        Returns
        -------
        float
            Power of thermal node
        """
        method = "GetNodePower"
        params = [node_number]
        return self.connection.send_and_receive(method, params)

    def get_node_to_node_resistance(self, node1, node2):
        """Get node to node resistance.

        Parameters
        ----------
        node1 : int
            Thermal node number
        node2 : int
            Thermal node number
        Returns
        -------
        float
            Resistance value
        """
        method = "GetNodeToNodeResistance"
        params = [node1, node2]
        return self.connection.send_and_receive(method, params)

    def get_node_exists(self, node_number):
        """Check if node exists.

        Parameters
        ----------
        node_number : int
            Thermal node number

        Returns
        -------
        boolean
            True if node exists
        """
        method = "GetNodeExists"
        params = [node_number]
        node_exists = self.connection.send_and_receive(method, params, success_var=False)
        return node_exists

    def get_offset_node_number(self, node_number, slice_number, cuboid_number):
        """Get offset node number.

        Parameters
        ----------
        node_number  : int
            node number
        slice_number : int
            slice number
        cuboid_number : int
            cuboid number

        Returns
        -------
        int
            offset node number
        """
        method = "GetOffsetNodeNumber"
        params = [node_number, slice_number, cuboid_number]
        return self.connection.send_and_receive(method, params)

    # ------------------------------------ Materials ------------------------------------

    def set_fluid(self, cooling_type, fluid):
        """Set fluid for specified cooling type.

        Cooling types: InternalFluid, ExternalFluid, ShaftSGFluid, RotorWJFluid, SlotWJFluid,
        HousingWJFluid, WetRotorFluid, SprayCoolingFluid, Spray_RadialHousing_Fluid, TVentFluid.
        """
        method = "SetFluid"
        params = [cooling_type, fluid]
        return self.connection.send_and_receive(method, params)

    def set_component_material(self, component_name, material_name):
        """Set the solid material properties of the named component from the materials database.

        Component names are found under Input Data -> Materials (Component column).
        """
        method = "SetComponentMaterial"
        params = [component_name, material_name]
        return self.connection.send_and_receive(method, params)

    def get_component_material(self, component_name):
        """Get the current solid material name of the named component.

        Component names are found under Input Data -> Materials (Component column).
        """
        method = "GetComponentMaterial"
        params = [component_name]
        return self.connection.send_and_receive(method, params)

    def import_solid_material(self, file_name, material_name):
        """Import the solid material from the materials database."""
        method = "ImportSolidMaterial"
        params = [file_name, material_name]
        return self.connection.send_and_receive(method, params)

    def export_solid_material(self, file_name, material_name):
        """Export the solid material to the materials database."""
        method = "ExportSolidMaterial"
        params = [file_name, material_name]
        return self.connection.send_and_receive(method, params)

    def delete_solid_material(self, material_name):
        """Delete the solid material from the materials database."""
        method = "DeleteSolidMaterial"
        params = [material_name]
        return self.connection.send_and_receive(method, params)

    def calculate_iron_loss_coefficients(self, material_name):
        """Calculate and return iron loss coefficients for the specified material."""
        method = "CalculateIronLossCoefficients"
        params = [material_name]
        return self.connection.send_and_receive(method, params)

    def save_iron_loss_coefficients(self, material_name):
        """Save the calculated iron loss coefficients to the solids database."""
        method = "SaveIronLossCoefficients"
        params = [material_name]
        return self.connection.send_and_receive(method, params)

    def calculate_magnet_parameters(self, material_name):
        """Calculate parameters for nonlinear demagnetisation model."""
        method = "CalculateMagnetParameters"
        params = [material_name]
        return self.connection.send_and_receive(method, params)

    def save_magnet_parameters(self, material_name):
        """Save the calculated magnet parameters of the selected material to the solids database."""
        method = "SaveMagnetParameters"
        params = [material_name]
        return self.connection.send_and_receive(method, params)<|MERGE_RESOLUTION|>--- conflicted
+++ resolved
@@ -254,11 +254,7 @@
 
     def set_free(self):
         """Free Motor-CAD instance."""
-<<<<<<< HEAD
-        return self.connection.set_free()
-=======
         return self.connection._set_free()
->>>>>>> fe5bc04a
 
     def save_screen_to_file(self, screen_name, file_name):
         """Save a screen as an image.
