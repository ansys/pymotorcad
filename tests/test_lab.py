--- conflicted
+++ resolved
@@ -20,19 +20,14 @@
 # OUT OF OR IN CONNECTION WITH THE SOFTWARE OR THE USE OR OTHER DEALINGS IN THE
 # SOFTWARE.
 
+import os
 from os import path, remove
 import time
 
-import os
-
 from openpyxl import load_workbook
 import pytest
 
-<<<<<<< HEAD
-from RPC_Test_Common import get_dir_path, reset_to_default_file
-=======
-from RPC_Test_Common import almost_equal_percentage, reset_to_default_file  # (get_dir_path,
->>>>>>> f8c2fbe0
+from RPC_Test_Common import almost_equal_percentage, get_dir_path, reset_to_default_file
 
 
 def test_model_build_lab(mc):
@@ -179,7 +174,6 @@
     assert mc.get_variable("NumCustomLossesExternal_Lab") == no_external_losses + 1
 
 
-<<<<<<< HEAD
 def test_lab_model_export(mc):
     mc.set_variable("MessageDisplayState", 2)
     file_path = get_dir_path() + r"\test_files\temp_files\lab_model_export.lab"
@@ -225,7 +219,8 @@
     assert "model has not been built" in str(model_not_built_error)
 
     reset_to_default_file(mc)
-=======
+
+
 def test_export_concept_ev_model(mc):
     mc.set_variable("MessageDisplayState", 2)
     mc.load_template("e9")
@@ -319,5 +314,4 @@
 #
 #     assert "model has not been built" in str(model_not_built_error)
 #
-#     reset_to_default_file(mc)
->>>>>>> f8c2fbe0
+#     reset_to_default_file(mc)