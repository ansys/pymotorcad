--- conflicted
+++ resolved
@@ -127,7 +127,6 @@
         assert "One or more parameter types were invalid" in str(e_info.value)
 
 
-<<<<<<< HEAD
 def test_ensure_version_later_than():
     mock_motorcad_connection = _MotorCADConnection.__new__(_MotorCADConnection)
     mock_motorcad_connection._connected = True
@@ -147,7 +146,8 @@
     with pytest.raises(MotorCADError):
         mock_motorcad_connection.program_version = "2023.1.2"
         mock_motorcad_connection.ensure_version_at_least("2023.2.0")
-=======
+
+
 def test_ansys_labs_connection(monkeypatch):
     # Use existing Motor-CAD (mc.connection._port)
     mock_instance = pypim.Instance(
@@ -183,5 +183,4 @@
     assert mc2.connection.pim_instance is not None
     assert mock_is_configured.called
     assert mock_connect.called
-    assert mock_instance.wait_for_ready.called
->>>>>>> 50af3911
+    assert mock_instance.wait_for_ready.called