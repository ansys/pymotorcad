# Copyright (C) 2022 - 2024 ANSYS, Inc. and/or its affiliates.
# SPDX-License-Identifier: MIT
#
#
# Permission is hereby granted, free of charge, to any person obtaining a copy
# of this software and associated documentation files (the "Software"), to deal
# in the Software without restriction, including without limitation the rights
# to use, copy, modify, merge, publish, distribute, sublicense, and/or sell
# copies of the Software, and to permit persons to whom the Software is
# furnished to do so, subject to the following conditions:
#
# The above copyright notice and this permission notice shall be included in all
# copies or substantial portions of the Software.
#
# THE SOFTWARE IS PROVIDED "AS IS", WITHOUT WARRANTY OF ANY KIND, EXPRESS OR
# IMPLIED, INCLUDING BUT NOT LIMITED TO THE WARRANTIES OF MERCHANTABILITY,
# FITNESS FOR A PARTICULAR PURPOSE AND NONINFRINGEMENT. IN NO EVENT SHALL THE
# AUTHORS OR COPYRIGHT HOLDERS BE LIABLE FOR ANY CLAIM, DAMAGES OR OTHER
# LIABILITY, WHETHER IN AN ACTION OF CONTRACT, TORT OR OTHERWISE, ARISING FROM,
# OUT OF OR IN CONNECTION WITH THE SOFTWARE OR THE USE OR OTHER DEALINGS IN THE
# SOFTWARE.

import builtins
from copy import deepcopy
import math
from math import inf, isclose, pi, radians, sin, sqrt
import tempfile

import pytest

from RPC_Test_Common import get_dir_path, reset_to_default_file
from ansys.motorcad.core import MotorCADError, geometry
from ansys.motorcad.core.geometry import (
    GEOM_TOLERANCE,
    Arc,
    Coordinate,
    Line,
    Region,
    RegionMagnet,
    RegionType,
    _Orientation,
    _orientation_of_three_points,
    rt_to_xy,
)
import ansys.motorcad.core.rpc_client_core as rpc_client_core
from ansys.motorcad.core.rpc_client_core import DEFAULT_INSTANCE, set_default_instance


def generate_constant_region():
    region = geometry.Region()
    region.name = "testing_region"
    region.colour = (0, 0, 255)
    region.material = "Air"

    region.entities.append(geometry.Line(geometry.Coordinate(-1, 0), geometry.Coordinate(1, 0)))
    region.entities.append(
        geometry.Arc(
            geometry.Coordinate(1, 0), geometry.Coordinate(0, 1), geometry.Coordinate(0, 0), 1
        )
    )
    region.entities.append(geometry.Line(geometry.Coordinate(0, 1), geometry.Coordinate(-1, 0)))

    return region


def create_square():
    points = [
        geometry.Coordinate(0, 0),
        geometry.Coordinate(0, 2),
        geometry.Coordinate(2, 2),
        geometry.Coordinate(2, 0),
    ]

    square = geometry.Region()

    for count, point in enumerate(points):
        if count == len(points) - 1:
            square.add_entity(geometry.Line(point, points[0]))
        else:
            square.add_entity(geometry.Line(point, points[count + 1]))

    return square


def create_triangle():
    points = [geometry.Coordinate(1, 2.2), geometry.Coordinate(2.2, 1), geometry.Coordinate(4, 4)]

    triangle = geometry.Region()

    for count, point in enumerate(points):
        if count == len(points) - 1:
            triangle.add_entity(geometry.Line(point, points[0]))
        else:
            triangle.add_entity(geometry.Line(point, points[count + 1]))

    return triangle


def create_lines_from_points(points):
    lines = []

    for count, point in enumerate(points):
        if count == len(points) - 1:
            lines.append(geometry.Line(point, points[0]))
        else:
            lines.append(geometry.Line(point, points[count + 1]))

    return lines


def test_set_get_winding_coil(mc):
    phase = 1
    path = 1
    coil = 1

    go_slot = 2
    go_position = "C"
    return_slot = 8
    return_position = "C"
    turns = 10

    mc.set_winding_coil(
        phase, path, coil, go_slot, go_position, return_slot, return_position, turns
    )

    (
        go_slot_test,
        go_position_test,
        return_slot_test,
        return_position_test,
        turns_test,
    ) = mc.get_winding_coil(phase, path, coil)

    assert go_slot == go_slot_test
    assert go_position == go_position_test
    assert return_slot == return_slot_test
    assert return_position == return_position_test
    assert turns == turns_test


def test_check_if_geometry_is_valid(mc):
    # base_test_file should have valid geometry
    mc.check_if_geometry_is_valid(0)

    save_slot_depth = mc.get_variable("Slot_Depth")

    mc.set_variable("Slot_Depth", 50)
    with pytest.raises(MotorCADError):
        mc.check_if_geometry_is_valid(0)

    # Check resetting geometry works
    mc.check_if_geometry_is_valid(1)

    mc.set_variable("Slot_Depth", save_slot_depth)


def test_set_adaptive_parameter_value(mc):
    parameter_name = "test_parameter"
    parameter_value = 100

    mc.set_adaptive_parameter_value(parameter_name, parameter_value)
    assert mc.get_array_variable("AdaptiveTemplates_Parameters_Name", 0) == parameter_name
    assert mc.get_array_variable("AdaptiveTemplates_Parameters_Value", 0) == parameter_value

    parameter_value = 70
    # update existing parameter
    mc.set_adaptive_parameter_value(parameter_name, parameter_value)
    assert mc.get_array_variable("AdaptiveTemplates_Parameters_Name", 0) == parameter_name
    assert mc.get_array_variable("AdaptiveTemplates_Parameters_Value", 0) == parameter_value


def test_set_adaptive_parameter_value_incorrect_type(mc):
    with pytest.raises(MotorCADError):
        mc.set_adaptive_parameter_value("incorrect_type", "test_string")


def test_get_adaptive_parameter_value(mc):
    mc.set_adaptive_parameter_value("test_parameter_1", 100)

    value = mc.get_adaptive_parameter_value("test_parameter_1")
    assert value == 100


def test_get_adaptive_parameter_value_does_not_exist(mc):
    with pytest.raises(Exception) as e_info:
        mc.get_adaptive_parameter_value("testing_parameter")

    assert "No adaptive parameter found with name" in str(e_info.value)


def test_get_region(mc):
    expected_region = generate_constant_region()
    mc.set_region(expected_region)

    region = mc.get_region(expected_region.name)
    assert region == expected_region

    with pytest.raises(Exception) as e_info:
        mc.get_region("Rotor_Magnet")

    assert ("region" in str(e_info.value)) and ("name" in str(e_info.value))


def test_get_region_dxf(mc):
    mc.load_dxf_file(get_dir_path() + r"\test_files\dxf_import.dxf")
    expected_region = geometry.Region()
    expected_region.name = "DXFRegion_Rotor"
    expected_region.colour = (192, 192, 192)
    expected_region.duplications = 8
    expected_region.add_entity(
        geometry.Arc(
            geometry.Coordinate(27.5, 0),
            geometry.Coordinate(19.4454364826301, 19.4454364826301),
            geometry.Coordinate(0, 0),
            27.5,
        )
    )
    expected_region.add_entity(
        geometry.Line(
            geometry.Coordinate(19.4454364826301, 19.4454364826301), geometry.Coordinate(0, 0)
        )
    )
    expected_region.add_entity(
        geometry.Line(geometry.Coordinate(0, 0), geometry.Coordinate(27.5, 0))
    )

    region = mc.get_region_dxf("DXFRegion_Rotor")
    assert region == expected_region

    with pytest.raises(Exception) as e_info:
        mc.get_region_dxf("Hello_World")

    assert ("region" in str(e_info.value)) and ("name" in str(e_info.value))


def test_set_region(mc):
    region = generate_constant_region()
    mc.set_region(region)
    returned_region = mc.get_region("testing_region")
    assert returned_region == region


def test_load_adaptive_script(mc):
    """Test loading adaptive template script into Motor-CAD from file."""
    filepath = get_dir_path() + r"\test_files\adaptive_templates_script.py"
    # load file into Motor-CAD
    mc.load_adaptive_script(filepath)

    num_lines = mc.get_variable("AdaptiveTemplates_ScriptLines")
    # open file and sum number of lines and check against number of lines from Motor-CAD
    with open(filepath, "r") as f:
        num_lines_file = sum(1 for _ in f)

    assert num_lines == num_lines_file


def test_save_adaptive_script(mc):
    """Test save adaptive template script from Motor-CAD to specified file path."""
    filepath = get_dir_path() + r"\test_files\adaptive_templates_script.py"
    mc.load_adaptive_script(filepath)
    num_lines = mc.get_variable("AdaptiveTemplates_ScriptLines")

    filepath = tempfile.gettempdir() + r"\adaptive_templates_script.py"
    mc.save_adaptive_script(filepath)
    # sum number of lines in saved file and check against number of lines from Motor-CAD
    with open(filepath, "r") as f:
        num_lines_file = sum(1 for _ in f)

    assert num_lines == num_lines_file


def test_region_add_entity_line():
    # generate entity to add to region
    entity = geometry.Line(geometry.Coordinate(0, 0), geometry.Coordinate(1, 1))

    expected_region = generate_constant_region()
    expected_region.entities.append(entity)

    region = generate_constant_region()
    region.add_entity(entity)

    assert region == expected_region


def test_region_add_entity_arc():
    # generate entity to add to region
    entity = geometry.Arc(
        geometry.Coordinate(-1, 0), geometry.Coordinate(1, 0), geometry.Coordinate(0, 0), 1
    )

    expected_region = generate_constant_region()
    expected_region.entities.append(entity)

    region = generate_constant_region()
    region.add_entity(entity)

    assert region == expected_region


def test_region_insert_entity():
    entity = geometry.Line(geometry.Coordinate(-2, 2), geometry.Coordinate(2, 3))

    expected_region = generate_constant_region()
    expected_region.entities.insert(1, entity)

    region = generate_constant_region()
    region.insert_entity(1, entity)

    assert region == expected_region


def test_region_insert_polyline():
    polyline = [
        geometry.Line(geometry.Coordinate(0, 0), geometry.Coordinate(1, 1)),
        geometry.Arc(
            geometry.Coordinate(1, 1), geometry.Coordinate(1, 0), geometry.Coordinate(0, 0), 1
        ),
        geometry.Line(geometry.Coordinate(1, 0), geometry.Coordinate(0, 0)),
    ]

    expected_region = generate_constant_region()
    expected_region.entities = polyline + expected_region.entities

    region = generate_constant_region()
    region.insert_polyline(0, polyline)

    assert region == expected_region


def test_region_remove_entity():
    expected_region = generate_constant_region()

    entity = expected_region.entities[1]
    expected_region.entities.remove(entity)

    region = generate_constant_region()
    region.remove_entity(entity)

    assert region == expected_region


def test_region_from_json():
    raw_region = {
        "name": "test_region",
        "material": "copper",
        "colour": {"r": 240, "g": 0, "b": 0},
        "area": 5.1,
        "centroid": {"x": 0.0, "y": 1.0},
        "region_coordinate": {"x": 0.0, "y": 1.1},
        "duplications": 10,
        "entities": [],
        "parent_name": "Insulation",
        "child_names": ["Duct", "Duct_1"],
        "region type": "Adaptive Region",
<<<<<<< HEAD
        "singular": False,
=======
        "mesh_length": 0.035,
>>>>>>> 378875ff
    }

    test_region = geometry.Region()
    test_region.name = "test_region"
    test_region.material = "copper"
    test_region.colour = (240, 0, 0)
    test_region.area = 5.1
    test_region.centroid = geometry.Coordinate(0.0, 1.0)
    test_region.region_coordinate = geometry.Coordinate(0.0, 1.1)
    test_region.duplications = 10
    test_region.entities = []
    test_region.parent_name = "Insulation"
    test_region._child_names = ["Duct", "Duct_1"]
<<<<<<< HEAD
    test_region.singular = False,
=======
    test_region.mesh_length = 0.035
>>>>>>> 378875ff

    region = geometry.Region._from_json(raw_region)

    assert region == test_region


def test_region_to_json():
    raw_region = {
        "name": "test_region",
        "material": "copper",
        "colour": {"r": 240, "g": 0, "b": 0},
        "area": 5.1,
        "centroid": {"x": 0.0, "y": 1.0},
        "region_coordinate": {"x": 0.0, "y": 1.1},
        "duplications": 10,
        "entities": [],
        "parent_name": "Insulation",
        "region_type": "Adaptive Region",
<<<<<<< HEAD
        "singular": True,
        "on_boundary": False,
=======
        "mesh_length": 0.035,
>>>>>>> 378875ff
    }

    test_region = geometry.Region()
    test_region.name = "test_region"
    test_region.material = "copper"
    test_region.colour = (240, 0, 0)
    test_region.area = 5.1
    test_region.centroid = geometry.Coordinate(0.0, 1.0)
    test_region.region_coordinate = geometry.Coordinate(0.0, 1.1)
    test_region.duplications = 10
    test_region.entities = []
    test_region.parent_name = "Insulation"
<<<<<<< HEAD
    test_region.singular = True
    test_region.linked_region = None
=======
    test_region.mesh_length = 0.035
>>>>>>> 378875ff

    assert test_region._to_json() == raw_region


def test_region_is_closed():
    region = generate_constant_region()

    assert region.is_closed()


def test_region_contains_same_entities():
    region = generate_constant_region()

    expected_region = deepcopy(region)
    expected_region.entities.reverse()

    assert region == expected_region


def test_region_get_parent(mc):
    pocket = mc.get_region("rotor pocket")
    expected_region = mc.get_region("rotor")

    assert pocket.parent == expected_region


def test_region_set_parent(mc):
    shaft = mc.get_region("Shaft")
    square = create_square()
    square.name = "square"
    square.parent = shaft
    mc.set_region(square)

    shaft_expected = mc.get_region("Shaft")
    assert square.name in shaft_expected._child_names


def test_region_children(mc):
    rotor = mc.get_region("rotor")
    children = rotor.children

    assert len(children) == 16


def test_reverse_entity():
    entity = geometry.Entity(geometry.Coordinate(0, 0), geometry.Coordinate(1, 1))
    expected_entity = geometry.Entity(geometry.Coordinate(1, 1), geometry.Coordinate(0, 0))

    entity.reverse()

    assert entity == expected_entity


def test_reverse_line():
    region = generate_constant_region()
    line = region.entities[0]
    expected_line = geometry.Line(line.end, line.start)
    line.reverse()

    assert line == expected_line


def test_reverse_arc():
    region = generate_constant_region()
    arc = region.entities[1]
    expected_line = geometry.Arc(arc.end, arc.start, arc.centre, -arc.radius)
    arc.reverse()

    assert arc == expected_line


def test_entities_same():
    region = generate_constant_region()
    region_expected = generate_constant_region()

    assert region.entities == region_expected.entities


def test_entities_same_1():
    region_1 = generate_constant_region()

    entities_list_duplicate = deepcopy(region_1.entities)

    entities = [entities_list_duplicate[i] for i in range(1, len(entities_list_duplicate))] + [
        entities_list_duplicate[i] for i in range(0, 1)
    ]
    region_2 = geometry.Region()
    region_2.entities = entities

    assert region_1.entities == region_2.entities


def test_entities_same_reverse():
    region_1 = generate_constant_region()

    region_2 = geometry.Region()
    region_2.entities = deepcopy(region_1.entities)
    region_2.entities.reverse()

    assert region_1.entities == region_2.entities


def test_reverse_entities():
    region = generate_constant_region()

    duplicate_entities = deepcopy(region.entities)
    duplicate_entities = list(duplicate_entities)

    # Use list reverse function
    duplicate_entities.reverse()

    expected_entities = geometry.EntityList()

    for entity in duplicate_entities:
        if isinstance(entity, geometry.Line):
            expected_entities.append(geometry.Line(entity.end, entity.start))
        elif isinstance(entity, geometry.Arc):
            expected_entities.append(
                geometry.Arc(entity.end, entity.start, entity.centre, -entity.radius)
            )

    assert region.entities._entities_same(expected_entities) is False
    assert region.entities._entities_same(expected_entities, check_reverse=True) is True


def test_reverse_entities_2():
    region_1 = generate_constant_region()
    region_2 = geometry.Region()

    region_2.entities = deepcopy(region_1.entities)
    region_2.entities.reverse()
    assert region_1.entities._entities_same(region_2.entities, check_reverse=False) is False
    assert region_1.entities._entities_same(region_2.entities, check_reverse=True) is True

    region_2.entities.reverse()
    assert region_1.entities._entities_same(region_2.entities, check_reverse=False) is True


def test_line_get_coordinate_from_percentage_distance():
    line = geometry.Line(geometry.Coordinate(0, 0), geometry.Coordinate(2, 0))

    coord = line.get_coordinate_from_percentage_distance(geometry.Coordinate(0, 0), 0.5)
    assert coord == geometry.Coordinate(1, 0)


def test_line_get_coordinate_from_distance():
    line = geometry.Line(geometry.Coordinate(0, 0), geometry.Coordinate(2, 0))

    assert line.get_coordinate_from_distance(geometry.Coordinate(0, 0), 1) == geometry.Coordinate(
        1, 0
    )


def test_line_length():
    line = geometry.Line(geometry.Coordinate(0, 0), geometry.Coordinate(1, 1))

    assert line.length == sqrt(2)


def test_arc_get_coordinate_from_percentage_distance():
    arc = geometry.Arc(
        geometry.Coordinate(-1, 0), geometry.Coordinate(1, 0), geometry.Coordinate(0, 0), 1
    )

    coord = arc.get_coordinate_from_percentage_distance(geometry.Coordinate(-1, 0), 0.5)
    assert isclose(coord.x, 0, abs_tol=1e-12)
    assert isclose(coord.y, -1, abs_tol=1e-12)

    # test an arc that failed with the old definition of get_coordinate_from_percentage_distance()
    arc_2 = geometry.Arc(geometry.Coordinate(62, 20), geometry.Coordinate(56, 33), radius=45)
    coord_2 = arc_2.get_coordinate_from_percentage_distance(arc_2.end, 1e-13)
    assert math.isclose(arc_2.end.x, coord_2.x, abs_tol=1e-12)
    assert math.isclose(arc_2.end.y, coord_2.y, abs_tol=1e-12)
    coord_3 = arc_2.get_coordinate_from_percentage_distance(arc_2.start, 1e-13)
    assert math.isclose(arc_2.start.x, coord_3.x, abs_tol=1e-12)
    assert math.isclose(arc_2.start.y, coord_3.y, abs_tol=1e-12)
    # test arc drawn clockwise
    arc_4 = geometry.Arc(geometry.Coordinate(56, 33), geometry.Coordinate(62, 20), radius=45)
    coord_4 = arc_4.get_coordinate_from_distance(arc_4.end, 1e-13)
    assert math.isclose(arc_4.end.x, coord_4.x, abs_tol=1e-12)
    assert math.isclose(arc_4.end.y, coord_4.y, abs_tol=1e-12)
    coord_5 = arc_4.get_coordinate_from_distance(arc_4.start, 1e-13)
    assert math.isclose(arc_4.start.x, coord_5.x, abs_tol=1e-12)
    assert math.isclose(arc_4.start.y, coord_5.y, abs_tol=1e-12)


def test_arc_get_coordinate_from_distance():
    arc = geometry.Arc(
        geometry.Coordinate(-1, 0), geometry.Coordinate(1, 0), geometry.Coordinate(0, 0), 1
    )

    coord = arc.get_coordinate_from_distance(geometry.Coordinate(-1, 0), math.pi / 2)
    assert math.isclose(coord.x, 0, abs_tol=1e-12)
    assert math.isclose(coord.y, -1, abs_tol=1e-12)

    # test an arc that failed with the old definition of get_coordinate_from_distance()
    arc_2 = geometry.Arc(geometry.Coordinate(62, 20), geometry.Coordinate(56, 33), radius=45)
    coord_2 = arc_2.get_coordinate_from_distance(arc_2.end, 1e-15)
    assert math.isclose(arc_2.end.x, coord_2.x, abs_tol=1e-12)
    assert math.isclose(arc_2.end.y, coord_2.y, abs_tol=1e-12)
    coord_3 = arc_2.get_coordinate_from_distance(arc_2.start, 1e-15)
    assert math.isclose(arc_2.start.x, coord_3.x, abs_tol=1e-12)
    assert math.isclose(arc_2.start.y, coord_3.y, abs_tol=1e-12)
    # test arc drawn clockwise
    arc_4 = geometry.Arc(geometry.Coordinate(56, 33), geometry.Coordinate(62, 20), radius=45)
    coord_4 = arc_4.get_coordinate_from_distance(arc_4.end, 1e-15)
    assert math.isclose(arc_4.end.x, coord_4.x, abs_tol=1e-12)
    assert math.isclose(arc_4.end.y, coord_4.y, abs_tol=1e-12)
    coord_5 = arc_4.get_coordinate_from_distance(arc_4.start, 1e-15)
    assert math.isclose(arc_4.start.x, coord_5.x, abs_tol=1e-12)
    assert math.isclose(arc_4.start.y, coord_5.y, abs_tol=1e-12)
    coord_6 = arc_2.get_coordinate_from_distance(arc_2.start, 5)
    assert math.isclose(60.389142028418, coord_6.x, abs_tol=1e-12)
    assert math.isclose(24.730689908764, coord_6.y, abs_tol=1e-12)


def test_arc_length():
    arc = geometry.Arc(
        geometry.Coordinate(-1, 0), geometry.Coordinate(1, 0), geometry.Coordinate(0, 0), 1
    )

    assert arc.length == math.pi

    radius = 45
    line_1 = Line(Coordinate(62, 20), Coordinate(56, 33))
    arc_2 = Arc(Coordinate(62, 20), Coordinate(56, 33), radius=radius)
    assert arc_2.length > line_1.length


def test_convert_entities_to_json():
    raw_entities = [
        {"type": "line", "start": {"x": 0.0, "y": 0.0}, "end": {"x": -1.0, "y": 0}},
        {
            "type": "arc",
            "start": {"x": -1.0, "y": 0.0},
            "end": {"x": 1.0, "y": 0.0},
            "centre": {"x": 0, "y": 0},
            "radius": 1.0,
        },
    ]

    test_entities = [
        geometry.Line(geometry.Coordinate(0.0, 0.0), geometry.Coordinate(-1.0, 0)),
        geometry.Arc(
            geometry.Coordinate(-1.0, 0.0),
            geometry.Coordinate(1.0, 0.0),
            geometry.Coordinate(0.0, 0.0),
            1.0,
        ),
    ]

    assert geometry._convert_entities_to_json(test_entities) == raw_entities


def test_convert_entities_from_json():
    raw_entities = [
        {"type": "line", "start": {"x": 0.0, "y": 0.0}, "end": {"x": -1.0, "y": 0}},
        {
            "type": "arc",
            "start": {"x": -1.0, "y": 0.0},
            "end": {"x": 1.0, "y": 0.0},
            "centre": {"x": 0, "y": 0},
            "radius": 1.0,
        },
    ]

    test_entities = [
        geometry.Line(geometry.Coordinate(0.0, 0.0), geometry.Coordinate(-1.0, 0)),
        geometry.Arc(
            geometry.Coordinate(-1.0, 0.0),
            geometry.Coordinate(1.0, 0.0),
            geometry.Coordinate(0.0, 0.0),
            1.0,
        ),
    ]

    converted_entities = geometry._convert_entities_from_json(raw_entities)
    assert isinstance(converted_entities[0], type(test_entities[0]))
    assert converted_entities[0] == test_entities[0]

    assert isinstance(converted_entities[1], type(test_entities[1]))
    assert converted_entities[1] == test_entities[1]


def test_get_entities_have_common_coordinate():
    entity_1 = geometry.Line(geometry.Coordinate(0, 0), geometry.Coordinate(1, 1))
    entity_2 = geometry.Line(geometry.Coordinate(1, 1), geometry.Coordinate(2, 2))

    assert geometry.get_entities_have_common_coordinate(entity_1, entity_2)


def test_unite_regions(mc):
    """Test unite two regions into a single region."""
    #   Before         After
    # |--------|    |--------|
    # |  |--|  |    |        |
    # |  |  |  | -> |        |
    # |--|--|--|    |--|  |--|
    #    |  |          |  |
    #    |--|          |--|
    region_a = geometry.Region()
    region_b = geometry.Region()
    expected_region = geometry.Region()

    region_a.add_entity(geometry.Line(geometry.Coordinate(-1, -1), geometry.Coordinate(-1, 1)))
    region_a.add_entity(geometry.Line(geometry.Coordinate(-1, 1), geometry.Coordinate(1, 1)))
    region_a.add_entity(geometry.Line(geometry.Coordinate(1, 1), geometry.Coordinate(1, -1)))
    region_a.add_entity(geometry.Line(geometry.Coordinate(1, -1), geometry.Coordinate(-1, -1)))

    points_b = [
        geometry.Coordinate(-0.5, -2),
        geometry.Coordinate(-0.5, -0.5),
        geometry.Coordinate(0.5, -0.5),
        geometry.Coordinate(0.5, -2),
    ]

    points_expected = [
        geometry.Coordinate(-1, 1),
        geometry.Coordinate(1, 1),
        geometry.Coordinate(1, -1),
        geometry.Coordinate(0.5, -1),
        geometry.Coordinate(0.5, -2),
        geometry.Coordinate(-0.5, -2),
        geometry.Coordinate(-0.5, -1),
        geometry.Coordinate(-1, -1),
    ]

    # create and add line entities to regions from their respective points
    region_b.entities += create_lines_from_points(points_b)
    expected_region.entities += create_lines_from_points(points_expected)

    expected_region.centroid = geometry.Coordinate(0, -0.3)
    expected_region.region_coordinate = geometry.Coordinate(0, -0.3)
    expected_region.duplications = 1

    united_region = mc.unite_regions(region_a, [region_b])

    assert united_region == expected_region


def test_unite_regions_1(mc):
    """Testing two regions not touching cannot be united."""
    #          Before                         After
    # |--------|
    # |        |    |---|
    # |        |    |   |     ->    RPC error: Unable to unite regions.
    # |        |    |---|           Regions have no mutual interceptions
    # |--------|

    region_a = geometry.Region()
    region_a.add_entity(geometry.Line(geometry.Coordinate(-1, -1), geometry.Coordinate(-1, 1)))
    region_a.add_entity(geometry.Line(geometry.Coordinate(-1, 1), geometry.Coordinate(1, 1)))
    region_a.add_entity(geometry.Line(geometry.Coordinate(1, 1), geometry.Coordinate(1, -1)))
    region_a.add_entity(geometry.Line(geometry.Coordinate(1, -1), geometry.Coordinate(-1, -1)))

    region_b = geometry.Region()
    region_b.add_entity(geometry.Line(geometry.Coordinate(5, 5), geometry.Coordinate(5, 10)))
    region_b.add_entity(geometry.Line(geometry.Coordinate(5, 10), geometry.Coordinate(10, 10)))
    region_b.add_entity(geometry.Line(geometry.Coordinate(10, 10), geometry.Coordinate(10, 5)))
    region_b.add_entity(geometry.Line(geometry.Coordinate(10, 5), geometry.Coordinate(5, 5)))

    with pytest.raises(Exception) as e_info:
        mc.unite_regions(region_a, [region_b])

    assert "Unable to unite regions" in str(e_info.value)


def test_unite_regions_2(mc):
    """Test unite two regions into a single region. No vertices from either region are within
    the other region."""
    #     Before                    After
    #
    #      \------|                \------|
    # |-----\-|   |           |-----\     |
    # |      \|   |           |           |
    # |       \   |    ->     |           |
    # |-------|\  |           |--------\  |
    #           \ |                     \ |
    #            \|                      \|
    #
    square = create_square()
    triangle = create_triangle()

    points = [
        geometry.Coordinate(0, 2),
        geometry.Coordinate(1.2, 2),
        geometry.Coordinate(1, 2.2),
        geometry.Coordinate(4, 4),
        geometry.Coordinate(2.2, 1),
        geometry.Coordinate(2, 1.2),
        geometry.Coordinate(2, 0),
        geometry.Coordinate(0, 0),
    ]

    expected_region = geometry.Region()
    expected_region.centroid = geometry.Coordinate(1.57886178861789, 1.57886178861789)
    expected_region.region_coordinate = geometry.Coordinate(1.57886178861789, 1.57886178861789)

    # create and add line entities to region from their respective points
    expected_region.entities += create_lines_from_points(points)

    union = mc.unite_regions(square, [triangle])

    assert expected_region == union


def test_replace_region(mc):
    """Test replace region entities with entities from another region."""
    region_a = geometry.Region()
    region_a.add_entity(geometry.Line(geometry.Coordinate(5, 5), geometry.Coordinate(5, 10)))
    region_a.add_entity(geometry.Line(geometry.Coordinate(5, 10), geometry.Coordinate(10, 10)))
    region_a.add_entity(geometry.Line(geometry.Coordinate(10, 10), geometry.Coordinate(10, 5)))
    region_a.add_entity(geometry.Line(geometry.Coordinate(10, 5), geometry.Coordinate(5, 5)))

    region_b = geometry.Region()
    region_b.add_entity(geometry.Line(geometry.Coordinate(5, 5), geometry.Coordinate(5, 8)))
    region_b.add_entity(
        geometry.Arc(
            geometry.Coordinate(5, 8), geometry.Coordinate(7, 10), geometry.Coordinate(7, 8), -2
        )
    )
    region_b.add_entity(geometry.Line(geometry.Coordinate(7, 10), geometry.Coordinate(7.5, 10)))
    region_b.add_entity(
        geometry.Arc(
            geometry.Coordinate(7.5, 10),
            geometry.Coordinate(8.5, 10),
            geometry.Coordinate(8, 10),
            -0.5,
        )
    )
    region_b.add_entity(geometry.Line(geometry.Coordinate(8.5, 10), geometry.Coordinate(9, 10)))
    region_b.add_entity(
        geometry.Arc(
            geometry.Coordinate(9, 10), geometry.Coordinate(10, 9), geometry.Coordinate(9, 9), -1
        )
    )
    region_b.add_entity(geometry.Line(geometry.Coordinate(10, 9), geometry.Coordinate(10, 5)))
    region_b.add_entity(geometry.Line(geometry.Coordinate(10, 5), geometry.Coordinate(5, 5)))

    region_a.replace(region_b)

    assert region_a.entities == region_b.entities


def test_check_collisions(mc):
    """Collision Type : Collision detected.
    No vertices from the other region within the other region."""
    #      Before                          After
    #
    #      |---|
    #      |   |
    #   |--|---|--|
    #   |  |   |  |     ->      Collision detected between regions
    #   |  |   |  |
    #   |--|---|--|
    #      |   |
    #      |---|
    #
    region_a = generate_constant_region()

    region_b = geometry.Region()
    region_b.add_entity(geometry.Line(geometry.Coordinate(0, -2), geometry.Coordinate(1, 2)))
    region_b.add_entity(geometry.Line(geometry.Coordinate(1, 2), geometry.Coordinate(5, -3)))
    region_b.add_entity(geometry.Line(geometry.Coordinate(5, -3), geometry.Coordinate(0, -2)))

    collisions = mc.check_collisions(region_a, [region_b, mc.get_region("Stator")])
    num_collisions = len(collisions)

    assert num_collisions == 1
    assert collisions[0] == region_b


def test_check_collisions_1(mc):
    """Collision Type : Collision Detected.
    Two vertices from the other region within the other region."""
    #      Before                          After
    #
    #   |---------|
    #   |         |     ->      Collision detected between regions
    #   |  |---|  |
    #   |--|---|--|
    #      |   |
    #      |---|
    #
    region_a = generate_constant_region()

    region_b = geometry.Region()
    region_b.add_entity(
        geometry.Line(geometry.Coordinate(-0.2, -2), geometry.Coordinate(-0.2, 0.2))
    )
    region_b.add_entity(
        geometry.Line(geometry.Coordinate(-0.2, 0.2), geometry.Coordinate(0.2, 0.2))
    )
    region_b.add_entity(geometry.Line(geometry.Coordinate(0.2, 0.2), geometry.Coordinate(0.2, -2)))
    region_b.add_entity(geometry.Line(geometry.Coordinate(0.2, -2), geometry.Coordinate(-0.2, -2)))

    collisions = mc.check_collisions(region_a, [region_b, mc.get_region("Stator")])
    num_collisions = len(collisions)

    assert num_collisions == 1
    assert collisions[0] == region_b


def test_check_collisions_2(mc):
    """Collision Type : No collision.
    Regions touching on single entity"""
    #      Before                          After
    #
    #   |---------|
    #   |         |     ->      No collision detected between regions
    #   |         |
    #   |--|---|--|
    #      |   |
    #      |---|
    #
    region_a = generate_constant_region()

    region_b = geometry.Region()
    region_b.add_entity(geometry.Line(geometry.Coordinate(-0.2, -2), geometry.Coordinate(-0.2, 0)))
    region_b.add_entity(geometry.Line(geometry.Coordinate(-0.2, 0), geometry.Coordinate(0.2, 0)))
    region_b.add_entity(geometry.Line(geometry.Coordinate(0.2, 0), geometry.Coordinate(0.2, -2)))
    region_b.add_entity(geometry.Line(geometry.Coordinate(0.2, -2), geometry.Coordinate(-0.2, -2)))

    collisions = mc.check_collisions(region_a, [region_b, mc.get_region("Stator")])
    num_collisions = len(collisions)

    assert num_collisions == 0


def test_check_collisions_3(mc):
    """Collision Type : Collision detected.
    No vertices from the other region within the other region.
    Square region drawn clockwise."""
    #      Before                          After
    #
    #      |---|
    #      |   |
    #   |--|---|--|
    #   |  |   |  |     ->      Collision detected between regions
    #   |  |   |  |
    #   |--|---|--|
    #      |   |
    #      |---|
    #

    points_square = [
        geometry.Coordinate(0, 0),
        geometry.Coordinate(0, 2),
        geometry.Coordinate(2, 2),
        geometry.Coordinate(2, 0),
    ]

    square = geometry.Region()
    # create and add line entities to region from their respective points
    square.entities += create_lines_from_points(points_square)

    points_triangle = [
        geometry.Coordinate(1, 2.2),
        geometry.Coordinate(2.2, 1),
        geometry.Coordinate(4, 4),
    ]

    triangle = geometry.Region()
    # create and add line entities to region from their respective points
    triangle.entities += create_lines_from_points(points_triangle)

    collisions = mc.check_collisions(triangle, [square])
    assert len(collisions) == 1
    assert collisions[0] == square

    collisions = mc.check_collisions(square, [triangle])
    assert len(collisions) == 1
    assert collisions[0] == triangle


def test_delete_region(mc):
    stator = mc.get_region("Stator")

    mc.delete_region(stator)

    with pytest.raises(Exception) as e_info:
        mc.get_region("Stator")

    assert "Failed to find region with name" in str(e_info.value)
    reset_to_default_file(mc)


def test_coordinate_operators():
    c1 = Coordinate(5, 5)
    c2 = Coordinate(1, 1)
    c_res_exp = Coordinate(4, 4)
    assert (c1 - c2) == c_res_exp

    c1 = Coordinate(-5, -5)
    c2 = Coordinate(1, 1)
    c_res_exp = Coordinate(-6, -6)
    assert (c1 - c2) == c_res_exp

    c1 = Coordinate(5, 5)
    c2 = Coordinate(1, 1)
    c_res_exp = Coordinate(6, 6)
    assert (c1 + c2) == c_res_exp

    c1 = Coordinate(5, 4)
    assert abs(c1) == sqrt(41)


def test_line_coordinate_on_entity():
    p0 = Coordinate(0, 0)
    p1 = Coordinate(10, 0)
    l0 = Line(p0, p1)

    p_2 = Coordinate(5, 0)
    p_3 = Coordinate(11, 0)
    p_4 = Coordinate(5, 0.1)
    assert l0.coordinate_on_entity(p_2) is True
    assert l0.coordinate_on_entity(p_4) is False
    assert l0.coordinate_on_entity(p_3) is False


def test_arc_start_end_angle():
    p_centre = Coordinate(2, 2)
    p_end = Coordinate(4, 2)
    p_start = Coordinate(2, 0)
    radius = -2

    a0 = Arc(p_start, p_end, p_centre, radius)

    assert a0.start_angle == -90
    assert a0.end_angle == 0


def test_arc_coordinate_on_entity():
    pc = Coordinate(0, 0)
    p0 = Coordinate(0, -4)
    p1 = Coordinate(0, 4)
    radius = abs(p0 - pc)

    a1 = Arc(p0, p1, pc, radius)

    p2 = Coordinate(4, 0)
    p3 = p2 / 2
    p4 = Coordinate(-4, 0)

    assert a1.coordinate_on_entity(p2)
    assert a1.coordinate_on_entity(p3) is False
    assert a1.coordinate_on_entity(p4) is False

    a1 = Arc(p0, p1, pc, -radius)

    assert a1.coordinate_on_entity(p2) is False
    assert a1.coordinate_on_entity(p3) is False
    assert a1.coordinate_on_entity(p4) is True

    p_c = Coordinate(0, 0)

    p0 = Coordinate(1, 1)
    p1 = Coordinate(1, -1)
    radius = sqrt(2)

    a1 = Arc(p0, p1, p_c, -radius)

    p_test1 = Coordinate(radius, 0)
    p_test2 = Coordinate(-radius, 0)
    assert a1.coordinate_on_entity(p_test1) is True
    assert a1.coordinate_on_entity(p_test2) is False

    a2 = Arc(p0, p1, p_c, radius)
    assert a2.coordinate_on_entity(p_test1) is False
    assert a2.coordinate_on_entity(p_test2) is True


def test_midpoints():
    p0 = Coordinate(-2, 4)
    p1 = Coordinate(10, -8)
    p01 = p1 - p0
    l0 = Line(p0, p1)
    assert l0.midpoint == (p0 + p01 / 2)

    pc = Coordinate(0, 0)
    p0 = Coordinate(3, 3)
    p1 = Coordinate(3, -3)
    a0 = Arc(p0, p1, pc, -abs(p1 - pc))
    assert a0.midpoint == Coordinate(abs(p1 - pc), 0)

    pc = Coordinate(0, 0)
    p0 = Coordinate(3, 0)
    p1 = Coordinate(0, 3)

    radius = 3 * sin(radians(45))
    a0 = Arc(p0, p1, pc, -abs(p1 - pc))
    assert a0.midpoint == Coordinate(-radius, -radius)

    a0 = Arc(p0, p1, pc, abs(p1 - pc))
    assert a0.midpoint == Coordinate(radius, radius)

    a0 = Arc(p1, p0, pc, -abs(p1 - pc))
    assert a0.midpoint == Coordinate(radius, radius)

    a0 = Arc(p1, p0, pc, abs(p1 - pc))
    assert a0.midpoint == Coordinate(-radius, -radius)


def test_total_angle():
    pc = Coordinate(0, 0)
    p0 = Coordinate(0, 5)
    p1 = Coordinate(-5, 0)
    a1 = Arc(p0, p1, pc, abs(p0 - pc))
    assert a1.total_angle == 90

    pc = Coordinate(-3, -1)
    p0 = Coordinate(-7, -1)
    p1 = Coordinate(-3, -5)
    a1 = Arc(p0, p1, pc, abs(p0 - pc))
    assert a1.total_angle == 90

    p0 = Coordinate(*rt_to_xy(1, 60))
    p1 = Coordinate(*rt_to_xy(1, 120))
    pc = Coordinate(0, 0)
    a1 = Arc(p0, p1, pc, 1)
    assert isclose(a1.total_angle, 60, abs_tol=1e-6)
    a1 = Arc(p0, p1, pc, -1)
    assert isclose(a1.total_angle, 300, abs_tol=1e-6)
    a1 = Arc(p1, p0, pc, 1)
    assert isclose(a1.total_angle, 300, abs_tol=1e-6)
    a1 = Arc(p1, p0, pc, -1)
    assert isclose(a1.total_angle, 60, abs_tol=1e-6)


def test_is_matplotlib_installed(monkeypatch):
    original_import = builtins.__import__

    def fail_import(name, *args, **kwargs):
        if name == "matplotlib":
            raise ImportError
        return original_import(name, *args, **kwargs)

    monkeypatch.setattr(builtins, "__import__", fail_import)

    region = generate_constant_region()
    import ansys.motorcad.core.geometry_drawing as geom_import

    with pytest.raises(ImportError):
        geom_import.draw_regions(region)


def test_strings(capsys):
    c = Coordinate(7, -10)
    print(c)
    output = capsys.readouterr()
    assert output.out.strip() == "[7, -10]"


def test_add_point():
    region = generate_constant_region()

    points = region.points
    new_point = region.entities[0].midpoint
    region.add_point(new_point)

    # Expected result
    points.insert(1, new_point)
    assert points == region.points

    region = generate_constant_region()
    with pytest.raises(Exception):
        region.add_point(Coordinate(100, 100))

    points = region.points
    new_point = region.entities[1].midpoint
    region.add_point(new_point)

    # Expected result
    points.insert(2, new_point)
    assert points == region.points


def test_edit_point():
    region = generate_constant_region()
    points = region.points
    new_coord = Coordinate(0, 0)
    region.edit_point(points[0], new_coord)
    assert region.entities[0].start == new_coord
    assert region.entities[2].end == new_coord

    region = generate_constant_region()
    points = region.points

    # Move arc point too far
    translate = Coordinate(2, 2)
    with pytest.raises(Exception):
        region.edit_point(points[2], points[2] + translate)

    ref_region = generate_constant_region()
    region = generate_constant_region()
    points = region.points

    translate = Coordinate(0.2, 0.2)
    region.edit_point(points[2], points[2] + translate)
    region.edit_point(points[1], points[1] + translate)

    assert region.entities[0].end == ref_region.entities[0].end + translate
    assert region.entities[1].start == ref_region.entities[1].start + translate
    assert region.entities[1].end == ref_region.entities[1].end + translate  #
    assert region.entities[2].start == ref_region.entities[2].start + translate


def test_subtract_regions(mc):
    """Test subtract rectangle from square to create cut out in square as shown below"""
    #   Before         After
    # |--------|    |--------|
    # |  |--|  |    |  |--|  |
    # |  |  |  | -> |  |  |  |
    # |--|--|--|    |--|  |--|
    #    |  |
    #    |--|
    region_a = geometry.Region()
    region_b = geometry.Region()
    expected_region = geometry.Region()

    points_a = [
        geometry.Coordinate(-1, -1),
        geometry.Coordinate(-1, 1),
        geometry.Coordinate(1, 1),
        geometry.Coordinate(1, -1),
    ]
    # create and add line entities to region from their respective points
    region_a.entities += create_lines_from_points(points_a)

    points_b = [
        geometry.Coordinate(-0.5, -2),
        geometry.Coordinate(-0.5, -0.5),
        geometry.Coordinate(0.5, -0.5),
        geometry.Coordinate(0.5, -2),
    ]
    # create and add line entities to region from their respective points
    region_b.entities += create_lines_from_points(points_b)

    points_expected = [
        geometry.Coordinate(-1, 1),
        geometry.Coordinate(-1, -1),
        geometry.Coordinate(-0.5, -1),
        geometry.Coordinate(-0.5, -0.5),
        geometry.Coordinate(0.5, -0.5),
        geometry.Coordinate(0.5, -1),
        geometry.Coordinate(1, -1),
        geometry.Coordinate(1, 1),
    ]
    # create and add line entities to region from their respective points
    expected_region.entities += create_lines_from_points(points_expected)

    subtracted_regions = mc.subtract_region(region_a, region_b)

    assert len(subtracted_regions) == 1
    assert subtracted_regions[0] == expected_region


def test_subtract_region_1(mc):
    """Test subtracting long rectangle from square to generate two rectangles as shown below."""
    #      Before           After
    #      |---|
    #      |   |
    #   |--|---|--|      |--|   |--|
    #   |  |   |  |  ->  |  |   |  |
    #   |  |   |  |      |  |   |  |
    #   |--|---|--|      |--|   |--|
    #      |   |
    #      |---|
    #
    square = create_square()
    rectangle = geometry.Region()
    expected_region_1 = geometry.Region()
    expected_region_2 = geometry.Region()

    points_rectangle = [
        geometry.Coordinate(0.5, -1),
        geometry.Coordinate(1.5, -1),
        geometry.Coordinate(1.5, 3),
        geometry.Coordinate(0.5, 3),
    ]
    # create and add line entities to region from their respective points
    rectangle.entities += create_lines_from_points(points_rectangle)

    points_expected_1 = [
        geometry.Coordinate(0, 2),
        geometry.Coordinate(0, 0),
        geometry.Coordinate(0.5, 0),
        geometry.Coordinate(0.5, 2),
    ]
    # create and add line entities to region from their respective points
    expected_region_1.entities += create_lines_from_points(points_expected_1)

    points_expected_2 = [
        geometry.Coordinate(1.5, 2),
        geometry.Coordinate(1.5, 0),
        geometry.Coordinate(2, 0),
        geometry.Coordinate(2, 2),
    ]
    # create and add line entities to region from their respective points
    expected_region_2.entities += create_lines_from_points(points_expected_2)
    square.motorcad_instance = mc
    regions = square.subtract(rectangle)

    assert square == expected_region_1
    assert len(regions) == 1
    assert regions[0] == expected_region_2


def test_subtract_region_2(mc):
    """Test subtracting triangle from square. No vertices from either region are within
    the other region."""
    #     Before             After
    #      \------|
    # |-----\-|   |         |-----\
    # |      \|   |         |      \
    # |       \   |  ->     |       \
    # |-------|\  |         |--------|
    #           \ |
    #            \|
    #
    square = create_square()
    triangle = create_triangle()
    expected_region = geometry.Region()

    points = [
        geometry.Coordinate(0, 2),
        geometry.Coordinate(0, 0),
        geometry.Coordinate(2, 0),
        geometry.Coordinate(2, 1.2),
        geometry.Coordinate(1.2, 2),
    ]
    # create and add line entities to region from their respective points
    expected_region.entities += create_lines_from_points(points)
    square.motorcad_instance = mc
    square.subtract(triangle)

    assert square == expected_region


def test_subtract_region_3(mc):
    """Test subtract rectangle from square to create cut out in square as shown below"""
    #   Before         After
    # |--------|    |--------|
    # |   |----|    |   |----|
    # |   |    | -> |   |
    # |---|----|    |---|
    #
    square = create_square()
    inner_square = geometry.Region()
    expected_region = geometry.Region()

    points = [
        geometry.Coordinate(2, 0),
        geometry.Coordinate(2, 1.5),
        geometry.Coordinate(0.5, 1.5),
        geometry.Coordinate(0.5, 0),
    ]
    # create and add line entities to region from their respective points
    inner_square.entities += create_lines_from_points(points)

    expected_points = [
        geometry.Coordinate(0.5, 0),
        geometry.Coordinate(0.5, 1.5),
        geometry.Coordinate(2, 1.5),
        geometry.Coordinate(2, 2),
        geometry.Coordinate(0, 2),
        geometry.Coordinate(0, 0),
    ]
    # create and add line entities to region from their respective points
    expected_region.entities += create_lines_from_points(expected_points)

    subtracted_regions = mc.subtract_region(square, inner_square)

    assert len(subtracted_regions) == 1
    assert subtracted_regions[0] == expected_region


def test_subtract_region_4(mc):
    """Test subtract rectangle from rectangle, where one rectangle is a sub region of the other."""
    #   Before         After
    # |--------|    |--------|
    # | |----| |    | |----| |
    # | |    | | -> | |    | |
    # | |----| |    | |----| |
    # |--------|    |--------|
    #
    square = create_square()
    inner_square = geometry.Region()
    inner_square.name = "Subtraction Region"
    expected_region = deepcopy(square)

    points = [
        geometry.Coordinate(0.5, 0.5),
        geometry.Coordinate(0.5, 1.5),
        geometry.Coordinate(1.5, 1.5),
        geometry.Coordinate(0.5, 1.5),
    ]
    # create and add line entities to region from their respective points
    inner_square.entities += create_lines_from_points(points)

    subtracted_regions = mc.subtract_region(square, inner_square)

    assert len(subtracted_regions) == 1
    assert subtracted_regions[0] == expected_region

    assert len(subtracted_regions[0].child_names) == 1
    assert subtracted_regions[0].child_names[0] == inner_square.name


def test_region_mirror():
    square = create_square()
    square.name = "square"
    mirror_line = geometry.Line(geometry.Coordinate(0, 0), geometry.Coordinate(5, 0))

    expected_region = deepcopy(square)
    expected_region.entities.clear()

    points = [
        geometry.Coordinate(0, 0),
        geometry.Coordinate(2, 0),
        geometry.Coordinate(2, -2),
        geometry.Coordinate(0, -2),
    ]
    expected_region.entities += create_lines_from_points(points)
    assert square.mirror(mirror_line, unique_name=False) == expected_region

    expected_region.name = expected_region.name + "_mirrored"
    assert square.mirror(mirror_line, unique_name=True) == expected_region


def test_region_mirror_1():
    square = create_square()
    mirror_line = geometry.Arc(
        geometry.Coordinate(0, 0), geometry.Coordinate(5, 0), geometry.Coordinate(2.5, 0), 2.5
    )

    with pytest.raises(Exception) as e_info:
        square.mirror(mirror_line, unique_name=False)  # noqa

    assert "Region can only be mirrored about Line()" in str(e_info.value)


def test_entity_mirror():
    #
    #   ---------- entity
    #  ------------------------------------------ mirror line
    #   ---------- mirrored
    #
    entity = geometry.Entity(geometry.Coordinate(0, 1), geometry.Coordinate(5, 1))
    mirror_line = geometry.Line(geometry.Coordinate(0, 0), geometry.Coordinate(0, 10))
    expected_entity = geometry.Entity(geometry.Coordinate(0, 1), geometry.Coordinate(-5, 1))

    assert entity.mirror(mirror_line) == expected_entity


def test_entity_mirror_1():
    entity = geometry.Entity(geometry.Coordinate(0, 1), geometry.Coordinate(5, 1))
    mirror_line = geometry.Arc(
        geometry.Coordinate(0, 0), geometry.Coordinate(5, 0), geometry.Coordinate(2.5, 0), 2.5
    )

    with pytest.raises(Exception) as e_info:
        entity.mirror(mirror_line)  # noqa

    assert "Entity can only be mirrored about Line()" in str(e_info.value)


def test_line_mirror():
    #
    #        mirror line
    #           \
    #      |     \     --------- line
    #      |      \
    #      |       \
    #      |        \
    #   mirrored
    #
    line = geometry.Line(geometry.Coordinate(0, 5), geometry.Coordinate(5, 5))
    mirror_line = geometry.Line(geometry.Coordinate(-10, 10), geometry.Coordinate(10, -10))
    expected_line = geometry.Line(geometry.Coordinate(-5, 0), geometry.Coordinate(-5, -5))

    assert line.mirror(mirror_line) == expected_line


def test_line_mirror_1():
    entity = geometry.Line(geometry.Coordinate(0, 1), geometry.Coordinate(5, 1))
    mirror_line = geometry.Arc(
        geometry.Coordinate(0, 0), geometry.Coordinate(5, 0), geometry.Coordinate(2.5, 0), 2.5
    )

    with pytest.raises(Exception) as e_info:
        entity.mirror(mirror_line)  # noqa

    assert "Line can only be mirrored about Line()" in str(e_info.value)


def test_line_is_vertical():
    line = geometry.Line(geometry.Coordinate(5, 5), geometry.Coordinate(5, 10))
    assert line.is_vertical == True

    line = geometry.Line(geometry.Coordinate(5, 5), geometry.Coordinate(5.1, 10))
    assert line.is_vertical == False


def test_line_gradient():
    line = geometry.Line(geometry.Coordinate(0, 0), geometry.Coordinate(10, 10))
    assert line.gradient == 1

    line = geometry.Line(geometry.Coordinate(0, 0), geometry.Coordinate(10, -10))
    assert line.gradient == -1

    line = geometry.Line(geometry.Coordinate(0, 0), geometry.Coordinate(20, 10))
    assert line.gradient == 0.5

    line = geometry.Line(geometry.Coordinate(-5, 0), geometry.Coordinate(10, -10))
    assert line.gradient == -2 / 3

    line = geometry.Line(geometry.Coordinate(20, 0), geometry.Coordinate(20, 10))
    assert line.gradient == float(inf)


def test_line_y_intercept():
    line = geometry.Line(geometry.Coordinate(0, 0), geometry.Coordinate(10, 10))
    assert line.y_intercept == 0

    line = geometry.Line(geometry.Coordinate(-5, 0), geometry.Coordinate(10, -10))
    assert line.y_intercept == -10 / 3

    line = geometry.Line(geometry.Coordinate(20, 0), geometry.Coordinate(20, 10))
    with pytest.raises(Exception) as e_info:
        y_intercept = line.y_intercept

    assert "Vertical line, no y interception" in str(e_info.value)


def test_arc_mirror():
    #
    #   ---------- arc
    #  ------------------------------------------ mirror line
    #   ---------- mirrored
    #
    arc = geometry.Arc(
        geometry.Coordinate(0, 0), geometry.Coordinate(5, 0), geometry.Coordinate(2.5, 0), -2.5
    )
    mirror_line = geometry.Line(geometry.Coordinate(0, -1), geometry.Coordinate(10, -1))
    expected_arc = geometry.Arc(
        geometry.Coordinate(0, -2), geometry.Coordinate(5, -2), geometry.Coordinate(2.5, -2), 2.5
    )

    assert arc.mirror(mirror_line) == expected_arc


def test_arc_mirror_1():
    arc = geometry.Arc(
        geometry.Coordinate(0, 0), geometry.Coordinate(5, 0), geometry.Coordinate(2.5, 0), -2.5
    )
    mirror_line = geometry.Entity(geometry.Coordinate(0, -1), geometry.Coordinate(10, -1))

    with pytest.raises(Exception) as e_info:
        arc.mirror(mirror_line)  # noqa

    assert "Arc can only be mirrored about Line()" in str(e_info.value)


def test_coordinate_mirror():
    #
    #       mirrored coordinate       mirror line         coordinate
    #                                      |
    #              .                       |                   .
    #                                      |
    #
    coord = geometry.Coordinate(5, 5)
    mirror_line = geometry.Line(geometry.Coordinate(-2, -2), geometry.Coordinate(-2, 10))
    expected_coord = geometry.Coordinate(-9, 5)

    assert coord.mirror(mirror_line) == expected_coord


def test_coordinate_mirror_1():
    coord = geometry.Coordinate(5, 5)
    mirror_line = geometry.Entity(geometry.Coordinate(-2, -2), geometry.Coordinate(-2, 10))

    with pytest.raises(Exception) as e_info:
        coord.mirror(mirror_line)  # noqa

    assert "Coordinate can only be mirrored about Line" in str(e_info.value)


def test_coordinate_rotation():
    centre = Coordinate(0, 0)

    c1 = Coordinate(10, 0)
    c1.rotate(centre, 90)
    assert c1 == Coordinate(0, 10)

    c1 = Coordinate(10, 0)
    c1.rotate(centre, -90)
    assert c1 == Coordinate(0, -10)

    centre = Coordinate(9, 0)
    c1 = Coordinate(10, 0)
    c1.rotate(centre, 90)
    assert c1 == Coordinate(9, 1)


def test_line_rotation():
    centre = Coordinate(0, 0)

    c1 = Coordinate(0, 0)
    c2 = Coordinate(10, 0)

    l1 = Line(c1, c2)
    l1.rotate(centre, 90)
    assert l1 == Line(Coordinate(0, 0), Coordinate(0, 10))

    l1 = Line(c1, c2)
    old_mid = l1.midpoint
    l1.rotate(l1.midpoint, 90)
    assert l1 == Line(Coordinate(5, -5), Coordinate(5, 5))
    assert l1.midpoint == old_mid


def test_arc_rotation():
    centre = Coordinate(0, 0)
    radius = 10
    c1 = Coordinate(radius, 0)
    c2 = Coordinate(0, 10)

    a1 = Arc(c1, c2, centre, radius)

    c3 = Coordinate(-radius, 0)
    a2 = Arc(c2, c3, centre, radius)

    a1.rotate(centre, 90)

    assert a1 == a2


def test_get_line_intersection():
    c1 = Coordinate(0, 0)
    c2 = Coordinate(10, 10)
    l1 = Line(c1, c2)

    c3 = Coordinate(0, 10)
    c4 = Coordinate(10, 0)
    l2 = Line(c3, c4)

    assert l1.get_line_intersection(l2) == Coordinate(5, 5)

    c1 = Coordinate(0, 0)
    c2 = Coordinate(10, 0)
    l1 = Line(c1, c2)

    c3 = Coordinate(0, 5)
    c4 = Coordinate(10, 5)
    l2 = Line(c3, c4)

    assert l1.get_line_intersection(l2) is None


def test_arc_from_coordinates():
    c1 = Coordinate(1, 0)
    c2 = Coordinate(sin(pi / 4), sin(pi / 4))
    c3 = Coordinate(0, 1)

    a1 = Arc.from_coordinates(c1, c2, c3)
    assert a1 == Arc(c1, c3, Coordinate(0, 0), 1)

    c1 = Coordinate(7, 11)
    c2 = Coordinate(20, 10)
    c3 = Coordinate(24, 7)

    a1 = Arc.from_coordinates(c1, c2, c3)
    assert a1 == Arc(
        Coordinate(7, 11),
        Coordinate(24, 7),
        Coordinate(12.357142857142858, -4.357142857142857),
        -16.264710766765287,
    )


def test_coordinate_from_polar_coords():
    c1 = Coordinate.from_polar_coords(2 ** (1 / 2), 45)
    assert c1 == Coordinate(1, 1)


def test_line_angle():
    c1 = Coordinate(0, 0)
    c2 = Coordinate(1, 1)
    l1 = Line(c1, c2)
    assert l1.angle == 45

    # negative
    c1 = Coordinate(0, 0)
    c2 = Coordinate(-1, -1)
    l1 = Line(c1, c2)
    assert l1.angle == -135

    # vertical
    c1 = Coordinate(0, 0)
    c2 = Coordinate(0, 1)
    l1 = Line(c1, c2)
    assert l1.angle == 90

    # vertical
    c1 = Coordinate(0, 0)
    c2 = Coordinate(1, 0)
    l1 = Line(c1, c2)
    assert l1.angle == 0


def test__orientation():
    c1 = Coordinate(0, 0)
    c2 = Coordinate(1, 1)
    c3 = Coordinate(2, 2)
    assert _orientation_of_three_points(c1, c2, c3) == _Orientation.collinear

    c1 = Coordinate(0, 3)
    c2 = Coordinate(4, 2)
    c3 = Coordinate(3, 1)
    assert _orientation_of_three_points(c1, c2, c3) == _Orientation.clockwise

    c1 = Coordinate(0, 3)
    c2 = Coordinate(1, 2)
    c3 = Coordinate(9, 5)
    assert _orientation_of_three_points(c1, c2, c3) == _Orientation.anticlockwise


def test_line_is_horizontal():
    c1 = Coordinate(0, 0)
    c2 = Coordinate(5, 0)
    l1 = Line(c1, c2)
    assert l1.is_horizontal

    c1 = Coordinate(0, 0)
    c2 = Coordinate(5, 1)
    l1 = Line(c1, c2)
    assert not l1.is_horizontal


def test_line_overrides():
    c1 = Coordinate(0, 0)
    c2 = Coordinate(5, 0)
    l1 = Line(c1, c2)
    assert abs(l1) == 5


def test_region_find_entity_from_coordinates():
    c1 = create_square()

    assert c1.find_entity_from_coordinates(Coordinate(99, 99), Coordinate(99, 99)) is None

    assert (
        c1.find_entity_from_coordinates(c1.entities[0].start, c1.entities[0].end) == c1.entities[0]
    )


def test_reset_geometry(mc):
    stator = mc.get_region("stator")

    # When the new regions go out of scope they close Motor-CAD
    # Do we need to fix this?
    stator.motorcad_instance = None

    stator_copy = deepcopy(stator)
    stator_edited = deepcopy(stator)

    stator_edited.edit_point(stator_edited.points[1], stator_edited.points[1] + Coordinate(5, 5))
    assert stator_edited.entities != stator_copy.entities

    mc.set_region(stator_edited)
    stator = mc.get_region("stator")
    assert stator.entities != stator_copy.entities

    mc.reset_adaptive_geometry()
    stator = mc.get_region("stator")
    assert stator.entities == stator_copy.entities

    save_default_instance = DEFAULT_INSTANCE
    set_default_instance(mc.connection._port)

    mc.set_region(stator_edited)
    stator = mc.get_region("stator")
    assert stator.entities != stator_copy.entities

    mc.reset_adaptive_geometry()
    stator = mc.get_region("stator")
    assert stator.entities != stator_copy.entities

    set_default_instance(save_default_instance)


def test_translation_coord():
    c1 = Coordinate(0, 0)
    c2 = Coordinate(2, 2)
    c1.translate(2, 2)
    assert c1 == c2

    c1 = Coordinate(1, 2)
    c2 = Coordinate(-1.5, 1)
    c1.translate(-2.5, -1)
    assert c1 == c2


def test_arc_new_init():
    a1 = Arc(Coordinate(10, 0), Coordinate(0, 10), radius=10)
    assert a1.centre == Coordinate(0, 0)

    with pytest.raises(Exception):
        _ = Arc(Coordinate(10, 0), Coordinate(0, 10), radius=6)

    a1 = Arc(Coordinate(10, 0), Coordinate(0, 10), centre=Coordinate(0, 0))
    assert a1.radius == 10

    a2 = Arc(Coordinate(0, 10), Coordinate(10, 0), centre=Coordinate(10, 10))
    assert a2.radius == 10

    a3 = Arc(Coordinate(0, 10), Coordinate(10, 0), centre=Coordinate(0, 0))
    assert a3.radius == -10
    assert a3.centre == Coordinate(0, 0)

    # Check tolerances
    with pytest.raises(Exception):
        _ = Arc(Coordinate(0, 0), Coordinate(10, 0), radius=4)

    original_radius = -5 + (GEOM_TOLERANCE * 0.95)
    a5 = Arc(Coordinate(0, 0), Coordinate(10, 0), radius=original_radius)
    # Arc creation will bump radius to a value that is physically possible since within tolerance
    # check sign is preserved
    assert (a5.radius - original_radius) < GEOM_TOLERANCE


def test_region_rotate():
    p1 = Coordinate(0, 0)
    p2 = Coordinate(5, 0)
    p3 = Coordinate(0, 5)

    r1 = Region()
    r1.add_entity(Line(p1, p2))
    r1.add_entity(Arc(p2, p3, radius=10))
    r1.add_entity(Line(p3, p1))

    p4 = Coordinate(10, 5)
    p5 = Coordinate(5, 5)
    r2 = Region()
    r2.add_entity(Arc(p2, p4, radius=10))
    r2.add_entity(Line(p4, p5))
    r2.add_entity(Line(p5, p2))

    assert r1 != r2

    r1.rotate(p2, -90)
    assert r1 == r2


def test_region_translate():
    p1 = Coordinate(0, 0)
    p2 = Coordinate(5, 0)
    p3 = Coordinate(0, 5)
    r1 = Region()
    r1.add_entity(Line(p1, p2))
    r1.add_entity(Arc(p2, p3, radius=10))
    r1.add_entity(Line(p3, p1))

    p4 = Coordinate(3, -2)
    p5 = Coordinate(8, -2)
    p6 = Coordinate(3, 3)
    r2 = Region()
    r2.add_entity(Line(p4, p5))
    r2.add_entity(Arc(p5, p6, radius=10))
    r2.add_entity(Line(p6, p4))

    assert r1 != r2

    r1.translate(3, -2)
    assert r1 == r2


def test_get_set_region_magnet(mc):
    mc.set_variable("GeometryTemplateType", 1)
    mc.reset_adaptive_geometry()
    magnet = mc.get_region("L1_1Magnet2")
    assert isinstance(magnet, RegionMagnet)

    assert magnet.br_multiplier == 1
    assert magnet.br_value == 1.31
    assert magnet.br_used == 1.31
    assert magnet.magnet_angle == 22.5
    assert magnet.magnet_polarity == "N"
    assert magnet.region_type == RegionType.magnet

    assert isclose(magnet.br_x, 1.21028, abs_tol=1e-3)
    assert isclose(magnet.br_y, 0.50131, abs_tol=1e-3)

    magnet.magnet_angle = 0
    assert isclose(magnet.br_x, 1.31, abs_tol=1e-3)
    assert isclose(magnet.br_y, 0, abs_tol=1e-3)

    magnet.br_multiplier = 2
    assert magnet.br_value == 1.31
    assert magnet.br_used == 1.31 * 2

    mc.set_region(magnet)
    magnet = mc.get_region("L1_1Magnet2")
    assert magnet.br_multiplier == 2
    assert magnet.magnet_angle == 0
    assert magnet.magnet_polarity == "N"
    assert isclose(magnet.br_x, 1.31 * 2, abs_tol=1e-3)
    assert isclose(magnet.br_y, 0, abs_tol=1e-3)
    assert magnet.br_value == 1.31
    assert magnet.br_used == 1.31 * 2
    assert magnet.region_type == RegionType.magnet


def test_get_set_region_compatibility(mc, monkeypatch):
    monkeypatch.setattr(mc.connection, "program_version", "2024.1")
    monkeypatch.setattr(rpc_client_core, "DONT_CHECK_MOTORCAD_VERSION", False)
    test_region = RegionMagnet()
    test_region.br_multiplier = 2
    with pytest.warns(UserWarning):
        mc.set_region(test_region)

    test_region = Region()
    test_region.mesh_length = 0.1

    with pytest.warns(UserWarning):
        mc.set_region(test_region)<|MERGE_RESOLUTION|>--- conflicted
+++ resolved
@@ -352,11 +352,8 @@
         "parent_name": "Insulation",
         "child_names": ["Duct", "Duct_1"],
         "region type": "Adaptive Region",
-<<<<<<< HEAD
+        "mesh_length": 0.035,
         "singular": False,
-=======
-        "mesh_length": 0.035,
->>>>>>> 378875ff
     }
 
     test_region = geometry.Region()
@@ -370,11 +367,8 @@
     test_region.entities = []
     test_region.parent_name = "Insulation"
     test_region._child_names = ["Duct", "Duct_1"]
-<<<<<<< HEAD
-    test_region.singular = False,
-=======
-    test_region.mesh_length = 0.035
->>>>>>> 378875ff
+    test_region.mesh_length = (0.035,)
+    test_region.singular = (False,)
 
     region = geometry.Region._from_json(raw_region)
 
@@ -393,12 +387,9 @@
         "entities": [],
         "parent_name": "Insulation",
         "region_type": "Adaptive Region",
-<<<<<<< HEAD
+        "mesh_length": 0.035,
         "singular": True,
         "on_boundary": False,
-=======
-        "mesh_length": 0.035,
->>>>>>> 378875ff
     }
 
     test_region = geometry.Region()
@@ -411,12 +402,9 @@
     test_region.duplications = 10
     test_region.entities = []
     test_region.parent_name = "Insulation"
-<<<<<<< HEAD
+    test_region.mesh_length = 0.035
     test_region.singular = True
     test_region.linked_region = None
-=======
-    test_region.mesh_length = 0.035
->>>>>>> 378875ff
 
     assert test_region._to_json() == raw_region
 
