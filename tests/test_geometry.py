--- conflicted
+++ resolved
@@ -1,12 +1,7 @@
 import builtins
 from copy import deepcopy
 import math
-<<<<<<< HEAD
-from math import cos, isclose, radians, sin, sqrt
-=======
 from math import isclose, sqrt
-import tempfile
->>>>>>> d25c7a01
 
 from matplotlib import pyplot as plt
 import pytest
@@ -814,7 +809,17 @@
     assert collisions[0] == triangle
 
 
-<<<<<<< HEAD
+def test_delete_region():
+    stator = mc.get_region("Stator")
+
+    mc.delete_region(stator)
+
+    with pytest.raises(Exception) as e_info:
+        mc.get_region("Stator")
+
+    assert "Failed to find region with name" in str(e_info.value)
+
+
 def test_coordinate_operators():
     c1 = Coordinate(5, 5)
     c2 = Coordinate(1, 1)
@@ -1009,15 +1014,4 @@
     assert region.entities[0].end == ref_region.entities[0].end + translate
     assert region.entities[1].start == ref_region.entities[1].start + translate
     assert region.entities[1].end == ref_region.entities[1].end + translate  #
-    assert region.entities[2].start == ref_region.entities[2].start + translate
-=======
-def test_delete_region():
-    stator = mc.get_region("Stator")
-
-    mc.delete_region(stator)
-
-    with pytest.raises(Exception) as e_info:
-        mc.get_region("Stator")
-
-    assert "Failed to find region with name" in str(e_info.value)
->>>>>>> d25c7a01
+    assert region.entities[2].start == ref_region.entities[2].start + translate