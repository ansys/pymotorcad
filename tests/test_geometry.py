import builtins
from copy import deepcopy
import math
from math import cos, degrees, inf, isclose, pi, radians, sin, sqrt
import tempfile

import pytest

from RPC_Test_Common import get_dir_path, reset_to_default_file
from ansys.motorcad.core import MotorCADError, geometry
from ansys.motorcad.core.geometry import (
    Arc,
    Coordinate,
    Line,
    _Orientation,
    _orientation_of_three_points,
    rt_to_xy,
)
from ansys.motorcad.core.rpc_client_core import DEFAULT_INSTANCE, set_default_instance


def generate_constant_region():
    region = geometry.Region()
    region.name = "testing_region"
    region.colour = (0, 0, 255)
    region.material = "Air"

    region.entities.append(geometry.Line(geometry.Coordinate(-1, 0), geometry.Coordinate(1, 0)))
    region.entities.append(
        geometry.Arc(
            geometry.Coordinate(1, 0), geometry.Coordinate(0, 1), geometry.Coordinate(0, 0), 1
        )
    )
    region.entities.append(geometry.Line(geometry.Coordinate(0, 1), geometry.Coordinate(-1, 0)))

    return region


def create_square():
    points = [
        geometry.Coordinate(0, 0),
        geometry.Coordinate(0, 2),
        geometry.Coordinate(2, 2),
        geometry.Coordinate(2, 0),
    ]

    square = geometry.Region()

    for count, point in enumerate(points):
        if count == len(points) - 1:
            square.add_entity(geometry.Line(point, points[0]))
        else:
            square.add_entity(geometry.Line(point, points[count + 1]))

    return square


def create_triangle():
    points = [geometry.Coordinate(1, 2.2), geometry.Coordinate(2.2, 1), geometry.Coordinate(4, 4)]

    triangle = geometry.Region()

    for count, point in enumerate(points):
        if count == len(points) - 1:
            triangle.add_entity(geometry.Line(point, points[0]))
        else:
            triangle.add_entity(geometry.Line(point, points[count + 1]))

    return triangle


def create_lines_from_points(points):
    lines = []

    for count, point in enumerate(points):
        if count == len(points) - 1:
            lines.append(geometry.Line(point, points[0]))
        else:
            lines.append(geometry.Line(point, points[count + 1]))

    return lines


def test_set_get_winding_coil(mc):
    phase = 1
    path = 1
    coil = 1

    go_slot = 2
    go_position = "C"
    return_slot = 8
    return_position = "C"
    turns = 10

    mc.set_winding_coil(
        phase, path, coil, go_slot, go_position, return_slot, return_position, turns
    )

    (
        go_slot_test,
        go_position_test,
        return_slot_test,
        return_position_test,
        turns_test,
    ) = mc.get_winding_coil(phase, path, coil)

    assert go_slot == go_slot_test
    assert go_position == go_position_test
    assert return_slot == return_slot_test
    assert return_position == return_position_test
    assert turns == turns_test


def test_check_if_geometry_is_valid(mc):
    # base_test_file should have valid geometry
    mc.check_if_geometry_is_valid(0)

    save_slot_depth = mc.get_variable("Slot_Depth")

    mc.set_variable("Slot_Depth", 50)
    with pytest.raises(MotorCADError):
        mc.check_if_geometry_is_valid(0)

    # Check resetting geometry works
    mc.check_if_geometry_is_valid(1)

    mc.set_variable("Slot_Depth", save_slot_depth)


def test_set_adaptive_parameter_value(mc):
    parameter_name = "test_parameter"
    parameter_value = 100

    mc.set_adaptive_parameter_value(parameter_name, parameter_value)
    assert mc.get_array_variable("AdaptiveTemplates_Parameters_Name", 0) == parameter_name
    assert mc.get_array_variable("AdaptiveTemplates_Parameters_Value", 0) == parameter_value

    parameter_value = 70
    # update existing parameter
    mc.set_adaptive_parameter_value(parameter_name, parameter_value)
    assert mc.get_array_variable("AdaptiveTemplates_Parameters_Name", 0) == parameter_name
    assert mc.get_array_variable("AdaptiveTemplates_Parameters_Value", 0) == parameter_value


def test_set_adaptive_parameter_value_incorrect_type(mc):
    with pytest.raises(MotorCADError):
        mc.set_adaptive_parameter_value("incorrect_type", "test_string")


def test_get_adaptive_parameter_value(mc):
    mc.set_adaptive_parameter_value("test_parameter_1", 100)

    value = mc.get_adaptive_parameter_value("test_parameter_1")
    assert value == 100


def test_get_adaptive_parameter_value_does_not_exist(mc):
    with pytest.raises(Exception) as e_info:
        mc.get_adaptive_parameter_value("testing_parameter")

    assert "No adaptive parameter found with name" in str(e_info.value)


def test_get_region(mc):
    expected_region = generate_constant_region()
    mc.set_region(expected_region)

    region = mc.get_region(expected_region.name)
    assert region == expected_region

    with pytest.raises(Exception) as e_info:
        mc.get_region("Rotor_Magnet")

    assert ("region" in str(e_info.value)) and ("name" in str(e_info.value))


<<<<<<< HEAD
def test_get_region_dxf():
    mc.load_dxf_file(get_dir_path() + r"\test_files\dxf_import.dxf")
    expected_region = geometry.Region()
    expected_region.name = "Shaft"
    expected_region.colour = (160, 160, 160)
    expected_region.duplications = 8
    expected_region.add_entity(
        geometry.Arc(
            geometry.Coordinate(27.5, 0),
            geometry.Coordinate(19.4454364826301, 19.4454364826301),
            geometry.Coordinate(0, 0),
            27.5,
        )
    )
    expected_region.add_entity(
        geometry.Line(
            geometry.Coordinate(19.4454364826301, 19.4454364826301), geometry.Coordinate(0, 0)
        )
    )
    expected_region.add_entity(
        geometry.Line(geometry.Coordinate(0, 0), geometry.Coordinate(27.5, 0))
    )

    region = mc.get_region_dxf("Shaft")
    assert region == expected_region

    with pytest.raises(Exception) as e_info:
        mc.get_region_dxf("Hello_World")

    assert ("region" in str(e_info.value)) and ("name" in str(e_info.value))


def test_set_region():
=======
def test_set_region(mc):
>>>>>>> 3b5fb194
    region = generate_constant_region()
    mc.set_region(region)
    returned_region = mc.get_region("testing_region")
    assert returned_region == region


def test_load_adaptive_script(mc):
    """Test loading adaptive template script into Motor-CAD from file."""
    filepath = get_dir_path() + r"\test_files\adaptive_templates_script.py"
    # load file into Motor-CAD
    mc.load_adaptive_script(filepath)

    num_lines = mc.get_variable("AdaptiveTemplates_ScriptLines")
    # open file and sum number of lines and check against number of lines from Motor-CAD
    with open(filepath, "r") as f:
        num_lines_file = sum(1 for _ in f)

    assert num_lines == num_lines_file


def test_save_adaptive_script(mc):
    """Test save adaptive template script from Motor-CAD to specified file path."""
    filepath = get_dir_path() + r"\test_files\adaptive_templates_script.py"
    mc.load_adaptive_script(filepath)
    num_lines = mc.get_variable("AdaptiveTemplates_ScriptLines")

    filepath = tempfile.gettempdir() + r"\adaptive_templates_script.py"
    mc.save_adaptive_script(filepath)
    # sum number of lines in saved file and check against number of lines from Motor-CAD
    with open(filepath, "r") as f:
        num_lines_file = sum(1 for _ in f)

    assert num_lines == num_lines_file


def test_region_add_entity_line():
    # generate entity to add to region
    entity = geometry.Line(geometry.Coordinate(0, 0), geometry.Coordinate(1, 1))

    expected_region = generate_constant_region()
    expected_region.entities.append(entity)

    region = generate_constant_region()
    region.add_entity(entity)

    assert region == expected_region


def test_region_add_entity_arc():
    # generate entity to add to region
    entity = geometry.Arc(
        geometry.Coordinate(-1, 0), geometry.Coordinate(1, 0), geometry.Coordinate(0, 0), 1
    )

    expected_region = generate_constant_region()
    expected_region.entities.append(entity)

    region = generate_constant_region()
    region.add_entity(entity)

    assert region == expected_region


def test_region_insert_entity():
    entity = geometry.Line(geometry.Coordinate(-2, 2), geometry.Coordinate(2, 3))

    expected_region = generate_constant_region()
    expected_region.entities.insert(1, entity)

    region = generate_constant_region()
    region.insert_entity(1, entity)

    assert region == expected_region


def test_region_insert_polyline():
    polyline = [
        geometry.Line(geometry.Coordinate(0, 0), geometry.Coordinate(1, 1)),
        geometry.Arc(
            geometry.Coordinate(1, 1), geometry.Coordinate(1, 0), geometry.Coordinate(0, 0), 1
        ),
        geometry.Line(geometry.Coordinate(1, 0), geometry.Coordinate(0, 0)),
    ]

    expected_region = generate_constant_region()
    expected_region.entities = polyline + expected_region.entities

    region = generate_constant_region()
    region.insert_polyline(0, polyline)

    assert region == expected_region


def test_region_remove_entity():
    expected_region = generate_constant_region()

    entity = expected_region.entities[1]
    expected_region.entities.remove(entity)

    region = generate_constant_region()
    region.remove_entity(entity)

    assert region == expected_region


def test_region_from_json():
    raw_region = {
        "name": "test_region",
        "material": "copper",
        "colour": {"r": 240, "g": 0, "b": 0},
        "area": 5.1,
        "centroid": {"x": 0.0, "y": 1.0},
        "region_coordinate": {"x": 0.0, "y": 1.1},
        "duplications": 10,
        "entities": [],
        "parent_name": "Insulation",
        "child_names": ["Duct", "Duct_1"],
    }

    test_region = geometry.Region()
    test_region.name = "test_region"
    test_region.material = "copper"
    test_region.colour = (240, 0, 0)
    test_region.area = 5.1
    test_region.centroid = geometry.Coordinate(0.0, 1.0)
    test_region.region_coordinate = geometry.Coordinate(0.0, 1.1)
    test_region.duplications = 10
    test_region.entities = []
    test_region.parent_name = "Insulation"
    test_region._child_names = ["Duct", "Duct_1"]

    region = geometry.Region()
    region._from_json(raw_region)

    assert region == test_region


def test_region_to_json():
    raw_region = {
        "name": "test_region",
        "material": "copper",
        "colour": {"r": 240, "g": 0, "b": 0},
        "area": 5.1,
        "centroid": {"x": 0.0, "y": 1.0},
        "region_coordinate": {"x": 0.0, "y": 1.1},
        "duplications": 10,
        "entities": [],
        "parent_name": "Insulation",
    }

    test_region = geometry.Region()
    test_region.name = "test_region"
    test_region.material = "copper"
    test_region.colour = (240, 0, 0)
    test_region.area = 5.1
    test_region.centroid = geometry.Coordinate(0.0, 1.0)
    test_region.region_coordinate = geometry.Coordinate(0.0, 1.1)
    test_region.duplications = 10
    test_region.entities = []
    test_region.parent_name = "Insulation"

    assert test_region._to_json() == raw_region


def test_region_is_closed():
    region = generate_constant_region()

    assert region.is_closed()


def test_region_contains_same_entities():
    region = generate_constant_region()

    expected_region = deepcopy(region)
    expected_region.entities.reverse()

    assert region == expected_region


def test_region_get_parent(mc):
    pocket = mc.get_region("rotor pocket")
    expected_region = mc.get_region("rotor")

    assert pocket.parent == expected_region


def test_region_set_parent(mc):
    shaft = mc.get_region("Shaft")
    square = create_square()
    square.name = "square"
    square.parent = shaft
    mc.set_region(square)

    shaft_expected = mc.get_region("Shaft")
    assert square.name in shaft_expected._child_names


def test_region_children(mc):
    rotor = mc.get_region("rotor")
    children = rotor.children

    assert len(children) == 16


def test_reverse_entity():
    entity = geometry.Entity(geometry.Coordinate(0, 0), geometry.Coordinate(1, 1))
    expected_entity = geometry.Entity(geometry.Coordinate(1, 1), geometry.Coordinate(0, 0))

    entity.reverse()

    assert entity == expected_entity


def test_reverse_line():
    region = generate_constant_region()
    line = region.entities[0]
    expected_line = geometry.Line(line.end, line.start)
    line.reverse()

    assert line == expected_line


def test_reverse_arc():
    region = generate_constant_region()
    arc = region.entities[1]
    expected_line = geometry.Arc(arc.end, arc.start, arc.centre, -arc.radius)
    arc.reverse()

    assert arc == expected_line


def test_entities_same():
    region = generate_constant_region()
    region_expected = generate_constant_region()

    assert region.entities == region_expected.entities


def test_entities_same_1():
    region_1 = generate_constant_region()

    entities_list_duplicate = deepcopy(region_1.entities)

    entities = [entities_list_duplicate[i] for i in range(1, len(entities_list_duplicate))] + [
        entities_list_duplicate[i] for i in range(0, 1)
    ]
    region_2 = geometry.Region()
    region_2.entities = entities

    assert region_1.entities == region_2.entities


def test_entities_same_reverse():
    region_1 = generate_constant_region()

    region_2 = geometry.Region()
    region_2.entities = deepcopy(region_1.entities)
    region_2.entities.reverse()

    assert region_1.entities == region_2.entities


def test_reverse_entities():
    region = generate_constant_region()

    duplicate_entities = deepcopy(region.entities)
    duplicate_entities = list(duplicate_entities)

    # Use list reverse function
    duplicate_entities.reverse()

    expected_entities = geometry.EntityList()

    for entity in duplicate_entities:
        if isinstance(entity, geometry.Line):
            expected_entities.append(geometry.Line(entity.end, entity.start))
        elif isinstance(entity, geometry.Arc):
            expected_entities.append(
                geometry.Arc(entity.end, entity.start, entity.centre, -entity.radius)
            )

    assert region.entities._entities_same(expected_entities) is False
    assert region.entities._entities_same(expected_entities, check_reverse=True) is True


def test_reverse_entities_2():
    region_1 = generate_constant_region()
    region_2 = geometry.Region()

    region_2.entities = deepcopy(region_1.entities)
    region_2.entities.reverse()
    assert region_1.entities._entities_same(region_2.entities, check_reverse=False) is False
    assert region_1.entities._entities_same(region_2.entities, check_reverse=True) is True

    region_2.entities.reverse()
    assert region_1.entities._entities_same(region_2.entities, check_reverse=False) is True


def test_line_get_coordinate_from_percentage_distance():
    line = geometry.Line(geometry.Coordinate(0, 0), geometry.Coordinate(2, 0))

    coord = line.get_coordinate_from_percentage_distance(geometry.Coordinate(0, 0), 0.5)
    assert coord == geometry.Coordinate(1, 0)


def test_line_get_coordinate_from_distance():
    line = geometry.Line(geometry.Coordinate(0, 0), geometry.Coordinate(2, 0))

    assert line.get_coordinate_from_distance(geometry.Coordinate(0, 0), 1) == geometry.Coordinate(
        1, 0
    )


def test_line_length():
    line = geometry.Line(geometry.Coordinate(0, 0), geometry.Coordinate(1, 1))

    assert line.length == sqrt(2)


def test_arc_get_coordinate_from_percentage_distance():
    arc = geometry.Arc(
        geometry.Coordinate(-1, 0), geometry.Coordinate(1, 0), geometry.Coordinate(0, 0), 1
    )

    coord = arc.get_coordinate_from_percentage_distance(geometry.Coordinate(-1, 0), 0.5)
    assert isclose(coord.x, 0, abs_tol=1e-12)
    assert isclose(coord.y, -1, abs_tol=1e-12)


def test_arc_get_coordinate_from_distance():
    arc = geometry.Arc(
        geometry.Coordinate(-1, 0), geometry.Coordinate(1, 0), geometry.Coordinate(0, 0), 1
    )

    coord = arc.get_coordinate_from_distance(geometry.Coordinate(-1, 0), math.pi / 2)
    assert math.isclose(coord.x, 0, abs_tol=1e-12)
    assert math.isclose(coord.y, -1, abs_tol=1e-12)


def test_arc_length():
    arc = geometry.Arc(
        geometry.Coordinate(-1, 0), geometry.Coordinate(1, 0), geometry.Coordinate(0, 0), 1
    )

    assert arc.length == math.pi


def test_convert_entities_to_json():
    raw_entities = [
        {"type": "line", "start": {"x": 0.0, "y": 0.0}, "end": {"x": -1.0, "y": 0}},
        {
            "type": "arc",
            "start": {"x": -1.0, "y": 0.0},
            "end": {"x": 1.0, "y": 0.0},
            "centre": {"x": 0, "y": 0},
            "radius": 1.0,
        },
    ]

    test_entities = [
        geometry.Line(geometry.Coordinate(0.0, 0.0), geometry.Coordinate(-1.0, 0)),
        geometry.Arc(
            geometry.Coordinate(-1.0, 0.0),
            geometry.Coordinate(1.0, 0.0),
            geometry.Coordinate(0.0, 0.0),
            1.0,
        ),
    ]

    assert geometry._convert_entities_to_json(test_entities) == raw_entities


def test_convert_entities_from_json():
    raw_entities = [
        {"type": "line", "start": {"x": 0.0, "y": 0.0}, "end": {"x": -1.0, "y": 0}},
        {
            "type": "arc",
            "start": {"x": -1.0, "y": 0.0},
            "end": {"x": 1.0, "y": 0.0},
            "centre": {"x": 0, "y": 0},
            "radius": 1.0,
        },
    ]

    test_entities = [
        geometry.Line(geometry.Coordinate(0.0, 0.0), geometry.Coordinate(-1.0, 0)),
        geometry.Arc(
            geometry.Coordinate(-1.0, 0.0),
            geometry.Coordinate(1.0, 0.0),
            geometry.Coordinate(0.0, 0.0),
            1.0,
        ),
    ]

    converted_entities = geometry._convert_entities_from_json(raw_entities)
    assert isinstance(converted_entities[0], type(test_entities[0]))
    assert converted_entities[0] == test_entities[0]

    assert isinstance(converted_entities[1], type(test_entities[1]))
    assert converted_entities[1] == test_entities[1]


def test_get_entities_have_common_coordinate():
    entity_1 = geometry.Line(geometry.Coordinate(0, 0), geometry.Coordinate(1, 1))
    entity_2 = geometry.Line(geometry.Coordinate(1, 1), geometry.Coordinate(2, 2))

    assert geometry.get_entities_have_common_coordinate(entity_1, entity_2)


def test_unite_regions(mc):
    """Test unite two regions into a single region."""
    #   Before         After
    # |--------|    |--------|
    # |  |--|  |    |        |
    # |  |  |  | -> |        |
    # |--|--|--|    |--|  |--|
    #    |  |          |  |
    #    |--|          |--|
    region_a = geometry.Region()
    region_b = geometry.Region()
    expected_region = geometry.Region()

    region_a.add_entity(geometry.Line(geometry.Coordinate(-1, -1), geometry.Coordinate(-1, 1)))
    region_a.add_entity(geometry.Line(geometry.Coordinate(-1, 1), geometry.Coordinate(1, 1)))
    region_a.add_entity(geometry.Line(geometry.Coordinate(1, 1), geometry.Coordinate(1, -1)))
    region_a.add_entity(geometry.Line(geometry.Coordinate(1, -1), geometry.Coordinate(-1, -1)))

    points_b = [
        geometry.Coordinate(-0.5, -2),
        geometry.Coordinate(-0.5, -0.5),
        geometry.Coordinate(0.5, -0.5),
        geometry.Coordinate(0.5, -2),
    ]

    points_expected = [
        geometry.Coordinate(-1, 1),
        geometry.Coordinate(1, 1),
        geometry.Coordinate(1, -1),
        geometry.Coordinate(0.5, -1),
        geometry.Coordinate(0.5, -2),
        geometry.Coordinate(-0.5, -2),
        geometry.Coordinate(-0.5, -1),
        geometry.Coordinate(-1, -1),
    ]

    # create and add line entities to regions from their respective points
    region_b.entities += create_lines_from_points(points_b)
    expected_region.entities += create_lines_from_points(points_expected)

    expected_region.centroid = geometry.Coordinate(0, -0.3)
    expected_region.region_coordinate = geometry.Coordinate(0, -0.3)
    expected_region.duplications = 1

    united_region = mc.unite_regions(region_a, [region_b])

    assert united_region == expected_region


def test_unite_regions_1(mc):
    """Testing two regions not touching cannot be united."""
    #          Before                         After
    # |--------|
    # |        |    |---|
    # |        |    |   |     ->    RPC error: Unable to unite regions.
    # |        |    |---|           Regions have no mutual interceptions
    # |--------|

    region_a = geometry.Region()
    region_a.add_entity(geometry.Line(geometry.Coordinate(-1, -1), geometry.Coordinate(-1, 1)))
    region_a.add_entity(geometry.Line(geometry.Coordinate(-1, 1), geometry.Coordinate(1, 1)))
    region_a.add_entity(geometry.Line(geometry.Coordinate(1, 1), geometry.Coordinate(1, -1)))
    region_a.add_entity(geometry.Line(geometry.Coordinate(1, -1), geometry.Coordinate(-1, -1)))

    region_b = geometry.Region()
    region_b.add_entity(geometry.Line(geometry.Coordinate(5, 5), geometry.Coordinate(5, 10)))
    region_b.add_entity(geometry.Line(geometry.Coordinate(5, 10), geometry.Coordinate(10, 10)))
    region_b.add_entity(geometry.Line(geometry.Coordinate(10, 10), geometry.Coordinate(10, 5)))
    region_b.add_entity(geometry.Line(geometry.Coordinate(10, 5), geometry.Coordinate(5, 5)))

    with pytest.raises(Exception) as e_info:
        mc.unite_regions(region_a, [region_b])

    assert "Unable to unite regions" in str(e_info.value)


def test_unite_regions_2(mc):
    """Test unite two regions into a single region. No vertices from either region are within
    the other region."""
    #     Before                    After
    #
    #      \------|                \------|
    # |-----\-|   |           |-----\     |
    # |      \|   |           |           |
    # |       \   |    ->     |           |
    # |-------|\  |           |--------\  |
    #           \ |                     \ |
    #            \|                      \|
    #
    square = create_square()
    triangle = create_triangle()

    points = [
        geometry.Coordinate(0, 2),
        geometry.Coordinate(1.2, 2),
        geometry.Coordinate(1, 2.2),
        geometry.Coordinate(4, 4),
        geometry.Coordinate(2.2, 1),
        geometry.Coordinate(2, 1.2),
        geometry.Coordinate(2, 0),
        geometry.Coordinate(0, 0),
    ]

    expected_region = geometry.Region()
    expected_region.centroid = geometry.Coordinate(1.57886178861789, 1.57886178861789)
    expected_region.region_coordinate = geometry.Coordinate(1.57886178861789, 1.57886178861789)

    # create and add line entities to region from their respective points
    expected_region.entities += create_lines_from_points(points)

    union = mc.unite_regions(square, [triangle])

    assert expected_region == union


def test_check_collisions(mc):
    """Collision Type : Collision detected.
    No vertices from the other region within the other region."""
    #      Before                          After
    #
    #      |---|
    #      |   |
    #   |--|---|--|
    #   |  |   |  |     ->      Collision detected between regions
    #   |  |   |  |
    #   |--|---|--|
    #      |   |
    #      |---|
    #
    region_a = generate_constant_region()

    region_b = geometry.Region()
    region_b.add_entity(geometry.Line(geometry.Coordinate(0, -2), geometry.Coordinate(1, 2)))
    region_b.add_entity(geometry.Line(geometry.Coordinate(1, 2), geometry.Coordinate(5, -3)))
    region_b.add_entity(geometry.Line(geometry.Coordinate(5, -3), geometry.Coordinate(0, -2)))

    collisions = mc.check_collisions(region_a, [region_b, mc.get_region("Stator")])
    num_collisions = len(collisions)

    assert num_collisions == 1
    assert collisions[0] == region_b


def test_check_collisions_1(mc):
    """Collision Type : Collision Detected.
    Two vertices from the other region within the other region."""
    #      Before                          After
    #
    #   |---------|
    #   |         |     ->      Collision detected between regions
    #   |  |---|  |
    #   |--|---|--|
    #      |   |
    #      |---|
    #
    region_a = generate_constant_region()

    region_b = geometry.Region()
    region_b.add_entity(
        geometry.Line(geometry.Coordinate(-0.2, -2), geometry.Coordinate(-0.2, 0.2))
    )
    region_b.add_entity(
        geometry.Line(geometry.Coordinate(-0.2, 0.2), geometry.Coordinate(0.2, 0.2))
    )
    region_b.add_entity(geometry.Line(geometry.Coordinate(0.2, 0.2), geometry.Coordinate(0.2, -2)))
    region_b.add_entity(geometry.Line(geometry.Coordinate(0.2, -2), geometry.Coordinate(-0.2, -2)))

    collisions = mc.check_collisions(region_a, [region_b, mc.get_region("Stator")])
    num_collisions = len(collisions)

    assert num_collisions == 1
    assert collisions[0] == region_b


def test_check_collisions_2(mc):
    """Collision Type : No collision.
    Regions touching on single entity"""
    #      Before                          After
    #
    #   |---------|
    #   |         |     ->      No collision detected between regions
    #   |         |
    #   |--|---|--|
    #      |   |
    #      |---|
    #
    region_a = generate_constant_region()

    region_b = geometry.Region()
    region_b.add_entity(geometry.Line(geometry.Coordinate(-0.2, -2), geometry.Coordinate(-0.2, 0)))
    region_b.add_entity(geometry.Line(geometry.Coordinate(-0.2, 0), geometry.Coordinate(0.2, 0)))
    region_b.add_entity(geometry.Line(geometry.Coordinate(0.2, 0), geometry.Coordinate(0.2, -2)))
    region_b.add_entity(geometry.Line(geometry.Coordinate(0.2, -2), geometry.Coordinate(-0.2, -2)))

    collisions = mc.check_collisions(region_a, [region_b, mc.get_region("Stator")])
    num_collisions = len(collisions)

    assert num_collisions == 0


def test_check_collisions_3(mc):
    """Collision Type : Collision detected.
    No vertices from the other region within the other region.
    Square region drawn clockwise."""
    #      Before                          After
    #
    #      |---|
    #      |   |
    #   |--|---|--|
    #   |  |   |  |     ->      Collision detected between regions
    #   |  |   |  |
    #   |--|---|--|
    #      |   |
    #      |---|
    #

    points_square = [
        geometry.Coordinate(0, 0),
        geometry.Coordinate(0, 2),
        geometry.Coordinate(2, 2),
        geometry.Coordinate(2, 0),
    ]

    square = geometry.Region()
    # create and add line entities to region from their respective points
    square.entities += create_lines_from_points(points_square)

    points_triangle = [
        geometry.Coordinate(1, 2.2),
        geometry.Coordinate(2.2, 1),
        geometry.Coordinate(4, 4),
    ]

    triangle = geometry.Region()
    # create and add line entities to region from their respective points
    triangle.entities += create_lines_from_points(points_triangle)

    collisions = mc.check_collisions(triangle, [square])
    assert len(collisions) == 1
    assert collisions[0] == square

    collisions = mc.check_collisions(square, [triangle])
    assert len(collisions) == 1
    assert collisions[0] == triangle


def test_delete_region(mc):
    stator = mc.get_region("Stator")

    mc.delete_region(stator)

    with pytest.raises(Exception) as e_info:
        mc.get_region("Stator")

    assert "Failed to find region with name" in str(e_info.value)
    reset_to_default_file(mc)


def test_coordinate_operators():
    c1 = Coordinate(5, 5)
    c2 = Coordinate(1, 1)
    c_res_exp = Coordinate(4, 4)
    assert (c1 - c2) == c_res_exp

    c1 = Coordinate(-5, -5)
    c2 = Coordinate(1, 1)
    c_res_exp = Coordinate(-6, -6)
    assert (c1 - c2) == c_res_exp

    c1 = Coordinate(5, 5)
    c2 = Coordinate(1, 1)
    c_res_exp = Coordinate(6, 6)
    assert (c1 + c2) == c_res_exp

    c1 = Coordinate(5, 4)
    assert abs(c1) == sqrt(41)


def test_line_coordinate_on_entity():
    p0 = Coordinate(0, 0)
    p1 = Coordinate(10, 0)
    l0 = Line(p0, p1)

    p_2 = Coordinate(5, 0)
    p_3 = Coordinate(11, 0)
    p_4 = Coordinate(5, 0.1)
    assert l0.coordinate_on_entity(p_2) is True
    assert l0.coordinate_on_entity(p_4) is False
    assert l0.coordinate_on_entity(p_3) is False


def test_arc_start_end_angle():
    p_centre = Coordinate(2, 2)
    p_end = Coordinate(4, 2)
    p_start = Coordinate(2, 0)
    radius = -2

    a0 = Arc(p_start, p_end, p_centre, radius)
    assert a0.start_angle == -90
    assert a0.end_angle == 0


def test_arc_coordinate_on_entity():
    pc = Coordinate(0, 0)
    p0 = Coordinate(0, -4)
    p1 = Coordinate(0, 4)
    radius = abs(p0 - pc)

    a1 = Arc(p0, p1, pc, radius)

    p2 = Coordinate(4, 0)
    p3 = p2 / 2
    p4 = Coordinate(-4, 0)

    assert a1.coordinate_on_entity(p2)
    assert a1.coordinate_on_entity(p3) is False
    assert a1.coordinate_on_entity(p4) is False

    a1 = Arc(p0, p1, pc, -radius)

    assert a1.coordinate_on_entity(p2) is False
    assert a1.coordinate_on_entity(p3) is False
    assert a1.coordinate_on_entity(p4) is True

    p_c = Coordinate(0, 0)

    p0 = Coordinate(1, 1)
    p1 = Coordinate(1, -1)
    radius = abs(cos(degrees(45)))

    a1 = Arc(p0, p1, p_c, -radius)
    p_test1 = Coordinate(radius, 0)
    p_test2 = Coordinate(-radius, 0)
    assert a1.coordinate_on_entity(p_test1) is True
    assert a1.coordinate_on_entity(p_test2) is False

    a1 = Arc(p0, p1, p_c, radius)
    assert a1.coordinate_on_entity(p_test2) is True
    assert a1.coordinate_on_entity(p_test1) is False


def test_midpoints():
    p0 = Coordinate(-2, 4)
    p1 = Coordinate(10, -8)
    p01 = p1 - p0
    l0 = Line(p0, p1)
    assert l0.midpoint == (p0 + p01 / 2)

    pc = Coordinate(0, 0)
    p0 = Coordinate(3, 3)
    p1 = Coordinate(3, -3)
    a0 = Arc(p0, p1, pc, -abs(p1 - pc))
    assert a0.midpoint == Coordinate(abs(p1 - pc), 0)

    pc = Coordinate(0, 0)
    p0 = Coordinate(3, 0)
    p1 = Coordinate(0, 3)

    radius = 3 * sin(radians(45))
    a0 = Arc(p0, p1, pc, -abs(p1 - pc))
    assert a0.midpoint == Coordinate(-radius, -radius)

    a0 = Arc(p0, p1, pc, abs(p1 - pc))
    assert a0.midpoint == Coordinate(radius, radius)

    a0 = Arc(p1, p0, pc, -abs(p1 - pc))
    assert a0.midpoint == Coordinate(radius, radius)

    a0 = Arc(p1, p0, pc, abs(p1 - pc))
    assert a0.midpoint == Coordinate(-radius, -radius)


def test_total_angle():
    pc = Coordinate(0, 0)
    p0 = Coordinate(0, 5)
    p1 = Coordinate(-5, 0)
    a1 = Arc(p0, p1, pc, abs(p0 - pc))
    assert a1.total_angle == 90

    pc = Coordinate(-3, -1)
    p0 = Coordinate(-7, -1)
    p1 = Coordinate(-3, -5)
    a1 = Arc(p0, p1, pc, abs(p0 - pc))
    assert a1.total_angle == 90

    p0 = Coordinate(*rt_to_xy(1, 60))
    p1 = Coordinate(*rt_to_xy(1, 120))
    pc = Coordinate(0, 0)
    a1 = Arc(p0, p1, pc, 1)
    assert isclose(a1.total_angle, 60, abs_tol=1e-6)
    a1 = Arc(p0, p1, pc, -1)
    assert isclose(a1.total_angle, 300, abs_tol=1e-6)
    a1 = Arc(p1, p0, pc, 1)
    assert isclose(a1.total_angle, 300, abs_tol=1e-6)
    a1 = Arc(p1, p0, pc, -1)
    assert isclose(a1.total_angle, 60, abs_tol=1e-6)


def test_is_matplotlib_installed(monkeypatch):
    original_import = builtins.__import__

    def fail_import(name, *args, **kwargs):
        if name == "matplotlib":
            raise ImportError
        return original_import(name, *args, **kwargs)

    monkeypatch.setattr(builtins, "__import__", fail_import)

    region = generate_constant_region()
    import ansys.motorcad.core.geometry_drawing as geom_import

    with pytest.raises(ImportError):
        geom_import.draw_regions(region)


def test_strings(capsys):
    c = Coordinate(7, -10)
    print(c)
    output = capsys.readouterr()
    assert output.out.strip() == "[7, -10]"


def test_add_point():
    region = generate_constant_region()

    points = region.points
    new_point = region.entities[0].midpoint
    region.add_point(new_point)

    # Expected result
    points.insert(1, new_point)
    assert points == region.points

    region = generate_constant_region()
    with pytest.raises(Exception):
        region.add_point(Coordinate(100, 100))

    points = region.points
    new_point = region.entities[1].midpoint
    region.add_point(new_point)

    # Expected result
    points.insert(2, new_point)
    assert points == region.points


def test_edit_point():
    region = generate_constant_region()
    points = region.points
    new_coord = Coordinate(0, 0)
    region.edit_point(points[0], new_coord)
    assert region.entities[0].start == new_coord
    assert region.entities[2].end == new_coord

    region = generate_constant_region()
    points = region.points

    # Move arc point too far
    translate = Coordinate(2, 2)
    with pytest.raises(Exception):
        region.edit_point(points[2], points[2] + translate)

    ref_region = generate_constant_region()
    region = generate_constant_region()
    points = region.points

    translate = Coordinate(0.2, 0.2)
    region.edit_point(points[2], points[2] + translate)
    region.edit_point(points[1], points[1] + translate)

    assert region.entities[0].end == ref_region.entities[0].end + translate
    assert region.entities[1].start == ref_region.entities[1].start + translate
    assert region.entities[1].end == ref_region.entities[1].end + translate  #
    assert region.entities[2].start == ref_region.entities[2].start + translate


def test_subtract_regions(mc):
    """Test subtract rectangle from square to create cut out in square as shown below"""
    #   Before         After
    # |--------|    |--------|
    # |  |--|  |    |  |--|  |
    # |  |  |  | -> |  |  |  |
    # |--|--|--|    |--|  |--|
    #    |  |
    #    |--|
    region_a = geometry.Region()
    region_b = geometry.Region()
    expected_region = geometry.Region()

    points_a = [
        geometry.Coordinate(-1, -1),
        geometry.Coordinate(-1, 1),
        geometry.Coordinate(1, 1),
        geometry.Coordinate(1, -1),
    ]
    # create and add line entities to region from their respective points
    region_a.entities += create_lines_from_points(points_a)

    points_b = [
        geometry.Coordinate(-0.5, -2),
        geometry.Coordinate(-0.5, -0.5),
        geometry.Coordinate(0.5, -0.5),
        geometry.Coordinate(0.5, -2),
    ]
    # create and add line entities to region from their respective points
    region_b.entities += create_lines_from_points(points_b)

    points_expected = [
        geometry.Coordinate(-1, 1),
        geometry.Coordinate(-1, -1),
        geometry.Coordinate(-0.5, -1),
        geometry.Coordinate(-0.5, -0.5),
        geometry.Coordinate(0.5, -0.5),
        geometry.Coordinate(0.5, -1),
        geometry.Coordinate(1, -1),
        geometry.Coordinate(1, 1),
    ]
    # create and add line entities to region from their respective points
    expected_region.entities += create_lines_from_points(points_expected)

    subtracted_regions = mc.subtract_region(region_a, region_b)

    assert len(subtracted_regions) == 1
    assert subtracted_regions[0] == expected_region


def test_subtract_region_1(mc):
    """Test subtracting long rectangle from square to generate two rectangles as shown below."""
    #      Before           After
    #      |---|
    #      |   |
    #   |--|---|--|      |--|   |--|
    #   |  |   |  |  ->  |  |   |  |
    #   |  |   |  |      |  |   |  |
    #   |--|---|--|      |--|   |--|
    #      |   |
    #      |---|
    #
    square = create_square()
    rectangle = geometry.Region()
    expected_region_1 = geometry.Region()
    expected_region_2 = geometry.Region()

    points_rectangle = [
        geometry.Coordinate(0.5, -1),
        geometry.Coordinate(1.5, -1),
        geometry.Coordinate(1.5, 3),
        geometry.Coordinate(0.5, 3),
    ]
    # create and add line entities to region from their respective points
    rectangle.entities += create_lines_from_points(points_rectangle)

    points_expected_1 = [
        geometry.Coordinate(0, 2),
        geometry.Coordinate(0, 0),
        geometry.Coordinate(0.5, 0),
        geometry.Coordinate(0.5, 2),
    ]
    # create and add line entities to region from their respective points
    expected_region_1.entities += create_lines_from_points(points_expected_1)

    points_expected_2 = [
        geometry.Coordinate(1.5, 2),
        geometry.Coordinate(1.5, 0),
        geometry.Coordinate(2, 0),
        geometry.Coordinate(2, 2),
    ]
    # create and add line entities to region from their respective points
    expected_region_2.entities += create_lines_from_points(points_expected_2)
    square.motorcad_instance = mc
    regions = square.subtract(rectangle)

    assert square == expected_region_1
    assert len(regions) == 1
    assert regions[0] == expected_region_2


def test_subtract_region_2(mc):
    """Test subtracting triangle from square. No vertices from either region are within
    the other region."""
    #     Before             After
    #      \------|
    # |-----\-|   |         |-----\
    # |      \|   |         |      \
    # |       \   |  ->     |       \
    # |-------|\  |         |--------|
    #           \ |
    #            \|
    #
    square = create_square()
    triangle = create_triangle()
    expected_region = geometry.Region()

    points = [
        geometry.Coordinate(0, 2),
        geometry.Coordinate(0, 0),
        geometry.Coordinate(2, 0),
        geometry.Coordinate(2, 1.2),
        geometry.Coordinate(1.2, 2),
    ]
    # create and add line entities to region from their respective points
    expected_region.entities += create_lines_from_points(points)
    square.motorcad_instance = mc
    square.subtract(triangle)

    assert square == expected_region


def test_subtract_region_3(mc):
    """Test subtract rectangle from square to create cut out in square as shown below"""
    #   Before         After
    # |--------|    |--------|
    # |   |----|    |   |----|
    # |   |    | -> |   |
    # |---|----|    |---|
    #
    square = create_square()
    inner_square = geometry.Region()
    expected_region = geometry.Region()

    points = [
        geometry.Coordinate(2, 0),
        geometry.Coordinate(2, 1.5),
        geometry.Coordinate(0.5, 1.5),
        geometry.Coordinate(0.5, 0),
    ]
    # create and add line entities to region from their respective points
    inner_square.entities += create_lines_from_points(points)

    expected_points = [
        geometry.Coordinate(0.5, 0),
        geometry.Coordinate(0.5, 1.5),
        geometry.Coordinate(2, 1.5),
        geometry.Coordinate(2, 2),
        geometry.Coordinate(0, 2),
        geometry.Coordinate(0, 0),
    ]
    # create and add line entities to region from their respective points
    expected_region.entities += create_lines_from_points(expected_points)

    subtracted_regions = mc.subtract_region(square, inner_square)

    assert len(subtracted_regions) == 1
    assert subtracted_regions[0] == expected_region


def test_subtract_region_4(mc):
    """Test subtract rectangle from rectangle, where one rectangle is a sub region of the other."""
    #   Before         After
    # |--------|    |--------|
    # | |----| |    | |----| |
    # | |    | | -> | |    | |
    # | |----| |    | |----| |
    # |--------|    |--------|
    #
    square = create_square()
    inner_square = geometry.Region()
    inner_square.name = "Subtraction Region"
    expected_region = deepcopy(square)

    points = [
        geometry.Coordinate(0.5, 0.5),
        geometry.Coordinate(0.5, 1.5),
        geometry.Coordinate(1.5, 1.5),
        geometry.Coordinate(0.5, 1.5),
    ]
    # create and add line entities to region from their respective points
    inner_square.entities += create_lines_from_points(points)

    subtracted_regions = mc.subtract_region(square, inner_square)

    assert len(subtracted_regions) == 1
    assert subtracted_regions[0] == expected_region

    assert len(subtracted_regions[0].child_names) == 1
    assert subtracted_regions[0].child_names[0] == inner_square.name


def test_region_mirror():
    square = create_square()
    square.name = "square"
    mirror_line = geometry.Line(geometry.Coordinate(0, 0), geometry.Coordinate(5, 0))

    expected_region = deepcopy(square)
    expected_region.entities.clear()

    points = [
        geometry.Coordinate(0, 0),
        geometry.Coordinate(2, 0),
        geometry.Coordinate(2, -2),
        geometry.Coordinate(0, -2),
    ]
    expected_region.entities += create_lines_from_points(points)
    assert square.mirror(mirror_line, unique_name=False) == expected_region

    expected_region.name = expected_region.name + "_mirrored"
    assert square.mirror(mirror_line, unique_name=True) == expected_region


def test_region_mirror_1():
    square = create_square()
    mirror_line = geometry.Arc(
        geometry.Coordinate(0, 0), geometry.Coordinate(5, 0), geometry.Coordinate(2.5, 0), 2.5
    )

    with pytest.raises(Exception) as e_info:
        square.mirror(mirror_line, unique_name=False)  # noqa

    assert "Region can only be mirrored about Line()" in str(e_info.value)


def test_entity_mirror():
    #
    #   ---------- entity
    #  ------------------------------------------ mirror line
    #   ---------- mirrored
    #
    entity = geometry.Entity(geometry.Coordinate(0, 1), geometry.Coordinate(5, 1))
    mirror_line = geometry.Line(geometry.Coordinate(0, 0), geometry.Coordinate(0, 10))
    expected_entity = geometry.Entity(geometry.Coordinate(0, 1), geometry.Coordinate(-5, 1))

    assert entity.mirror(mirror_line) == expected_entity


def test_entity_mirror_1():
    entity = geometry.Entity(geometry.Coordinate(0, 1), geometry.Coordinate(5, 1))
    mirror_line = geometry.Arc(
        geometry.Coordinate(0, 0), geometry.Coordinate(5, 0), geometry.Coordinate(2.5, 0), 2.5
    )

    with pytest.raises(Exception) as e_info:
        entity.mirror(mirror_line)  # noqa

    assert "Entity can only be mirrored about Line()" in str(e_info.value)


def test_line_mirror():
    #
    #        mirror line
    #           \
    #      |     \     --------- line
    #      |      \
    #      |       \
    #      |        \
    #   mirrored
    #
    line = geometry.Line(geometry.Coordinate(0, 5), geometry.Coordinate(5, 5))
    mirror_line = geometry.Line(geometry.Coordinate(-10, 10), geometry.Coordinate(10, -10))
    expected_line = geometry.Line(geometry.Coordinate(-5, 0), geometry.Coordinate(-5, -5))

    assert line.mirror(mirror_line) == expected_line


def test_line_mirror_1():
    entity = geometry.Line(geometry.Coordinate(0, 1), geometry.Coordinate(5, 1))
    mirror_line = geometry.Arc(
        geometry.Coordinate(0, 0), geometry.Coordinate(5, 0), geometry.Coordinate(2.5, 0), 2.5
    )

    with pytest.raises(Exception) as e_info:
        entity.mirror(mirror_line)  # noqa

    assert "Line can only be mirrored about Line()" in str(e_info.value)


def test_line_is_vertical():
    line = geometry.Line(geometry.Coordinate(5, 5), geometry.Coordinate(5, 10))
    assert line.is_vertical == True

    line = geometry.Line(geometry.Coordinate(5, 5), geometry.Coordinate(5.1, 10))
    assert line.is_vertical == False


def test_line_gradient():
    line = geometry.Line(geometry.Coordinate(0, 0), geometry.Coordinate(10, 10))
    assert line.gradient == 1

    line = geometry.Line(geometry.Coordinate(0, 0), geometry.Coordinate(10, -10))
    assert line.gradient == -1

    line = geometry.Line(geometry.Coordinate(0, 0), geometry.Coordinate(20, 10))
    assert line.gradient == 0.5

    line = geometry.Line(geometry.Coordinate(-5, 0), geometry.Coordinate(10, -10))
    assert line.gradient == -2 / 3

    line = geometry.Line(geometry.Coordinate(20, 0), geometry.Coordinate(20, 10))
    assert line.gradient == float(inf)


def test_line_y_intercept():
    line = geometry.Line(geometry.Coordinate(0, 0), geometry.Coordinate(10, 10))
    assert line.y_intercept == 0

    line = geometry.Line(geometry.Coordinate(-5, 0), geometry.Coordinate(10, -10))
    assert line.y_intercept == -10 / 3

    line = geometry.Line(geometry.Coordinate(20, 0), geometry.Coordinate(20, 10))
    with pytest.raises(Exception) as e_info:
        y_intercept = line.y_intercept

    assert "Vertical line, no y interception" in str(e_info.value)


def test_arc_mirror():
    #
    #   ---------- arc
    #  ------------------------------------------ mirror line
    #   ---------- mirrored
    #
    arc = geometry.Arc(
        geometry.Coordinate(0, 0), geometry.Coordinate(5, 0), geometry.Coordinate(2.5, 0), -2.5
    )
    mirror_line = geometry.Line(geometry.Coordinate(0, -1), geometry.Coordinate(10, -1))
    expected_arc = geometry.Arc(
        geometry.Coordinate(0, -2), geometry.Coordinate(5, -2), geometry.Coordinate(2.5, -2), 2.5
    )

    assert arc.mirror(mirror_line) == expected_arc


def test_arc_mirror_1():
    arc = geometry.Arc(
        geometry.Coordinate(0, 0), geometry.Coordinate(5, 0), geometry.Coordinate(2.5, 0), -2.5
    )
    mirror_line = geometry.Entity(geometry.Coordinate(0, -1), geometry.Coordinate(10, -1))

    with pytest.raises(Exception) as e_info:
        arc.mirror(mirror_line)  # noqa

    assert "Arc can only be mirrored about Line()" in str(e_info.value)


def test_coordinate_mirror():
    #
    #       mirrored coordinate       mirror line         coordinate
    #                                      |
    #              .                       |                   .
    #                                      |
    #
    coord = geometry.Coordinate(5, 5)
    mirror_line = geometry.Line(geometry.Coordinate(-2, -2), geometry.Coordinate(-2, 10))
    expected_coord = geometry.Coordinate(-9, 5)

    assert coord.mirror(mirror_line) == expected_coord


def test_coordinate_mirror_1():
    coord = geometry.Coordinate(5, 5)
    mirror_line = geometry.Entity(geometry.Coordinate(-2, -2), geometry.Coordinate(-2, 10))

    with pytest.raises(Exception) as e_info:
        coord.mirror(mirror_line)  # noqa

    assert "Coordinate can only be mirrored about Line" in str(e_info.value)


def test_coordinate_rotation():
    centre = Coordinate(0, 0)

    c1 = Coordinate(10, 0)
    c1 = c1.rotate(centre, 90)
    assert c1 == Coordinate(0, 10)

    c1 = Coordinate(10, 0)
    c1 = c1.rotate(centre, -90)
    assert c1 == Coordinate(0, -10)

    centre = Coordinate(9, 0)
    c1 = Coordinate(10, 0)
    c1 = c1.rotate(centre, 90)
    assert c1 == Coordinate(9, 1)


def test_line_rotation():
    centre = Coordinate(0, 0)

    c1 = Coordinate(0, 0)
    c2 = Coordinate(10, 0)

    l1 = Line(c1, c2)
    l1 = l1.rotate(centre, 90)
    assert l1 == Line(Coordinate(0, 0), Coordinate(0, 10))

    l1 = Line(c1, c2)
    old_mid = l1.midpoint
    l1 = l1.rotate(l1.midpoint, 90)
    assert l1 == Line(Coordinate(5, -5), Coordinate(5, 5))
    assert l1.midpoint == old_mid


def test_get_line_intersection():
    c1 = Coordinate(0, 0)
    c2 = Coordinate(10, 10)
    l1 = Line(c1, c2)

    c3 = Coordinate(0, 10)
    c4 = Coordinate(10, 0)
    l2 = Line(c3, c4)

    assert l1.get_line_intersection(l2) == Coordinate(5, 5)

    c1 = Coordinate(0, 0)
    c2 = Coordinate(10, 0)
    l1 = Line(c1, c2)

    c3 = Coordinate(0, 5)
    c4 = Coordinate(10, 5)
    l2 = Line(c3, c4)

    assert l1.get_line_intersection(l2) is None


def test_arc_from_coordinates():
    c1 = Coordinate(1, 0)
    c2 = Coordinate(sin(pi / 4), sin(pi / 4))
    c3 = Coordinate(0, 1)

    a1 = Arc.from_coordinates(c1, c2, c3)
    assert a1 == Arc(c1, c3, Coordinate(0, 0), 1)

    c1 = Coordinate(7, 11)
    c2 = Coordinate(20, 10)
    c3 = Coordinate(24, 7)

    a1 = Arc.from_coordinates(c1, c2, c3)
    assert a1 == Arc(
        Coordinate(7, 11),
        Coordinate(24, 7),
        Coordinate(12.357142857142858, -4.357142857142857),
        -16.264710766765287,
    )


def test_coordinate_from_polar_coords():
    c1 = Coordinate.from_polar_coords(2 ** (1 / 2), 45)
    assert c1 == Coordinate(1, 1)


def test_line_angle():
    c1 = Coordinate(0, 0)
    c2 = Coordinate(1, 1)
    l1 = Line(c1, c2)
    assert l1.angle == 45

    # negative
    c1 = Coordinate(0, 0)
    c2 = Coordinate(-1, -1)
    l1 = Line(c1, c2)
    assert l1.angle == -135

    # vertical
    c1 = Coordinate(0, 0)
    c2 = Coordinate(0, 1)
    l1 = Line(c1, c2)
    assert l1.angle == 90

    # vertical
    c1 = Coordinate(0, 0)
    c2 = Coordinate(1, 0)
    l1 = Line(c1, c2)
    assert l1.angle == 0


def test__orientation():
    c1 = Coordinate(0, 0)
    c2 = Coordinate(1, 1)
    c3 = Coordinate(2, 2)
    assert _orientation_of_three_points(c1, c2, c3) == _Orientation.collinear

    c1 = Coordinate(0, 3)
    c2 = Coordinate(4, 2)
    c3 = Coordinate(3, 1)
    assert _orientation_of_three_points(c1, c2, c3) == _Orientation.clockwise

    c1 = Coordinate(0, 3)
    c2 = Coordinate(1, 2)
    c3 = Coordinate(9, 5)
    assert _orientation_of_three_points(c1, c2, c3) == _Orientation.anticlockwise


def test_line_is_horizontal():
    c1 = Coordinate(0, 0)
    c2 = Coordinate(5, 0)
    l1 = Line(c1, c2)
    assert l1.is_horizontal

    c1 = Coordinate(0, 0)
    c2 = Coordinate(5, 1)
    l1 = Line(c1, c2)
    assert not l1.is_horizontal


def test_line_overrides():
    c1 = Coordinate(0, 0)
    c2 = Coordinate(5, 0)
    l1 = Line(c1, c2)
    assert abs(l1) == 5


def test_region_find_entity_from_coordinates():
    c1 = create_square()

    assert c1.find_entity_from_coordinates(Coordinate(99, 99), Coordinate(99, 99)) is None

    assert (
        c1.find_entity_from_coordinates(c1.entities[0].start, c1.entities[0].end) == c1.entities[0]
    )


def test_reset_geometry(mc):
    stator = mc.get_region("stator")

    # When the new regions go out of scope they close Motor-CAD
    # Do we need to fix this?
    stator.motorcad_instance = None

    stator_copy = deepcopy(stator)
    stator_edited = deepcopy(stator)

    stator_edited.edit_point(stator_edited.points[1], stator_edited.points[1] + Coordinate(5, 5))
    assert stator_edited.entities != stator_copy.entities

    mc.set_region(stator_edited)
    stator = mc.get_region("stator")
    assert stator.entities != stator_copy.entities

    mc.reset_adaptive_geometry()
    stator = mc.get_region("stator")
    assert stator.entities == stator_copy.entities

    save_default_instance = DEFAULT_INSTANCE
    set_default_instance(mc.connection._port)

    mc.set_region(stator_edited)
    stator = mc.get_region("stator")
    assert stator.entities != stator_copy.entities

    mc.reset_adaptive_geometry()
    stator = mc.get_region("stator")
    assert stator.entities != stator_copy.entities

    set_default_instance(save_default_instance)<|MERGE_RESOLUTION|>--- conflicted
+++ resolved
@@ -174,8 +174,7 @@
     assert ("region" in str(e_info.value)) and ("name" in str(e_info.value))
 
 
-<<<<<<< HEAD
-def test_get_region_dxf():
+def test_get_region_dxf(mc):
     mc.load_dxf_file(get_dir_path() + r"\test_files\dxf_import.dxf")
     expected_region = geometry.Region()
     expected_region.name = "Shaft"
@@ -207,10 +206,7 @@
     assert ("region" in str(e_info.value)) and ("name" in str(e_info.value))
 
 
-def test_set_region():
-=======
 def test_set_region(mc):
->>>>>>> 3b5fb194
     region = generate_constant_region()
     mc.set_region(region)
     returned_region = mc.get_region("testing_region")
