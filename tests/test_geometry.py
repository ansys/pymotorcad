--- conflicted
+++ resolved
@@ -1929,7 +1929,15 @@
         mc.set_region(test_region)
 
 
-<<<<<<< HEAD
+def test_region_material_assignment(mc):
+    rotor = mc.get_region("Rotor")
+    rotor.material = "M470-50A"
+
+    mc.set_region(rotor)
+
+    assert rotor == mc.get_region("Rotor")
+
+
 def test_set_lamination_type(mc):
     solid_rotor_section_file = (
         get_dir_path() + r"\test_files\adaptive_template_testing_solid_rotor_region.mot"
@@ -1960,13 +1968,4 @@
     mc.load_fea_result(lam_rotor_section_result, 1)
     # Check eddy current to make sure rotor is laminated
     res, units = mc.get_point_value("Je", -9, -20)
-    assert res == 0
-=======
-def test_region_material_assignment(mc):
-    rotor = mc.get_region("Rotor")
-    rotor.material = "M470-50A"
-
-    mc.set_region(rotor)
-
-    assert rotor == mc.get_region("Rotor")
->>>>>>> ebedc21e
+    assert res == 0