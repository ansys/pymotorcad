--- conflicted
+++ resolved
@@ -8,7 +8,6 @@
 
 from RPC_Test_Common import get_dir_path
 from ansys.motorcad.core import MotorCADError, geometry
-<<<<<<< HEAD
 from ansys.motorcad.core.geometry import (
     Arc,
     Coordinate,
@@ -17,10 +16,6 @@
     _orientation_of_three_points,
     rt_to_xy,
 )
-from ansys.motorcad.core.geometry_drawing import draw_regions
-=======
-from ansys.motorcad.core.geometry import Arc, Coordinate, Line, rt_to_xy
->>>>>>> 95743308
 from setup_test import reset_to_default_file, setup_test_env
 
 # Get Motor-CAD exe
