import builtins
from copy import deepcopy
import math
from math import inf, isclose, pi, radians, sin, sqrt
import tempfile

import pytest

from RPC_Test_Common import get_dir_path, reset_to_default_file
from ansys.motorcad.core import MotorCADError, geometry
from ansys.motorcad.core.geometry import (
    GEOM_TOLERANCE,
    Arc,
    Coordinate,
    Line,
    Region,
    RegionMagnet,
    RegionType,
    _Orientation,
    _orientation_of_three_points,
    rt_to_xy,
)
from ansys.motorcad.core.rpc_client_core import DEFAULT_INSTANCE, set_default_instance


def generate_constant_region():
    region = geometry.Region()
    region.name = "testing_region"
    region.colour = (0, 0, 255)
    region.material = "Air"

    region.entities.append(geometry.Line(geometry.Coordinate(-1, 0), geometry.Coordinate(1, 0)))
    region.entities.append(
        geometry.Arc(
            geometry.Coordinate(1, 0), geometry.Coordinate(0, 1), geometry.Coordinate(0, 0), 1
        )
    )
    region.entities.append(geometry.Line(geometry.Coordinate(0, 1), geometry.Coordinate(-1, 0)))

    return region


def create_square():
    points = [
        geometry.Coordinate(0, 0),
        geometry.Coordinate(0, 2),
        geometry.Coordinate(2, 2),
        geometry.Coordinate(2, 0),
    ]

    square = geometry.Region()

    for count, point in enumerate(points):
        if count == len(points) - 1:
            square.add_entity(geometry.Line(point, points[0]))
        else:
            square.add_entity(geometry.Line(point, points[count + 1]))

    return square


def create_triangle():
    points = [geometry.Coordinate(1, 2.2), geometry.Coordinate(2.2, 1), geometry.Coordinate(4, 4)]

    triangle = geometry.Region()

    for count, point in enumerate(points):
        if count == len(points) - 1:
            triangle.add_entity(geometry.Line(point, points[0]))
        else:
            triangle.add_entity(geometry.Line(point, points[count + 1]))

    return triangle


def create_lines_from_points(points):
    lines = []

    for count, point in enumerate(points):
        if count == len(points) - 1:
            lines.append(geometry.Line(point, points[0]))
        else:
            lines.append(geometry.Line(point, points[count + 1]))

    return lines


def test_set_get_winding_coil(mc):
    phase = 1
    path = 1
    coil = 1

    go_slot = 2
    go_position = "C"
    return_slot = 8
    return_position = "C"
    turns = 10

    mc.set_winding_coil(
        phase, path, coil, go_slot, go_position, return_slot, return_position, turns
    )

    (
        go_slot_test,
        go_position_test,
        return_slot_test,
        return_position_test,
        turns_test,
    ) = mc.get_winding_coil(phase, path, coil)

    assert go_slot == go_slot_test
    assert go_position == go_position_test
    assert return_slot == return_slot_test
    assert return_position == return_position_test
    assert turns == turns_test


def test_check_if_geometry_is_valid(mc):
    # base_test_file should have valid geometry
    mc.check_if_geometry_is_valid(0)

    save_slot_depth = mc.get_variable("Slot_Depth")

    mc.set_variable("Slot_Depth", 50)
    with pytest.raises(MotorCADError):
        mc.check_if_geometry_is_valid(0)

    # Check resetting geometry works
    mc.check_if_geometry_is_valid(1)

    mc.set_variable("Slot_Depth", save_slot_depth)


def test_set_adaptive_parameter_value(mc):
    parameter_name = "test_parameter"
    parameter_value = 100

    mc.set_adaptive_parameter_value(parameter_name, parameter_value)
    assert mc.get_array_variable("AdaptiveTemplates_Parameters_Name", 0) == parameter_name
    assert mc.get_array_variable("AdaptiveTemplates_Parameters_Value", 0) == parameter_value

    parameter_value = 70
    # update existing parameter
    mc.set_adaptive_parameter_value(parameter_name, parameter_value)
    assert mc.get_array_variable("AdaptiveTemplates_Parameters_Name", 0) == parameter_name
    assert mc.get_array_variable("AdaptiveTemplates_Parameters_Value", 0) == parameter_value


def test_set_adaptive_parameter_value_incorrect_type(mc):
    with pytest.raises(MotorCADError):
        mc.set_adaptive_parameter_value("incorrect_type", "test_string")


def test_get_adaptive_parameter_value(mc):
    mc.set_adaptive_parameter_value("test_parameter_1", 100)

    value = mc.get_adaptive_parameter_value("test_parameter_1")
    assert value == 100


def test_get_adaptive_parameter_value_does_not_exist(mc):
    with pytest.raises(Exception) as e_info:
        mc.get_adaptive_parameter_value("testing_parameter")

    assert "No adaptive parameter found with name" in str(e_info.value)


def test_get_region(mc):
    expected_region = generate_constant_region()
    mc.set_region(expected_region)

    region = mc.get_region(expected_region.name)
    assert region == expected_region

    with pytest.raises(Exception) as e_info:
        mc.get_region("Rotor_Magnet")

    assert ("region" in str(e_info.value)) and ("name" in str(e_info.value))


def test_get_region_dxf(mc):
    mc.load_dxf_file(get_dir_path() + r"\test_files\dxf_import.dxf")
    expected_region = geometry.Region()
    expected_region.name = "DXFRegion_Rotor"
    expected_region.colour = (192, 192, 192)
    expected_region.duplications = 8
    expected_region.add_entity(
        geometry.Arc(
            geometry.Coordinate(27.5, 0),
            geometry.Coordinate(19.4454364826301, 19.4454364826301),
            geometry.Coordinate(0, 0),
            27.5,
        )
    )
    expected_region.add_entity(
        geometry.Line(
            geometry.Coordinate(19.4454364826301, 19.4454364826301), geometry.Coordinate(0, 0)
        )
    )
    expected_region.add_entity(
        geometry.Line(geometry.Coordinate(0, 0), geometry.Coordinate(27.5, 0))
    )

    region = mc.get_region_dxf("DXFRegion_Rotor")
    assert region == expected_region

    with pytest.raises(Exception) as e_info:
        mc.get_region_dxf("Hello_World")

    assert ("region" in str(e_info.value)) and ("name" in str(e_info.value))


def test_set_region(mc):
    region = generate_constant_region()
    mc.set_region(region)
    returned_region = mc.get_region("testing_region")
    assert returned_region == region


def test_load_adaptive_script(mc):
    """Test loading adaptive template script into Motor-CAD from file."""
    filepath = get_dir_path() + r"\test_files\adaptive_templates_script.py"
    # load file into Motor-CAD
    mc.load_adaptive_script(filepath)

    num_lines = mc.get_variable("AdaptiveTemplates_ScriptLines")
    # open file and sum number of lines and check against number of lines from Motor-CAD
    with open(filepath, "r") as f:
        num_lines_file = sum(1 for _ in f)

    assert num_lines == num_lines_file


def test_save_adaptive_script(mc):
    """Test save adaptive template script from Motor-CAD to specified file path."""
    filepath = get_dir_path() + r"\test_files\adaptive_templates_script.py"
    mc.load_adaptive_script(filepath)
    num_lines = mc.get_variable("AdaptiveTemplates_ScriptLines")

    filepath = tempfile.gettempdir() + r"\adaptive_templates_script.py"
    mc.save_adaptive_script(filepath)
    # sum number of lines in saved file and check against number of lines from Motor-CAD
    with open(filepath, "r") as f:
        num_lines_file = sum(1 for _ in f)

    assert num_lines == num_lines_file


def test_region_add_entity_line():
    # generate entity to add to region
    entity = geometry.Line(geometry.Coordinate(0, 0), geometry.Coordinate(1, 1))

    expected_region = generate_constant_region()
    expected_region.entities.append(entity)

    region = generate_constant_region()
    region.add_entity(entity)

    assert region == expected_region


def test_region_add_entity_arc():
    # generate entity to add to region
    entity = geometry.Arc(
        geometry.Coordinate(-1, 0), geometry.Coordinate(1, 0), geometry.Coordinate(0, 0), 1
    )

    expected_region = generate_constant_region()
    expected_region.entities.append(entity)

    region = generate_constant_region()
    region.add_entity(entity)

    assert region == expected_region


def test_region_insert_entity():
    entity = geometry.Line(geometry.Coordinate(-2, 2), geometry.Coordinate(2, 3))

    expected_region = generate_constant_region()
    expected_region.entities.insert(1, entity)

    region = generate_constant_region()
    region.insert_entity(1, entity)

    assert region == expected_region


def test_region_insert_polyline():
    polyline = [
        geometry.Line(geometry.Coordinate(0, 0), geometry.Coordinate(1, 1)),
        geometry.Arc(
            geometry.Coordinate(1, 1), geometry.Coordinate(1, 0), geometry.Coordinate(0, 0), 1
        ),
        geometry.Line(geometry.Coordinate(1, 0), geometry.Coordinate(0, 0)),
    ]

    expected_region = generate_constant_region()
    expected_region.entities = polyline + expected_region.entities

    region = generate_constant_region()
    region.insert_polyline(0, polyline)

    assert region == expected_region


def test_region_remove_entity():
    expected_region = generate_constant_region()

    entity = expected_region.entities[1]
    expected_region.entities.remove(entity)

    region = generate_constant_region()
    region.remove_entity(entity)

    assert region == expected_region


def test_region_from_json():
    raw_region = {
        "name": "test_region",
        "material": "copper",
        "colour": {"r": 240, "g": 0, "b": 0},
        "area": 5.1,
        "centroid": {"x": 0.0, "y": 1.0},
        "region_coordinate": {"x": 0.0, "y": 1.1},
        "duplications": 10,
        "entities": [],
        "parent_name": "Insulation",
        "child_names": ["Duct", "Duct_1"],
        "region type": "Adaptive Region",
    }

    test_region = geometry.Region()
    test_region.name = "test_region"
    test_region.material = "copper"
    test_region.colour = (240, 0, 0)
    test_region.area = 5.1
    test_region.centroid = geometry.Coordinate(0.0, 1.0)
    test_region.region_coordinate = geometry.Coordinate(0.0, 1.1)
    test_region.duplications = 10
    test_region.entities = []
    test_region.parent_name = "Insulation"
    test_region._child_names = ["Duct", "Duct_1"]

    region = geometry.Region._from_json(raw_region)

    assert region == test_region


def test_region_to_json():
    raw_region = {
        "name": "test_region",
        "material": "copper",
        "colour": {"r": 240, "g": 0, "b": 0},
        "area": 5.1,
        "centroid": {"x": 0.0, "y": 1.0},
        "region_coordinate": {"x": 0.0, "y": 1.1},
        "duplications": 10,
        "entities": [],
        "parent_name": "Insulation",
        "region_type": "Adaptive Region",
    }

    test_region = geometry.Region()
    test_region.name = "test_region"
    test_region.material = "copper"
    test_region.colour = (240, 0, 0)
    test_region.area = 5.1
    test_region.centroid = geometry.Coordinate(0.0, 1.0)
    test_region.region_coordinate = geometry.Coordinate(0.0, 1.1)
    test_region.duplications = 10
    test_region.entities = []
    test_region.parent_name = "Insulation"

    assert test_region._to_json() == raw_region


def test_region_is_closed():
    region = generate_constant_region()

    assert region.is_closed()


def test_region_contains_same_entities():
    region = generate_constant_region()

    expected_region = deepcopy(region)
    expected_region.entities.reverse()

    assert region == expected_region


def test_region_get_parent(mc):
    pocket = mc.get_region("rotor pocket")
    expected_region = mc.get_region("rotor")

    assert pocket.parent == expected_region


def test_region_set_parent(mc):
    shaft = mc.get_region("Shaft")
    square = create_square()
    square.name = "square"
    square.parent = shaft
    mc.set_region(square)

    shaft_expected = mc.get_region("Shaft")
    assert square.name in shaft_expected._child_names


def test_region_children(mc):
    rotor = mc.get_region("rotor")
    children = rotor.children

    assert len(children) == 16


def test_reverse_entity():
    entity = geometry.Entity(geometry.Coordinate(0, 0), geometry.Coordinate(1, 1))
    expected_entity = geometry.Entity(geometry.Coordinate(1, 1), geometry.Coordinate(0, 0))

    entity.reverse()

    assert entity == expected_entity


def test_reverse_line():
    region = generate_constant_region()
    line = region.entities[0]
    expected_line = geometry.Line(line.end, line.start)
    line.reverse()

    assert line == expected_line


def test_reverse_arc():
    region = generate_constant_region()
    arc = region.entities[1]
    expected_line = geometry.Arc(arc.end, arc.start, arc.centre, -arc.radius)
    arc.reverse()

    assert arc == expected_line


def test_entities_same():
    region = generate_constant_region()
    region_expected = generate_constant_region()

    assert region.entities == region_expected.entities


def test_entities_same_1():
    region_1 = generate_constant_region()

    entities_list_duplicate = deepcopy(region_1.entities)

    entities = [entities_list_duplicate[i] for i in range(1, len(entities_list_duplicate))] + [
        entities_list_duplicate[i] for i in range(0, 1)
    ]
    region_2 = geometry.Region()
    region_2.entities = entities

    assert region_1.entities == region_2.entities


def test_entities_same_reverse():
    region_1 = generate_constant_region()

    region_2 = geometry.Region()
    region_2.entities = deepcopy(region_1.entities)
    region_2.entities.reverse()

    assert region_1.entities == region_2.entities


def test_reverse_entities():
    region = generate_constant_region()

    duplicate_entities = deepcopy(region.entities)
    duplicate_entities = list(duplicate_entities)

    # Use list reverse function
    duplicate_entities.reverse()

    expected_entities = geometry.EntityList()

    for entity in duplicate_entities:
        if isinstance(entity, geometry.Line):
            expected_entities.append(geometry.Line(entity.end, entity.start))
        elif isinstance(entity, geometry.Arc):
            expected_entities.append(
                geometry.Arc(entity.end, entity.start, entity.centre, -entity.radius)
            )

    assert region.entities._entities_same(expected_entities) is False
    assert region.entities._entities_same(expected_entities, check_reverse=True) is True


def test_reverse_entities_2():
    region_1 = generate_constant_region()
    region_2 = geometry.Region()

    region_2.entities = deepcopy(region_1.entities)
    region_2.entities.reverse()
    assert region_1.entities._entities_same(region_2.entities, check_reverse=False) is False
    assert region_1.entities._entities_same(region_2.entities, check_reverse=True) is True

    region_2.entities.reverse()
    assert region_1.entities._entities_same(region_2.entities, check_reverse=False) is True


def test_line_get_coordinate_from_percentage_distance():
    line = geometry.Line(geometry.Coordinate(0, 0), geometry.Coordinate(2, 0))

    coord = line.get_coordinate_from_percentage_distance(geometry.Coordinate(0, 0), 0.5)
    assert coord == geometry.Coordinate(1, 0)


def test_line_get_coordinate_from_distance():
    line = geometry.Line(geometry.Coordinate(0, 0), geometry.Coordinate(2, 0))

    assert line.get_coordinate_from_distance(geometry.Coordinate(0, 0), 1) == geometry.Coordinate(
        1, 0
    )


def test_line_length():
    line = geometry.Line(geometry.Coordinate(0, 0), geometry.Coordinate(1, 1))

    assert line.length == sqrt(2)


def test_arc_get_coordinate_from_fractional_distance():
    arc = geometry.Arc(
        geometry.Coordinate(-1, 0), geometry.Coordinate(1, 0), geometry.Coordinate(0, 0), 1
    )

    coord_1 = arc.get_coordinate_from_percentage_distance(geometry.Coordinate(-1, 0), 0.5)
    assert isclose(coord_1.x, 0, abs_tol=1e-12)
    assert isclose(coord_1.y, -1, abs_tol=1e-12)

    # test an arc that failed with the old definition of get_coordinate_from_percentage_distance()
    arc_2 = geometry.Arc(geometry.Coordinate(62, 20), geometry.Coordinate(56, 33), radius=45)
    coord_2 = arc_2.get_coordinate_from_percentage_distance(arc_2.end, 1e-13)
    assert math.isclose(arc_2.end.x, coord_2.x, abs_tol=1e-12)
    assert math.isclose(arc_2.end.y, coord_2.y, abs_tol=1e-12)
    coord_3 = arc_2.get_coordinate_from_percentage_distance(arc_2.start, 1e-13)
    assert math.isclose(arc_2.start.x, coord_3.x, abs_tol=1e-12)
    assert math.isclose(arc_2.start.y, coord_3.y, abs_tol=1e-12)
    # test arc drawn clockwise
    arc_4 = geometry.Arc(geometry.Coordinate(56, 33), geometry.Coordinate(62, 20), radius=45)
    coord_4 = arc_4.get_coordinate_from_distance(arc_4.end, 1e-13)
    assert math.isclose(arc_4.end.x, coord_4.x, abs_tol=1e-12)
    assert math.isclose(arc_4.end.y, coord_4.y, abs_tol=1e-12)
    coord_5 = arc_4.get_coordinate_from_distance(arc_4.start, 1e-13)
    assert math.isclose(arc_4.start.x, coord_5.x, abs_tol=1e-12)
    assert math.isclose(arc_4.start.y, coord_5.y, abs_tol=1e-12)

    # test an arc that failed with the old definition of get_coordinate_from_percentage_distance()
    arc_2 = geometry.Arc(geometry.Coordinate(62, 20), geometry.Coordinate(56, 33), radius=45)
    coord_2 = arc_2.get_coordinate_from_percentage_distance(arc_2.end, 1e-13)
    assert math.isclose(arc_2.end.x, coord_2.x, abs_tol=1e-12)
    assert math.isclose(arc_2.end.y, coord_2.y, abs_tol=1e-12)
    coord_3 = arc_2.get_coordinate_from_percentage_distance(arc_2.start, 1e-13)
    assert math.isclose(arc_2.start.x, coord_3.x, abs_tol=1e-12)
    assert math.isclose(arc_2.start.y, coord_3.y, abs_tol=1e-12)
    # test arc drawn clockwise
    arc_4 = geometry.Arc(geometry.Coordinate(56, 33), geometry.Coordinate(62, 20), radius=45)
    coord_4 = arc_4.get_coordinate_from_distance(arc_4.end, 1e-13)
    assert math.isclose(arc_4.end.x, coord_4.x, abs_tol=1e-12)
    assert math.isclose(arc_4.end.y, coord_4.y, abs_tol=1e-12)
    coord_5 = arc_4.get_coordinate_from_distance(arc_4.start, 1e-13)
    assert math.isclose(arc_4.start.x, coord_5.x, abs_tol=1e-12)
    assert math.isclose(arc_4.start.y, coord_5.y, abs_tol=1e-12)


def test_arc_get_coordinate_from_distance():
    arc = geometry.Arc(
        geometry.Coordinate(-1, 0), geometry.Coordinate(1, 0), geometry.Coordinate(0, 0), 1
    )

    coord = arc.get_coordinate_from_distance(geometry.Coordinate(-1, 0), math.pi / 2)
    assert math.isclose(coord.x, 0, abs_tol=1e-12)
    assert math.isclose(coord.y, -1, abs_tol=1e-12)

    # test an arc that failed with the old definition of get_coordinate_from_distance()
    arc_2 = geometry.Arc(geometry.Coordinate(62, 20), geometry.Coordinate(56, 33), radius=45)
    coord_2 = arc_2.get_coordinate_from_distance(arc_2.end, 1e-15)
    assert math.isclose(arc_2.end.x, coord_2.x, abs_tol=1e-12)
    assert math.isclose(arc_2.end.y, coord_2.y, abs_tol=1e-12)
    coord_3 = arc_2.get_coordinate_from_distance(arc_2.start, 1e-15)
    assert math.isclose(arc_2.start.x, coord_3.x, abs_tol=1e-12)
    assert math.isclose(arc_2.start.y, coord_3.y, abs_tol=1e-12)
    # test arc drawn clockwise
    arc_4 = geometry.Arc(geometry.Coordinate(56, 33), geometry.Coordinate(62, 20), radius=45)
    coord_4 = arc_4.get_coordinate_from_distance(arc_4.end, 1e-15)
    assert math.isclose(arc_4.end.x, coord_4.x, abs_tol=1e-12)
    assert math.isclose(arc_4.end.y, coord_4.y, abs_tol=1e-12)
    coord_5 = arc_4.get_coordinate_from_distance(arc_4.start, 1e-15)
    assert math.isclose(arc_4.start.x, coord_5.x, abs_tol=1e-12)
    assert math.isclose(arc_4.start.y, coord_5.y, abs_tol=1e-12)
    coord_6 = arc_2.get_coordinate_from_distance(arc_2.start, 5)
    assert math.isclose(60.389142028418, coord_6.x, abs_tol=1e-12)
    assert math.isclose(24.730689908764, coord_6.y, abs_tol=1e-12)

<<<<<<< HEAD
    coord_7 = arc.get_coordinate_from_distance(geometry.Coordinate(-1, 0), fraction=0.5)
    assert isclose(coord_7.x, 0, abs_tol=1e-12)
    assert isclose(coord_7.y, -1, abs_tol=1e-12)

    coord_8 = arc.get_coordinate_from_distance(geometry.Coordinate(-1, 0), percentage=50)
    assert isclose(coord_8.x, 0, abs_tol=1e-12)
    assert isclose(coord_8.y, -1, abs_tol=1e-12)

=======
>>>>>>> a96fa943

def test_arc_length():
    arc = geometry.Arc(
        geometry.Coordinate(-1, 0), geometry.Coordinate(1, 0), geometry.Coordinate(0, 0), 1
    )

    assert arc.length == math.pi

    radius = 45
    line_1 = Line(Coordinate(62, 20), Coordinate(56, 33))
    arc_2 = Arc(Coordinate(62, 20), Coordinate(56, 33), radius=radius)
    assert arc_2.length > line_1.length


def test_convert_entities_to_json():
    raw_entities = [
        {"type": "line", "start": {"x": 0.0, "y": 0.0}, "end": {"x": -1.0, "y": 0}},
        {
            "type": "arc",
            "start": {"x": -1.0, "y": 0.0},
            "end": {"x": 1.0, "y": 0.0},
            "centre": {"x": 0, "y": 0},
            "radius": 1.0,
        },
    ]

    test_entities = [
        geometry.Line(geometry.Coordinate(0.0, 0.0), geometry.Coordinate(-1.0, 0)),
        geometry.Arc(
            geometry.Coordinate(-1.0, 0.0),
            geometry.Coordinate(1.0, 0.0),
            geometry.Coordinate(0.0, 0.0),
            1.0,
        ),
    ]

    assert geometry._convert_entities_to_json(test_entities) == raw_entities


def test_convert_entities_from_json():
    raw_entities = [
        {"type": "line", "start": {"x": 0.0, "y": 0.0}, "end": {"x": -1.0, "y": 0}},
        {
            "type": "arc",
            "start": {"x": -1.0, "y": 0.0},
            "end": {"x": 1.0, "y": 0.0},
            "centre": {"x": 0, "y": 0},
            "radius": 1.0,
        },
    ]

    test_entities = [
        geometry.Line(geometry.Coordinate(0.0, 0.0), geometry.Coordinate(-1.0, 0)),
        geometry.Arc(
            geometry.Coordinate(-1.0, 0.0),
            geometry.Coordinate(1.0, 0.0),
            geometry.Coordinate(0.0, 0.0),
            1.0,
        ),
    ]

    converted_entities = geometry._convert_entities_from_json(raw_entities)
    assert isinstance(converted_entities[0], type(test_entities[0]))
    assert converted_entities[0] == test_entities[0]

    assert isinstance(converted_entities[1], type(test_entities[1]))
    assert converted_entities[1] == test_entities[1]


def test_get_entities_have_common_coordinate():
    entity_1 = geometry.Line(geometry.Coordinate(0, 0), geometry.Coordinate(1, 1))
    entity_2 = geometry.Line(geometry.Coordinate(1, 1), geometry.Coordinate(2, 2))

    assert geometry.get_entities_have_common_coordinate(entity_1, entity_2)


def test_unite_regions(mc):
    """Test unite two regions into a single region."""
    #   Before         After
    # |--------|    |--------|
    # |  |--|  |    |        |
    # |  |  |  | -> |        |
    # |--|--|--|    |--|  |--|
    #    |  |          |  |
    #    |--|          |--|
    region_a = geometry.Region()
    region_b = geometry.Region()
    expected_region = geometry.Region()

    region_a.add_entity(geometry.Line(geometry.Coordinate(-1, -1), geometry.Coordinate(-1, 1)))
    region_a.add_entity(geometry.Line(geometry.Coordinate(-1, 1), geometry.Coordinate(1, 1)))
    region_a.add_entity(geometry.Line(geometry.Coordinate(1, 1), geometry.Coordinate(1, -1)))
    region_a.add_entity(geometry.Line(geometry.Coordinate(1, -1), geometry.Coordinate(-1, -1)))

    points_b = [
        geometry.Coordinate(-0.5, -2),
        geometry.Coordinate(-0.5, -0.5),
        geometry.Coordinate(0.5, -0.5),
        geometry.Coordinate(0.5, -2),
    ]

    points_expected = [
        geometry.Coordinate(-1, 1),
        geometry.Coordinate(1, 1),
        geometry.Coordinate(1, -1),
        geometry.Coordinate(0.5, -1),
        geometry.Coordinate(0.5, -2),
        geometry.Coordinate(-0.5, -2),
        geometry.Coordinate(-0.5, -1),
        geometry.Coordinate(-1, -1),
    ]

    # create and add line entities to regions from their respective points
    region_b.entities += create_lines_from_points(points_b)
    expected_region.entities += create_lines_from_points(points_expected)

    expected_region.centroid = geometry.Coordinate(0, -0.3)
    expected_region.region_coordinate = geometry.Coordinate(0, -0.3)
    expected_region.duplications = 1

    united_region = mc.unite_regions(region_a, [region_b])

    assert united_region == expected_region


def test_unite_regions_1(mc):
    """Testing two regions not touching cannot be united."""
    #          Before                         After
    # |--------|
    # |        |    |---|
    # |        |    |   |     ->    RPC error: Unable to unite regions.
    # |        |    |---|           Regions have no mutual interceptions
    # |--------|

    region_a = geometry.Region()
    region_a.add_entity(geometry.Line(geometry.Coordinate(-1, -1), geometry.Coordinate(-1, 1)))
    region_a.add_entity(geometry.Line(geometry.Coordinate(-1, 1), geometry.Coordinate(1, 1)))
    region_a.add_entity(geometry.Line(geometry.Coordinate(1, 1), geometry.Coordinate(1, -1)))
    region_a.add_entity(geometry.Line(geometry.Coordinate(1, -1), geometry.Coordinate(-1, -1)))

    region_b = geometry.Region()
    region_b.add_entity(geometry.Line(geometry.Coordinate(5, 5), geometry.Coordinate(5, 10)))
    region_b.add_entity(geometry.Line(geometry.Coordinate(5, 10), geometry.Coordinate(10, 10)))
    region_b.add_entity(geometry.Line(geometry.Coordinate(10, 10), geometry.Coordinate(10, 5)))
    region_b.add_entity(geometry.Line(geometry.Coordinate(10, 5), geometry.Coordinate(5, 5)))

    with pytest.raises(Exception) as e_info:
        mc.unite_regions(region_a, [region_b])

    assert "Unable to unite regions" in str(e_info.value)


def test_unite_regions_2(mc):
    """Test unite two regions into a single region. No vertices from either region are within
    the other region."""
    #     Before                    After
    #
    #      \------|                \------|
    # |-----\-|   |           |-----\     |
    # |      \|   |           |           |
    # |       \   |    ->     |           |
    # |-------|\  |           |--------\  |
    #           \ |                     \ |
    #            \|                      \|
    #
    square = create_square()
    triangle = create_triangle()

    points = [
        geometry.Coordinate(0, 2),
        geometry.Coordinate(1.2, 2),
        geometry.Coordinate(1, 2.2),
        geometry.Coordinate(4, 4),
        geometry.Coordinate(2.2, 1),
        geometry.Coordinate(2, 1.2),
        geometry.Coordinate(2, 0),
        geometry.Coordinate(0, 0),
    ]

    expected_region = geometry.Region()
    expected_region.centroid = geometry.Coordinate(1.57886178861789, 1.57886178861789)
    expected_region.region_coordinate = geometry.Coordinate(1.57886178861789, 1.57886178861789)

    # create and add line entities to region from their respective points
    expected_region.entities += create_lines_from_points(points)

    union = mc.unite_regions(square, [triangle])

    assert expected_region == union


def test_replace_region(mc):
    """Test replace region entities with entities from another region."""
    region_a = geometry.Region()
    region_a.add_entity(geometry.Line(geometry.Coordinate(5, 5), geometry.Coordinate(5, 10)))
    region_a.add_entity(geometry.Line(geometry.Coordinate(5, 10), geometry.Coordinate(10, 10)))
    region_a.add_entity(geometry.Line(geometry.Coordinate(10, 10), geometry.Coordinate(10, 5)))
    region_a.add_entity(geometry.Line(geometry.Coordinate(10, 5), geometry.Coordinate(5, 5)))

    region_b = geometry.Region()
    region_b.add_entity(geometry.Line(geometry.Coordinate(5, 5), geometry.Coordinate(5, 8)))
    region_b.add_entity(
        geometry.Arc(
            geometry.Coordinate(5, 8), geometry.Coordinate(7, 10), geometry.Coordinate(7, 8), -2
        )
    )
    region_b.add_entity(geometry.Line(geometry.Coordinate(7, 10), geometry.Coordinate(7.5, 10)))
    region_b.add_entity(
        geometry.Arc(
            geometry.Coordinate(7.5, 10),
            geometry.Coordinate(8.5, 10),
            geometry.Coordinate(8, 10),
            -0.5,
        )
    )
    region_b.add_entity(geometry.Line(geometry.Coordinate(8.5, 10), geometry.Coordinate(9, 10)))
    region_b.add_entity(
        geometry.Arc(
            geometry.Coordinate(9, 10), geometry.Coordinate(10, 9), geometry.Coordinate(9, 9), -1
        )
    )
    region_b.add_entity(geometry.Line(geometry.Coordinate(10, 9), geometry.Coordinate(10, 5)))
    region_b.add_entity(geometry.Line(geometry.Coordinate(10, 5), geometry.Coordinate(5, 5)))

    region_a.replace(region_b)

    assert region_a.entities == region_b.entities


def test_check_collisions(mc):
    """Collision Type : Collision detected.
    No vertices from the other region within the other region."""
    #      Before                          After
    #
    #      |---|
    #      |   |
    #   |--|---|--|
    #   |  |   |  |     ->      Collision detected between regions
    #   |  |   |  |
    #   |--|---|--|
    #      |   |
    #      |---|
    #
    region_a = generate_constant_region()

    region_b = geometry.Region()
    region_b.add_entity(geometry.Line(geometry.Coordinate(0, -2), geometry.Coordinate(1, 2)))
    region_b.add_entity(geometry.Line(geometry.Coordinate(1, 2), geometry.Coordinate(5, -3)))
    region_b.add_entity(geometry.Line(geometry.Coordinate(5, -3), geometry.Coordinate(0, -2)))

    collisions = mc.check_collisions(region_a, [region_b, mc.get_region("Stator")])
    num_collisions = len(collisions)

    assert num_collisions == 1
    assert collisions[0] == region_b


def test_check_collisions_1(mc):
    """Collision Type : Collision Detected.
    Two vertices from the other region within the other region."""
    #      Before                          After
    #
    #   |---------|
    #   |         |     ->      Collision detected between regions
    #   |  |---|  |
    #   |--|---|--|
    #      |   |
    #      |---|
    #
    region_a = generate_constant_region()

    region_b = geometry.Region()
    region_b.add_entity(
        geometry.Line(geometry.Coordinate(-0.2, -2), geometry.Coordinate(-0.2, 0.2))
    )
    region_b.add_entity(
        geometry.Line(geometry.Coordinate(-0.2, 0.2), geometry.Coordinate(0.2, 0.2))
    )
    region_b.add_entity(geometry.Line(geometry.Coordinate(0.2, 0.2), geometry.Coordinate(0.2, -2)))
    region_b.add_entity(geometry.Line(geometry.Coordinate(0.2, -2), geometry.Coordinate(-0.2, -2)))

    collisions = mc.check_collisions(region_a, [region_b, mc.get_region("Stator")])
    num_collisions = len(collisions)

    assert num_collisions == 1
    assert collisions[0] == region_b


def test_check_collisions_2(mc):
    """Collision Type : No collision.
    Regions touching on single entity"""
    #      Before                          After
    #
    #   |---------|
    #   |         |     ->      No collision detected between regions
    #   |         |
    #   |--|---|--|
    #      |   |
    #      |---|
    #
    region_a = generate_constant_region()

    region_b = geometry.Region()
    region_b.add_entity(geometry.Line(geometry.Coordinate(-0.2, -2), geometry.Coordinate(-0.2, 0)))
    region_b.add_entity(geometry.Line(geometry.Coordinate(-0.2, 0), geometry.Coordinate(0.2, 0)))
    region_b.add_entity(geometry.Line(geometry.Coordinate(0.2, 0), geometry.Coordinate(0.2, -2)))
    region_b.add_entity(geometry.Line(geometry.Coordinate(0.2, -2), geometry.Coordinate(-0.2, -2)))

    collisions = mc.check_collisions(region_a, [region_b, mc.get_region("Stator")])
    num_collisions = len(collisions)

    assert num_collisions == 0


def test_check_collisions_3(mc):
    """Collision Type : Collision detected.
    No vertices from the other region within the other region.
    Square region drawn clockwise."""
    #      Before                          After
    #
    #      |---|
    #      |   |
    #   |--|---|--|
    #   |  |   |  |     ->      Collision detected between regions
    #   |  |   |  |
    #   |--|---|--|
    #      |   |
    #      |---|
    #

    points_square = [
        geometry.Coordinate(0, 0),
        geometry.Coordinate(0, 2),
        geometry.Coordinate(2, 2),
        geometry.Coordinate(2, 0),
    ]

    square = geometry.Region()
    # create and add line entities to region from their respective points
    square.entities += create_lines_from_points(points_square)

    points_triangle = [
        geometry.Coordinate(1, 2.2),
        geometry.Coordinate(2.2, 1),
        geometry.Coordinate(4, 4),
    ]

    triangle = geometry.Region()
    # create and add line entities to region from their respective points
    triangle.entities += create_lines_from_points(points_triangle)

    collisions = mc.check_collisions(triangle, [square])
    assert len(collisions) == 1
    assert collisions[0] == square

    collisions = mc.check_collisions(square, [triangle])
    assert len(collisions) == 1
    assert collisions[0] == triangle


def test_delete_region(mc):
    stator = mc.get_region("Stator")

    mc.delete_region(stator)

    with pytest.raises(Exception) as e_info:
        mc.get_region("Stator")

    assert "Failed to find region with name" in str(e_info.value)
    reset_to_default_file(mc)


def test_coordinate_operators():
    c1 = Coordinate(5, 5)
    c2 = Coordinate(1, 1)
    c_res_exp = Coordinate(4, 4)
    assert (c1 - c2) == c_res_exp

    c1 = Coordinate(-5, -5)
    c2 = Coordinate(1, 1)
    c_res_exp = Coordinate(-6, -6)
    assert (c1 - c2) == c_res_exp

    c1 = Coordinate(5, 5)
    c2 = Coordinate(1, 1)
    c_res_exp = Coordinate(6, 6)
    assert (c1 + c2) == c_res_exp

    c1 = Coordinate(5, 4)
    assert abs(c1) == sqrt(41)


def test_line_coordinate_on_entity():
    p0 = Coordinate(0, 0)
    p1 = Coordinate(10, 0)
    l0 = Line(p0, p1)

    p_2 = Coordinate(5, 0)
    p_3 = Coordinate(11, 0)
    p_4 = Coordinate(5, 0.1)
    assert l0.coordinate_on_entity(p_2) is True
    assert l0.coordinate_on_entity(p_4) is False
    assert l0.coordinate_on_entity(p_3) is False


def test_arc_start_end_angle():
    p_centre = Coordinate(2, 2)
    p_end = Coordinate(4, 2)
    p_start = Coordinate(2, 0)
    radius = -2

    a0 = Arc(p_start, p_end, p_centre, radius)

    assert a0.start_angle == -90
    assert a0.end_angle == 0


def test_arc_coordinate_on_entity():
    pc = Coordinate(0, 0)
    p0 = Coordinate(0, -4)
    p1 = Coordinate(0, 4)
    radius = abs(p0 - pc)

    a1 = Arc(p0, p1, pc, radius)

    p2 = Coordinate(4, 0)
    p3 = p2 / 2
    p4 = Coordinate(-4, 0)

    assert a1.coordinate_on_entity(p2)
    assert a1.coordinate_on_entity(p3) is False
    assert a1.coordinate_on_entity(p4) is False

    a1 = Arc(p0, p1, pc, -radius)

    assert a1.coordinate_on_entity(p2) is False
    assert a1.coordinate_on_entity(p3) is False
    assert a1.coordinate_on_entity(p4) is True

    p_c = Coordinate(0, 0)

    p0 = Coordinate(1, 1)
    p1 = Coordinate(1, -1)
    radius = sqrt(2)

    a1 = Arc(p0, p1, p_c, -radius)

    p_test1 = Coordinate(radius, 0)
    p_test2 = Coordinate(-radius, 0)
    assert a1.coordinate_on_entity(p_test1) is True
    assert a1.coordinate_on_entity(p_test2) is False

    a2 = Arc(p0, p1, p_c, radius)
    assert a2.coordinate_on_entity(p_test1) is False
    assert a2.coordinate_on_entity(p_test2) is True


def test_midpoints():
    p0 = Coordinate(-2, 4)
    p1 = Coordinate(10, -8)
    p01 = p1 - p0
    l0 = Line(p0, p1)
    assert l0.midpoint == (p0 + p01 / 2)

    pc = Coordinate(0, 0)
    p0 = Coordinate(3, 3)
    p1 = Coordinate(3, -3)
    a0 = Arc(p0, p1, pc, -abs(p1 - pc))
    assert a0.midpoint == Coordinate(abs(p1 - pc), 0)

    pc = Coordinate(0, 0)
    p0 = Coordinate(3, 0)
    p1 = Coordinate(0, 3)

    radius = 3 * sin(radians(45))
    a0 = Arc(p0, p1, pc, -abs(p1 - pc))
    assert a0.midpoint == Coordinate(-radius, -radius)

    a0 = Arc(p0, p1, pc, abs(p1 - pc))
    assert a0.midpoint == Coordinate(radius, radius)

    a0 = Arc(p1, p0, pc, -abs(p1 - pc))
    assert a0.midpoint == Coordinate(radius, radius)

    a0 = Arc(p1, p0, pc, abs(p1 - pc))
    assert a0.midpoint == Coordinate(-radius, -radius)


def test_total_angle():
    pc = Coordinate(0, 0)
    p0 = Coordinate(0, 5)
    p1 = Coordinate(-5, 0)
    a1 = Arc(p0, p1, pc, abs(p0 - pc))
    assert a1.total_angle == 90

    pc = Coordinate(-3, -1)
    p0 = Coordinate(-7, -1)
    p1 = Coordinate(-3, -5)
    a1 = Arc(p0, p1, pc, abs(p0 - pc))
    assert a1.total_angle == 90

    p0 = Coordinate(*rt_to_xy(1, 60))
    p1 = Coordinate(*rt_to_xy(1, 120))
    pc = Coordinate(0, 0)
    a1 = Arc(p0, p1, pc, 1)
    assert isclose(a1.total_angle, 60, abs_tol=1e-6)
    a1 = Arc(p0, p1, pc, -1)
    assert isclose(a1.total_angle, 300, abs_tol=1e-6)
    a1 = Arc(p1, p0, pc, 1)
    assert isclose(a1.total_angle, 300, abs_tol=1e-6)
    a1 = Arc(p1, p0, pc, -1)
    assert isclose(a1.total_angle, 60, abs_tol=1e-6)


def test_is_matplotlib_installed(monkeypatch):
    original_import = builtins.__import__

    def fail_import(name, *args, **kwargs):
        if name == "matplotlib":
            raise ImportError
        return original_import(name, *args, **kwargs)

    monkeypatch.setattr(builtins, "__import__", fail_import)

    region = generate_constant_region()
    import ansys.motorcad.core.geometry_drawing as geom_import

    with pytest.raises(ImportError):
        geom_import.draw_regions(region)


def test_strings(capsys):
    c = Coordinate(7, -10)
    print(c)
    output = capsys.readouterr()
    assert output.out.strip() == "[7, -10]"


def test_add_point():
    region = generate_constant_region()

    points = region.points
    new_point = region.entities[0].midpoint
    region.add_point(new_point)

    # Expected result
    points.insert(1, new_point)
    assert points == region.points

    region = generate_constant_region()
    with pytest.raises(Exception):
        region.add_point(Coordinate(100, 100))

    points = region.points
    new_point = region.entities[1].midpoint
    region.add_point(new_point)

    # Expected result
    points.insert(2, new_point)
    assert points == region.points


def test_edit_point():
    region = generate_constant_region()
    points = region.points
    new_coord = Coordinate(0, 0)
    region.edit_point(points[0], new_coord)
    assert region.entities[0].start == new_coord
    assert region.entities[2].end == new_coord

    region = generate_constant_region()
    points = region.points

    # Move arc point too far
    translate = Coordinate(2, 2)
    with pytest.raises(Exception):
        region.edit_point(points[2], points[2] + translate)

    ref_region = generate_constant_region()
    region = generate_constant_region()
    points = region.points

    translate = Coordinate(0.2, 0.2)
    region.edit_point(points[2], points[2] + translate)
    region.edit_point(points[1], points[1] + translate)

    assert region.entities[0].end == ref_region.entities[0].end + translate
    assert region.entities[1].start == ref_region.entities[1].start + translate
    assert region.entities[1].end == ref_region.entities[1].end + translate  #
    assert region.entities[2].start == ref_region.entities[2].start + translate


def test_subtract_regions(mc):
    """Test subtract rectangle from square to create cut out in square as shown below"""
    #   Before         After
    # |--------|    |--------|
    # |  |--|  |    |  |--|  |
    # |  |  |  | -> |  |  |  |
    # |--|--|--|    |--|  |--|
    #    |  |
    #    |--|
    region_a = geometry.Region()
    region_b = geometry.Region()
    expected_region = geometry.Region()

    points_a = [
        geometry.Coordinate(-1, -1),
        geometry.Coordinate(-1, 1),
        geometry.Coordinate(1, 1),
        geometry.Coordinate(1, -1),
    ]
    # create and add line entities to region from their respective points
    region_a.entities += create_lines_from_points(points_a)

    points_b = [
        geometry.Coordinate(-0.5, -2),
        geometry.Coordinate(-0.5, -0.5),
        geometry.Coordinate(0.5, -0.5),
        geometry.Coordinate(0.5, -2),
    ]
    # create and add line entities to region from their respective points
    region_b.entities += create_lines_from_points(points_b)

    points_expected = [
        geometry.Coordinate(-1, 1),
        geometry.Coordinate(-1, -1),
        geometry.Coordinate(-0.5, -1),
        geometry.Coordinate(-0.5, -0.5),
        geometry.Coordinate(0.5, -0.5),
        geometry.Coordinate(0.5, -1),
        geometry.Coordinate(1, -1),
        geometry.Coordinate(1, 1),
    ]
    # create and add line entities to region from their respective points
    expected_region.entities += create_lines_from_points(points_expected)

    subtracted_regions = mc.subtract_region(region_a, region_b)

    assert len(subtracted_regions) == 1
    assert subtracted_regions[0] == expected_region


def test_subtract_region_1(mc):
    """Test subtracting long rectangle from square to generate two rectangles as shown below."""
    #      Before           After
    #      |---|
    #      |   |
    #   |--|---|--|      |--|   |--|
    #   |  |   |  |  ->  |  |   |  |
    #   |  |   |  |      |  |   |  |
    #   |--|---|--|      |--|   |--|
    #      |   |
    #      |---|
    #
    square = create_square()
    rectangle = geometry.Region()
    expected_region_1 = geometry.Region()
    expected_region_2 = geometry.Region()

    points_rectangle = [
        geometry.Coordinate(0.5, -1),
        geometry.Coordinate(1.5, -1),
        geometry.Coordinate(1.5, 3),
        geometry.Coordinate(0.5, 3),
    ]
    # create and add line entities to region from their respective points
    rectangle.entities += create_lines_from_points(points_rectangle)

    points_expected_1 = [
        geometry.Coordinate(0, 2),
        geometry.Coordinate(0, 0),
        geometry.Coordinate(0.5, 0),
        geometry.Coordinate(0.5, 2),
    ]
    # create and add line entities to region from their respective points
    expected_region_1.entities += create_lines_from_points(points_expected_1)

    points_expected_2 = [
        geometry.Coordinate(1.5, 2),
        geometry.Coordinate(1.5, 0),
        geometry.Coordinate(2, 0),
        geometry.Coordinate(2, 2),
    ]
    # create and add line entities to region from their respective points
    expected_region_2.entities += create_lines_from_points(points_expected_2)
    square.motorcad_instance = mc
    regions = square.subtract(rectangle)

    assert square == expected_region_1
    assert len(regions) == 1
    assert regions[0] == expected_region_2


def test_subtract_region_2(mc):
    """Test subtracting triangle from square. No vertices from either region are within
    the other region."""
    #     Before             After
    #      \------|
    # |-----\-|   |         |-----\
    # |      \|   |         |      \
    # |       \   |  ->     |       \
    # |-------|\  |         |--------|
    #           \ |
    #            \|
    #
    square = create_square()
    triangle = create_triangle()
    expected_region = geometry.Region()

    points = [
        geometry.Coordinate(0, 2),
        geometry.Coordinate(0, 0),
        geometry.Coordinate(2, 0),
        geometry.Coordinate(2, 1.2),
        geometry.Coordinate(1.2, 2),
    ]
    # create and add line entities to region from their respective points
    expected_region.entities += create_lines_from_points(points)
    square.motorcad_instance = mc
    square.subtract(triangle)

    assert square == expected_region


def test_subtract_region_3(mc):
    """Test subtract rectangle from square to create cut out in square as shown below"""
    #   Before         After
    # |--------|    |--------|
    # |   |----|    |   |----|
    # |   |    | -> |   |
    # |---|----|    |---|
    #
    square = create_square()
    inner_square = geometry.Region()
    expected_region = geometry.Region()

    points = [
        geometry.Coordinate(2, 0),
        geometry.Coordinate(2, 1.5),
        geometry.Coordinate(0.5, 1.5),
        geometry.Coordinate(0.5, 0),
    ]
    # create and add line entities to region from their respective points
    inner_square.entities += create_lines_from_points(points)

    expected_points = [
        geometry.Coordinate(0.5, 0),
        geometry.Coordinate(0.5, 1.5),
        geometry.Coordinate(2, 1.5),
        geometry.Coordinate(2, 2),
        geometry.Coordinate(0, 2),
        geometry.Coordinate(0, 0),
    ]
    # create and add line entities to region from their respective points
    expected_region.entities += create_lines_from_points(expected_points)

    subtracted_regions = mc.subtract_region(square, inner_square)

    assert len(subtracted_regions) == 1
    assert subtracted_regions[0] == expected_region


def test_subtract_region_4(mc):
    """Test subtract rectangle from rectangle, where one rectangle is a sub region of the other."""
    #   Before         After
    # |--------|    |--------|
    # | |----| |    | |----| |
    # | |    | | -> | |    | |
    # | |----| |    | |----| |
    # |--------|    |--------|
    #
    square = create_square()
    inner_square = geometry.Region()
    inner_square.name = "Subtraction Region"
    expected_region = deepcopy(square)

    points = [
        geometry.Coordinate(0.5, 0.5),
        geometry.Coordinate(0.5, 1.5),
        geometry.Coordinate(1.5, 1.5),
        geometry.Coordinate(0.5, 1.5),
    ]
    # create and add line entities to region from their respective points
    inner_square.entities += create_lines_from_points(points)

    subtracted_regions = mc.subtract_region(square, inner_square)

    assert len(subtracted_regions) == 1
    assert subtracted_regions[0] == expected_region

    assert len(subtracted_regions[0].child_names) == 1
    assert subtracted_regions[0].child_names[0] == inner_square.name


def test_region_mirror():
    square = create_square()
    square.name = "square"
    mirror_line = geometry.Line(geometry.Coordinate(0, 0), geometry.Coordinate(5, 0))

    expected_region = deepcopy(square)
    expected_region.entities.clear()

    points = [
        geometry.Coordinate(0, 0),
        geometry.Coordinate(2, 0),
        geometry.Coordinate(2, -2),
        geometry.Coordinate(0, -2),
    ]
    expected_region.entities += create_lines_from_points(points)
    assert square.mirror(mirror_line, unique_name=False) == expected_region

    expected_region.name = expected_region.name + "_mirrored"
    assert square.mirror(mirror_line, unique_name=True) == expected_region


def test_region_mirror_1():
    square = create_square()
    mirror_line = geometry.Arc(
        geometry.Coordinate(0, 0), geometry.Coordinate(5, 0), geometry.Coordinate(2.5, 0), 2.5
    )

    with pytest.raises(Exception) as e_info:
        square.mirror(mirror_line, unique_name=False)  # noqa

    assert "Region can only be mirrored about Line()" in str(e_info.value)


def test_entity_mirror():
    #
    #   ---------- entity
    #  ------------------------------------------ mirror line
    #   ---------- mirrored
    #
    entity = geometry.Entity(geometry.Coordinate(0, 1), geometry.Coordinate(5, 1))
    mirror_line = geometry.Line(geometry.Coordinate(0, 0), geometry.Coordinate(0, 10))
    expected_entity = geometry.Entity(geometry.Coordinate(0, 1), geometry.Coordinate(-5, 1))

    assert entity.mirror(mirror_line) == expected_entity


def test_entity_mirror_1():
    entity = geometry.Entity(geometry.Coordinate(0, 1), geometry.Coordinate(5, 1))
    mirror_line = geometry.Arc(
        geometry.Coordinate(0, 0), geometry.Coordinate(5, 0), geometry.Coordinate(2.5, 0), 2.5
    )

    with pytest.raises(Exception) as e_info:
        entity.mirror(mirror_line)  # noqa

    assert "Entity can only be mirrored about Line()" in str(e_info.value)


def test_line_mirror():
    #
    #        mirror line
    #           \
    #      |     \     --------- line
    #      |      \
    #      |       \
    #      |        \
    #   mirrored
    #
    line = geometry.Line(geometry.Coordinate(0, 5), geometry.Coordinate(5, 5))
    mirror_line = geometry.Line(geometry.Coordinate(-10, 10), geometry.Coordinate(10, -10))
    expected_line = geometry.Line(geometry.Coordinate(-5, 0), geometry.Coordinate(-5, -5))

    assert line.mirror(mirror_line) == expected_line


def test_line_mirror_1():
    entity = geometry.Line(geometry.Coordinate(0, 1), geometry.Coordinate(5, 1))
    mirror_line = geometry.Arc(
        geometry.Coordinate(0, 0), geometry.Coordinate(5, 0), geometry.Coordinate(2.5, 0), 2.5
    )

    with pytest.raises(Exception) as e_info:
        entity.mirror(mirror_line)  # noqa

    assert "Line can only be mirrored about Line()" in str(e_info.value)


def test_line_is_vertical():
    line = geometry.Line(geometry.Coordinate(5, 5), geometry.Coordinate(5, 10))
    assert line.is_vertical == True

    line = geometry.Line(geometry.Coordinate(5, 5), geometry.Coordinate(5.1, 10))
    assert line.is_vertical == False


def test_line_gradient():
    line = geometry.Line(geometry.Coordinate(0, 0), geometry.Coordinate(10, 10))
    assert line.gradient == 1

    line = geometry.Line(geometry.Coordinate(0, 0), geometry.Coordinate(10, -10))
    assert line.gradient == -1

    line = geometry.Line(geometry.Coordinate(0, 0), geometry.Coordinate(20, 10))
    assert line.gradient == 0.5

    line = geometry.Line(geometry.Coordinate(-5, 0), geometry.Coordinate(10, -10))
    assert line.gradient == -2 / 3

    line = geometry.Line(geometry.Coordinate(20, 0), geometry.Coordinate(20, 10))
    assert line.gradient == float(inf)


def test_line_y_intercept():
    line = geometry.Line(geometry.Coordinate(0, 0), geometry.Coordinate(10, 10))
    assert line.y_intercept == 0

    line = geometry.Line(geometry.Coordinate(-5, 0), geometry.Coordinate(10, -10))
    assert line.y_intercept == -10 / 3

    line = geometry.Line(geometry.Coordinate(20, 0), geometry.Coordinate(20, 10))
    with pytest.raises(Exception) as e_info:
        y_intercept = line.y_intercept

    assert "Vertical line, no y interception" in str(e_info.value)


def test_arc_mirror():
    #
    #   ---------- arc
    #  ------------------------------------------ mirror line
    #   ---------- mirrored
    #
    arc = geometry.Arc(
        geometry.Coordinate(0, 0), geometry.Coordinate(5, 0), geometry.Coordinate(2.5, 0), -2.5
    )
    mirror_line = geometry.Line(geometry.Coordinate(0, -1), geometry.Coordinate(10, -1))
    expected_arc = geometry.Arc(
        geometry.Coordinate(0, -2), geometry.Coordinate(5, -2), geometry.Coordinate(2.5, -2), 2.5
    )

    assert arc.mirror(mirror_line) == expected_arc


def test_arc_mirror_1():
    arc = geometry.Arc(
        geometry.Coordinate(0, 0), geometry.Coordinate(5, 0), geometry.Coordinate(2.5, 0), -2.5
    )
    mirror_line = geometry.Entity(geometry.Coordinate(0, -1), geometry.Coordinate(10, -1))

    with pytest.raises(Exception) as e_info:
        arc.mirror(mirror_line)  # noqa

    assert "Arc can only be mirrored about Line()" in str(e_info.value)


def test_coordinate_mirror():
    #
    #       mirrored coordinate       mirror line         coordinate
    #                                      |
    #              .                       |                   .
    #                                      |
    #
    coord = geometry.Coordinate(5, 5)
    mirror_line = geometry.Line(geometry.Coordinate(-2, -2), geometry.Coordinate(-2, 10))
    expected_coord = geometry.Coordinate(-9, 5)

    assert coord.mirror(mirror_line) == expected_coord


def test_coordinate_mirror_1():
    coord = geometry.Coordinate(5, 5)
    mirror_line = geometry.Entity(geometry.Coordinate(-2, -2), geometry.Coordinate(-2, 10))

    with pytest.raises(Exception) as e_info:
        coord.mirror(mirror_line)  # noqa

    assert "Coordinate can only be mirrored about Line" in str(e_info.value)


def test_coordinate_rotation():
    centre = Coordinate(0, 0)

    c1 = Coordinate(10, 0)
    c1.rotate(centre, 90)
    assert c1 == Coordinate(0, 10)

    c1 = Coordinate(10, 0)
    c1.rotate(centre, -90)
    assert c1 == Coordinate(0, -10)

    centre = Coordinate(9, 0)
    c1 = Coordinate(10, 0)
    c1.rotate(centre, 90)
    assert c1 == Coordinate(9, 1)


def test_line_rotation():
    centre = Coordinate(0, 0)

    c1 = Coordinate(0, 0)
    c2 = Coordinate(10, 0)

    l1 = Line(c1, c2)
    l1.rotate(centre, 90)
    assert l1 == Line(Coordinate(0, 0), Coordinate(0, 10))

    l1 = Line(c1, c2)
    old_mid = l1.midpoint
    l1.rotate(l1.midpoint, 90)
    assert l1 == Line(Coordinate(5, -5), Coordinate(5, 5))
    assert l1.midpoint == old_mid


def test_arc_rotation():
    centre = Coordinate(0, 0)
    radius = 10
    c1 = Coordinate(radius, 0)
    c2 = Coordinate(0, 10)

    a1 = Arc(c1, c2, centre, radius)

    c3 = Coordinate(-radius, 0)
    a2 = Arc(c2, c3, centre, radius)

    a1.rotate(centre, 90)

    assert a1 == a2


def test_get_line_intersection():
    c1 = Coordinate(0, 0)
    c2 = Coordinate(10, 10)
    l1 = Line(c1, c2)

    c3 = Coordinate(0, 10)
    c4 = Coordinate(10, 0)
    l2 = Line(c3, c4)

    assert l1.get_line_intersection(l2) == Coordinate(5, 5)

    c1 = Coordinate(0, 0)
    c2 = Coordinate(10, 0)
    l1 = Line(c1, c2)

    c3 = Coordinate(0, 5)
    c4 = Coordinate(10, 5)
    l2 = Line(c3, c4)

    assert l1.get_line_intersection(l2) is None


def test_arc_from_coordinates():
    c1 = Coordinate(1, 0)
    c2 = Coordinate(sin(pi / 4), sin(pi / 4))
    c3 = Coordinate(0, 1)

    a1 = Arc.from_coordinates(c1, c2, c3)
    assert a1 == Arc(c1, c3, Coordinate(0, 0), 1)

    c1 = Coordinate(7, 11)
    c2 = Coordinate(20, 10)
    c3 = Coordinate(24, 7)

    a1 = Arc.from_coordinates(c1, c2, c3)
    assert a1 == Arc(
        Coordinate(7, 11),
        Coordinate(24, 7),
        Coordinate(12.357142857142858, -4.357142857142857),
        -16.264710766765287,
    )


def test_coordinate_from_polar_coords():
    c1 = Coordinate.from_polar_coords(2 ** (1 / 2), 45)
    assert c1 == Coordinate(1, 1)


def test_line_angle():
    c1 = Coordinate(0, 0)
    c2 = Coordinate(1, 1)
    l1 = Line(c1, c2)
    assert l1.angle == 45

    # negative
    c1 = Coordinate(0, 0)
    c2 = Coordinate(-1, -1)
    l1 = Line(c1, c2)
    assert l1.angle == -135

    # vertical
    c1 = Coordinate(0, 0)
    c2 = Coordinate(0, 1)
    l1 = Line(c1, c2)
    assert l1.angle == 90

    # vertical
    c1 = Coordinate(0, 0)
    c2 = Coordinate(1, 0)
    l1 = Line(c1, c2)
    assert l1.angle == 0


def test__orientation():
    c1 = Coordinate(0, 0)
    c2 = Coordinate(1, 1)
    c3 = Coordinate(2, 2)
    assert _orientation_of_three_points(c1, c2, c3) == _Orientation.collinear

    c1 = Coordinate(0, 3)
    c2 = Coordinate(4, 2)
    c3 = Coordinate(3, 1)
    assert _orientation_of_three_points(c1, c2, c3) == _Orientation.clockwise

    c1 = Coordinate(0, 3)
    c2 = Coordinate(1, 2)
    c3 = Coordinate(9, 5)
    assert _orientation_of_three_points(c1, c2, c3) == _Orientation.anticlockwise


def test_line_is_horizontal():
    c1 = Coordinate(0, 0)
    c2 = Coordinate(5, 0)
    l1 = Line(c1, c2)
    assert l1.is_horizontal

    c1 = Coordinate(0, 0)
    c2 = Coordinate(5, 1)
    l1 = Line(c1, c2)
    assert not l1.is_horizontal


def test_line_overrides():
    c1 = Coordinate(0, 0)
    c2 = Coordinate(5, 0)
    l1 = Line(c1, c2)
    assert abs(l1) == 5


def test_region_find_entity_from_coordinates():
    c1 = create_square()

    assert c1.find_entity_from_coordinates(Coordinate(99, 99), Coordinate(99, 99)) is None

    assert (
        c1.find_entity_from_coordinates(c1.entities[0].start, c1.entities[0].end) == c1.entities[0]
    )


def test_reset_geometry(mc):
    stator = mc.get_region("stator")

    # When the new regions go out of scope they close Motor-CAD
    # Do we need to fix this?
    stator.motorcad_instance = None

    stator_copy = deepcopy(stator)
    stator_edited = deepcopy(stator)

    stator_edited.edit_point(stator_edited.points[1], stator_edited.points[1] + Coordinate(5, 5))
    assert stator_edited.entities != stator_copy.entities

    mc.set_region(stator_edited)
    stator = mc.get_region("stator")
    assert stator.entities != stator_copy.entities

    mc.reset_adaptive_geometry()
    stator = mc.get_region("stator")
    assert stator.entities == stator_copy.entities

    save_default_instance = DEFAULT_INSTANCE
    set_default_instance(mc.connection._port)

    mc.set_region(stator_edited)
    stator = mc.get_region("stator")
    assert stator.entities != stator_copy.entities

    mc.reset_adaptive_geometry()
    stator = mc.get_region("stator")
    assert stator.entities != stator_copy.entities

    set_default_instance(save_default_instance)


def test_translation_coord():
    c1 = Coordinate(0, 0)
    c2 = Coordinate(2, 2)
    c1.translate(2, 2)
    assert c1 == c2

    c1 = Coordinate(1, 2)
    c2 = Coordinate(-1.5, 1)
    c1.translate(-2.5, -1)
    assert c1 == c2


def test_arc_new_init():
    a1 = Arc(Coordinate(10, 0), Coordinate(0, 10), radius=10)
    assert a1.centre == Coordinate(0, 0)

    with pytest.raises(Exception):
        _ = Arc(Coordinate(10, 0), Coordinate(0, 10), radius=6)

    a1 = Arc(Coordinate(10, 0), Coordinate(0, 10), centre=Coordinate(0, 0))
    assert a1.radius == 10

    a2 = Arc(Coordinate(0, 10), Coordinate(10, 0), centre=Coordinate(10, 10))
    assert a2.radius == 10

    a3 = Arc(Coordinate(0, 10), Coordinate(10, 0), centre=Coordinate(0, 0))
    assert a3.radius == -10
    assert a3.centre == Coordinate(0, 0)

    # Check tolerances
    with pytest.raises(Exception):
        _ = Arc(Coordinate(0, 0), Coordinate(10, 0), radius=4)

    original_radius = -5 + (GEOM_TOLERANCE * 0.95)
    a5 = Arc(Coordinate(0, 0), Coordinate(10, 0), radius=original_radius)
    # Arc creation will bump radius to a value that is physically possible since within tolerance
    # check sign is preserved
    assert (a5.radius - original_radius) < GEOM_TOLERANCE


def test_region_rotate():
    p1 = Coordinate(0, 0)
    p2 = Coordinate(5, 0)
    p3 = Coordinate(0, 5)

    r1 = Region()
    r1.add_entity(Line(p1, p2))
    r1.add_entity(Arc(p2, p3, radius=10))
    r1.add_entity(Line(p3, p1))

    p4 = Coordinate(10, 5)
    p5 = Coordinate(5, 5)
    r2 = Region()
    r2.add_entity(Arc(p2, p4, radius=10))
    r2.add_entity(Line(p4, p5))
    r2.add_entity(Line(p5, p2))

    assert r1 != r2

    r1.rotate(p2, -90)
    assert r1 == r2


def test_region_translate():
    p1 = Coordinate(0, 0)
    p2 = Coordinate(5, 0)
    p3 = Coordinate(0, 5)
    r1 = Region()
    r1.add_entity(Line(p1, p2))
    r1.add_entity(Arc(p2, p3, radius=10))
    r1.add_entity(Line(p3, p1))

    p4 = Coordinate(3, -2)
    p5 = Coordinate(8, -2)
    p6 = Coordinate(3, 3)
    r2 = Region()
    r2.add_entity(Line(p4, p5))
    r2.add_entity(Arc(p5, p6, radius=10))
    r2.add_entity(Line(p6, p4))

    assert r1 != r2

    r1.translate(3, -2)
    assert r1 == r2


def test_get_set_region_magnet(mc):
    mc.set_variable("GeometryTemplateType", 1)
    mc.reset_adaptive_geometry()
    magnet = mc.get_region("L1_1Magnet2")
    assert isinstance(magnet, RegionMagnet)

    assert magnet.br_multiplier == 1
    assert magnet.br_value == 1.31
    assert magnet.br_used == 1.31
    assert magnet.magnet_angle == 22.5
    assert magnet.magnet_polarity == "N"
    assert magnet.region_type == RegionType.magnet

    assert isclose(magnet.br_x, 1.21028, abs_tol=1e-3)
    assert isclose(magnet.br_y, 0.50131, abs_tol=1e-3)

    magnet.magnet_angle = 0
    assert isclose(magnet.br_x, 1.31, abs_tol=1e-3)
    assert isclose(magnet.br_y, 0, abs_tol=1e-3)

    magnet.br_multiplier = 2
    assert magnet.br_value == 1.31
    assert magnet.br_used == 1.31 * 2

    mc.set_region(magnet)
    magnet = mc.get_region("L1_1Magnet2")
    assert magnet.br_multiplier == 2
    assert magnet.magnet_angle == 0
    assert magnet.magnet_polarity == "N"
    assert isclose(magnet.br_x, 1.31 * 2, abs_tol=1e-3)
    assert isclose(magnet.br_y, 0, abs_tol=1e-3)
    assert magnet.br_value == 1.31
    assert magnet.br_used == 1.31 * 2
    assert magnet.region_type == RegionType.magnet<|MERGE_RESOLUTION|>--- conflicted
+++ resolved
@@ -539,23 +539,6 @@
     coord_1 = arc.get_coordinate_from_percentage_distance(geometry.Coordinate(-1, 0), 0.5)
     assert isclose(coord_1.x, 0, abs_tol=1e-12)
     assert isclose(coord_1.y, -1, abs_tol=1e-12)
-
-    # test an arc that failed with the old definition of get_coordinate_from_percentage_distance()
-    arc_2 = geometry.Arc(geometry.Coordinate(62, 20), geometry.Coordinate(56, 33), radius=45)
-    coord_2 = arc_2.get_coordinate_from_percentage_distance(arc_2.end, 1e-13)
-    assert math.isclose(arc_2.end.x, coord_2.x, abs_tol=1e-12)
-    assert math.isclose(arc_2.end.y, coord_2.y, abs_tol=1e-12)
-    coord_3 = arc_2.get_coordinate_from_percentage_distance(arc_2.start, 1e-13)
-    assert math.isclose(arc_2.start.x, coord_3.x, abs_tol=1e-12)
-    assert math.isclose(arc_2.start.y, coord_3.y, abs_tol=1e-12)
-    # test arc drawn clockwise
-    arc_4 = geometry.Arc(geometry.Coordinate(56, 33), geometry.Coordinate(62, 20), radius=45)
-    coord_4 = arc_4.get_coordinate_from_distance(arc_4.end, 1e-13)
-    assert math.isclose(arc_4.end.x, coord_4.x, abs_tol=1e-12)
-    assert math.isclose(arc_4.end.y, coord_4.y, abs_tol=1e-12)
-    coord_5 = arc_4.get_coordinate_from_distance(arc_4.start, 1e-13)
-    assert math.isclose(arc_4.start.x, coord_5.x, abs_tol=1e-12)
-    assert math.isclose(arc_4.start.y, coord_5.y, abs_tol=1e-12)
 
     # test an arc that failed with the old definition of get_coordinate_from_percentage_distance()
     arc_2 = geometry.Arc(geometry.Coordinate(62, 20), geometry.Coordinate(56, 33), radius=45)
@@ -604,7 +587,6 @@
     assert math.isclose(60.389142028418, coord_6.x, abs_tol=1e-12)
     assert math.isclose(24.730689908764, coord_6.y, abs_tol=1e-12)
 
-<<<<<<< HEAD
     coord_7 = arc.get_coordinate_from_distance(geometry.Coordinate(-1, 0), fraction=0.5)
     assert isclose(coord_7.x, 0, abs_tol=1e-12)
     assert isclose(coord_7.y, -1, abs_tol=1e-12)
@@ -613,8 +595,6 @@
     assert isclose(coord_8.x, 0, abs_tol=1e-12)
     assert isclose(coord_8.y, -1, abs_tol=1e-12)
 
-=======
->>>>>>> a96fa943
 
 def test_arc_length():
     arc = geometry.Arc(
