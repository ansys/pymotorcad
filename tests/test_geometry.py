# Copyright (C) 2022 - 2025 ANSYS, Inc. and/or its affiliates.
# SPDX-License-Identifier: MIT
#
#
# Permission is hereby granted, free of charge, to any person obtaining a copy
# of this software and associated documentation files (the "Software"), to deal
# in the Software without restriction, including without limitation the rights
# to use, copy, modify, merge, publish, distribute, sublicense, and/or sell
# copies of the Software, and to permit persons to whom the Software is
# furnished to do so, subject to the following conditions:
#
# The above copyright notice and this permission notice shall be included in all
# copies or substantial portions of the Software.
#
# THE SOFTWARE IS PROVIDED "AS IS", WITHOUT WARRANTY OF ANY KIND, EXPRESS OR
# IMPLIED, INCLUDING BUT NOT LIMITED TO THE WARRANTIES OF MERCHANTABILITY,
# FITNESS FOR A PARTICULAR PURPOSE AND NONINFRINGEMENT. IN NO EVENT SHALL THE
# AUTHORS OR COPYRIGHT HOLDERS BE LIABLE FOR ANY CLAIM, DAMAGES OR OTHER
# LIABILITY, WHETHER IN AN ACTION OF CONTRACT, TORT OR OTHERWISE, ARISING FROM,
# OUT OF OR IN CONNECTION WITH THE SOFTWARE OR THE USE OR OTHER DEALINGS IN THE
# SOFTWARE.

import builtins
from copy import deepcopy
import math
from math import inf, isclose, pi, radians, sin, sqrt
import tempfile

import pytest

from RPC_Test_Common import get_dir_path, reset_to_default_file
from ansys.motorcad.core import MotorCADError, geometry
from ansys.motorcad.core.geometry import (
    GEOM_TOLERANCE,
    Arc,
    Coordinate,
    EntityList,
    Line,
    Region,
    RegionMagnet,
    RegionType,
    _Orientation,
    _orientation_of_three_points,
    rt_to_xy,
)
from ansys.motorcad.core.geometry_shapes import eq_triangle_h, square, triangular_notch
import ansys.motorcad.core.rpc_client_core as rpc_client_core
from ansys.motorcad.core.rpc_client_core import DEFAULT_INSTANCE, set_default_instance


def generate_constant_region():
    region = geometry.Region(region_type=RegionType.stator_air)
    region.name = "testing_region"
    region.colour = (0, 0, 255)
    region.material = "Air"

    region.entities.append(geometry.Line(geometry.Coordinate(-1, 0), geometry.Coordinate(1, 0)))
    region.entities.append(
        geometry.Arc(
            geometry.Coordinate(1, 0), geometry.Coordinate(0, 1), geometry.Coordinate(0, 0), 1
        )
    )
    region.entities.append(geometry.Line(geometry.Coordinate(0, 1), geometry.Coordinate(-1, 0)))

    return region


def create_square():
    points = [
        geometry.Coordinate(0, 0),
        geometry.Coordinate(0, 2),
        geometry.Coordinate(2, 2),
        geometry.Coordinate(2, 0),
    ]

    square = geometry.Region(region_type=RegionType.stator)

    for count, point in enumerate(points):
        if count == len(points) - 1:
            square.add_entity(geometry.Line(point, points[0]))
        else:
            square.add_entity(geometry.Line(point, points[count + 1]))

    return square


def create_triangle():
    points = [geometry.Coordinate(1, 2.2), geometry.Coordinate(2.2, 1), geometry.Coordinate(4, 4)]

    triangle = geometry.Region(region_type=RegionType.stator)

    for count, point in enumerate(points):
        if count == len(points) - 1:
            triangle.add_entity(geometry.Line(point, points[0]))
        else:
            triangle.add_entity(geometry.Line(point, points[count + 1]))

    return triangle


def create_lines_from_points(points):
    lines = []

    for count, point in enumerate(points):
        if count == len(points) - 1:
            lines.append(geometry.Line(point, points[0]))
        else:
            lines.append(geometry.Line(point, points[count + 1]))

    return lines


def test_set_get_winding_coil(mc):
    phase = 1
    path = 1
    coil = 1

    go_slot = 2
    go_position = "C"
    return_slot = 8
    return_position = "C"
    turns = 10

    mc.set_winding_coil(
        phase, path, coil, go_slot, go_position, return_slot, return_position, turns
    )

    (
        go_slot_test,
        go_position_test,
        return_slot_test,
        return_position_test,
        turns_test,
    ) = mc.get_winding_coil(phase, path, coil)

    assert go_slot == go_slot_test
    assert go_position == go_position_test
    assert return_slot == return_slot_test
    assert return_position == return_position_test
    assert turns == turns_test


def test_check_if_geometry_is_valid(mc):
    # base_test_file should have valid geometry
    mc.check_if_geometry_is_valid(0)

    save_slot_depth = mc.get_variable("Slot_Depth")

    mc.set_variable("Slot_Depth", 50)
    with pytest.raises(MotorCADError):
        mc.check_if_geometry_is_valid(0)

    # Check resetting geometry works
    mc.check_if_geometry_is_valid(1)

    mc.set_variable("Slot_Depth", save_slot_depth)


def test_set_adaptive_parameter_value(mc):
    parameter_name = "test_parameter"
    parameter_value = 100

    mc.set_adaptive_parameter_value(parameter_name, parameter_value)
    assert mc.get_array_variable("AdaptiveTemplates_Parameters_Name", 0) == parameter_name
    assert mc.get_array_variable("AdaptiveTemplates_Parameters_Value", 0) == parameter_value

    parameter_value = 70
    # update existing parameter
    mc.set_adaptive_parameter_value(parameter_name, parameter_value)
    assert mc.get_array_variable("AdaptiveTemplates_Parameters_Name", 0) == parameter_name
    assert mc.get_array_variable("AdaptiveTemplates_Parameters_Value", 0) == parameter_value


def test_set_adaptive_parameter_value_incorrect_type(mc):
    with pytest.raises(MotorCADError):
        mc.set_adaptive_parameter_value("incorrect_type", "test_string")


def test_get_adaptive_parameter_value(mc):
    mc.set_adaptive_parameter_value("test_parameter_1", 100)

    value = mc.get_adaptive_parameter_value("test_parameter_1")
    assert value == 100


def test_get_adaptive_parameter_value_does_not_exist(mc):
    with pytest.raises(Exception) as e_info:
        mc.get_adaptive_parameter_value("testing_parameter")

    assert "No adaptive parameter found with name" in str(e_info.value)


def test_set_adaptive_parameter_default(mc):
    mc.set_adaptive_parameter_default("testing_parameter_default", 100)
    assert mc.get_adaptive_parameter_value("testing_parameter_default") == 100
    # As parameter already exists, this should not change the value
    mc.set_adaptive_parameter_default("testing_parameter_default", 200)
    assert mc.get_adaptive_parameter_value("testing_parameter_default") == 100


def test_get_region(mc):
    expected_region = generate_constant_region()
    mc.set_region(expected_region)

    region = mc.get_region(expected_region.name)
    assert region == expected_region

    with pytest.raises(Exception) as e_info:
        mc.get_region("Rotor_Magnet")

    assert ("region" in str(e_info.value)) and ("name" in str(e_info.value))


def test_get_region_dxf(mc):
    mc.load_dxf_file(get_dir_path() + r"\test_files\dxf_import.dxf")
    expected_region = geometry.Region(region_type=RegionType.dxf_import)
    expected_region.name = "DXFRegion_Rotor"
    expected_region.colour = (192, 192, 192)
    expected_region.duplications = 8
    expected_region.add_entity(
        geometry.Arc(
            geometry.Coordinate(27.5, 0),
            geometry.Coordinate(19.4454364826301, 19.4454364826301),
            geometry.Coordinate(0, 0),
            27.5,
        )
    )
    expected_region.add_entity(
        geometry.Line(
            geometry.Coordinate(19.4454364826301, 19.4454364826301), geometry.Coordinate(0, 0)
        )
    )
    expected_region.add_entity(
        geometry.Line(geometry.Coordinate(0, 0), geometry.Coordinate(27.5, 0))
    )

    region = mc.get_region_dxf("DXFRegion_Rotor")
    assert region == expected_region

    with pytest.raises(Exception) as e_info:
        mc.get_region_dxf("Hello_World")

    assert ("region" in str(e_info.value)) and ("name" in str(e_info.value))


def test_set_region(mc):
    region = generate_constant_region()
    mc.set_region(region)
    returned_region = mc.get_region("testing_region")
    assert returned_region == region


def test_load_adaptive_script(mc):
    """Test loading adaptive template script into Motor-CAD from file."""
    filepath = get_dir_path() + r"\test_files\adaptive_templates_script.py"
    # load file into Motor-CAD
    mc.load_adaptive_script(filepath)

    num_lines = mc.get_variable("AdaptiveTemplates_ScriptLines")
    # open file and sum number of lines and check against number of lines from Motor-CAD
    with open(filepath, "r") as f:
        num_lines_file = sum(1 for _ in f)

    assert num_lines == num_lines_file


def test_save_adaptive_script(mc):
    """Test save adaptive template script from Motor-CAD to specified file path."""
    filepath = get_dir_path() + r"\test_files\adaptive_templates_script.py"
    mc.load_adaptive_script(filepath)
    num_lines = mc.get_variable("AdaptiveTemplates_ScriptLines")

    filepath = tempfile.gettempdir() + r"\adaptive_templates_script.py"
    mc.save_adaptive_script(filepath)
    # sum number of lines in saved file and check against number of lines from Motor-CAD
    with open(filepath, "r") as f:
        num_lines_file = sum(1 for _ in f)

    assert num_lines == num_lines_file


def test_region_add_entity_line():
    # generate entity to add to region
    entity = geometry.Line(geometry.Coordinate(0, 0), geometry.Coordinate(1, 1))

    expected_region = generate_constant_region()
    expected_region.entities.append(entity)

    region = generate_constant_region()
    region.add_entity(entity)

    assert region == expected_region


def test_region_add_entity_arc():
    # generate entity to add to region
    entity = geometry.Arc(
        geometry.Coordinate(-1, 0), geometry.Coordinate(1, 0), geometry.Coordinate(0, 0), 1
    )

    expected_region = generate_constant_region()
    expected_region.entities.append(entity)

    region = generate_constant_region()
    region.add_entity(entity)

    assert region == expected_region


def test_region_insert_entity():
    entity = geometry.Line(geometry.Coordinate(-2, 2), geometry.Coordinate(2, 3))

    expected_region = generate_constant_region()
    expected_region.entities.insert(1, entity)

    region = generate_constant_region()
    region.insert_entity(1, entity)

    assert region == expected_region


def test_region_insert_polyline():
    polyline = [
        geometry.Line(geometry.Coordinate(0, 0), geometry.Coordinate(1, 1)),
        geometry.Arc(
            geometry.Coordinate(1, 1), geometry.Coordinate(1, 0), geometry.Coordinate(0, 0), 1
        ),
        geometry.Line(geometry.Coordinate(1, 0), geometry.Coordinate(0, 0)),
    ]

    expected_region = generate_constant_region()
    expected_region.entities = polyline + expected_region.entities

    region = generate_constant_region()
    region.insert_polyline(0, polyline)

    assert region == expected_region


def test_region_remove_entity():
    expected_region = generate_constant_region()

    entity = expected_region.entities[1]
    expected_region.entities.remove(entity)

    region = generate_constant_region()
    region.remove_entity(entity)

    assert region == expected_region


def test_region_from_json():
    raw_region = {
        "name": "test_region",
        "name_base": "test_region_base",
        "material": "copper",
        "colour": {"r": 240, "g": 0, "b": 0},
        "area": 5.1,
        "centroid": {"x": 0.0, "y": 1.0},
        "region_coordinate": {"x": 0.0, "y": 1.1},
        "duplications": 10,
        "entities": [],
        "parent_name": "Insulation",
        "child_names": ["Duct", "Duct_1"],
        "region type": RegionType.stator_copper,
        "mesh_length": 0.035,
        "singular": False,
        "linked_regions": ["linked_region", "linked_region_1"],
        "on_boundary": True,
    }

    test_region = geometry.Region(region_type=RegionType.stator_copper)
    test_region.name = "test_region"
    test_region._base_name = "test_region_base"
    test_region.material = "copper"
    test_region.colour = (240, 0, 0)
    test_region._area = 5.1
    test_region._centroid = geometry.Coordinate(0.0, 1.0)
    test_region._region_coordinate = geometry.Coordinate(0.0, 1.1)
    test_region.duplications = 10
    test_region.entities = []
    test_region.parent_name = "Insulation"
    test_region._child_names = ["Duct", "Duct_1"]
    test_region.mesh_length = (0.035,)
    test_region.singular = False
<<<<<<< HEAD
    test_region._linked_region_names = ["linked_region", "linked_region_1"]
=======
    linked_region = geometry.Region(region_type=RegionType.stator_copper)
    linked_region.name = "linked_region"
    linked_region_1 = geometry.Region(region_type=RegionType.stator_copper)
    linked_region.name = "linked_region_1"
    test_region.linked_regions = [linked_region, linked_region_1]
>>>>>>> defa2bc9

    region = geometry.Region._from_json(raw_region)

    assert region == test_region


def test_region_to_json():
    raw_region = {
        "name": "test_region",
        "name_base": "test_region_base",
        "material": "copper",
        "colour": {"r": 240, "g": 0, "b": 0},
        "area": 5.1,
        "centroid": {"x": 0.0, "y": 1.0},
        "region_coordinate": {"x": 0.0, "y": 1.1},
        "duplications": 10,
        "entities": [],
        "lamination_type": "",
        "parent_name": "Insulation",
        "region_type": RegionType.stator_copper.value,
        "mesh_length": 0.035,
        "singular": True,
        "linked_regions": [],
        "on_boundary": False,
    }

    test_region = geometry.Region(region_type=RegionType.stator_copper)
    test_region.name = "test_region"
    test_region._base_name = "test_region_base"
    test_region.material = "copper"
    test_region.colour = (240, 0, 0)
    test_region._area = 5.1
    test_region._centroid = geometry.Coordinate(0.0, 1.0)
    test_region._region_coordinate = geometry.Coordinate(0.0, 1.1)
    test_region.duplications = 10
    test_region.entities = []
    test_region.parent_name = "Insulation"
    test_region.mesh_length = 0.035
    test_region.singular = True
<<<<<<< HEAD
    test_region.linked_region_names = []
=======
    test_region.linked_regions = []
>>>>>>> defa2bc9

    assert test_region._to_json() == raw_region


def test_region_is_closed():
    region = generate_constant_region()
    assert region.is_closed()


def test_EntityList_is_closed():
    region = generate_constant_region()
    assert region.entities.is_closed

    # Check an empty list returns as False
    test_el1 = EntityList()
    assert test_el1.is_closed == False

    # Test an open polygon is not closed
    test_el1.append(Line(Coordinate(0, 0), Coordinate(1, 1)))
    test_el1.append(Line(Coordinate(1, 1), Coordinate(1, 0)))
    test_el1.append(Line(Coordinate(1, 0), Coordinate(0.5, 0)))
    assert test_el1.is_closed == False


def test_EntityList_self_intersecting():
    # Test that intersection detection works properly on arcs
    test_el1 = EntityList()
    test_el1.append(Arc(Coordinate(0, 1), Coordinate(1, 0), centre=Coordinate(0.6, 0.6)))
    test_el1.append(Line(Coordinate(0.4, 0.4), Coordinate(0, 1)))
    test_el1.append(Line(Coordinate(1, 0), Coordinate(1, 1)))
    test_el1.append(Line(Coordinate(1, 1), Coordinate(0.4, 0.4)))
    assert test_el1.self_intersecting == False

    # Test convex polygons are not detected as intersecting
    test_el2 = EntityList()
    test_el2.append(Line(Coordinate(0, 3), Coordinate(0, 0)))
    test_el2.append(Line(Coordinate(0, 0), Coordinate(2, 0)))
    test_el2.append(Line(Coordinate(2, 0), Coordinate(2, 1)))
    test_el2.append(Line(Coordinate(2, 1), Coordinate(1, 1)))
    test_el2.append(Line(Coordinate(1, 1), Coordinate(1, 2)))
    test_el2.append(Line(Coordinate(1, 2), Coordinate(2, 2)))
    test_el2.append(Line(Coordinate(2, 2), Coordinate(2, 3)))
    test_el2.append(Line(Coordinate(2, 3), Coordinate(0, 3)))
    assert test_el2.self_intersecting == False

    # Test intersections are properly detected
    test_el3 = EntityList()
    test_el3.append(Line(Coordinate(0, 0), Coordinate(1, 1)))
    test_el3.append(Line(Coordinate(1, 1), Coordinate(0, 1)))
    test_el3.append(Line(Coordinate(0, 1), Coordinate(1, 0)))
    test_el3.append(Line(Coordinate(1, 0), Coordinate(0, 0)))
    assert test_el3.self_intersecting == True


def test_EntityList_is_anticlockwise():
    assert generate_constant_region().entities.is_anticlockwise == True

    # Test opposite winding
    test_el2 = EntityList()
    test_el2.append(Line(Coordinate(0, 0), Coordinate(0, 1)))
    test_el2.append(Line(Coordinate(0, 1), Coordinate(1, 1)))
    test_el2.append(Line(Coordinate(1, 1), Coordinate(1, 0)))
    test_el2.append(Line(Coordinate(1, 0), Coordinate(0, 0)))
    assert test_el2.is_anticlockwise == False

    # Test that arcs with endpoints that would result in opposite ordering if connected with a line
    # are correctly accounted for
    test_el3 = EntityList()
    test_el3.append(Line(Coordinate(0, 0), Coordinate(0, 2)))
    test_el3.append(
        Arc.from_coordinates(Coordinate(0.2, 2.4), Coordinate(-0.3, 1), Coordinate(0, 0))
    )
    test_el3.append(Line(Coordinate(0, 2), Coordinate(0.2, 2.4)))
    assert test_el3.is_anticlockwise == True

    # Test error detection
    with pytest.raises(Exception, match="Entities must be closed and nonintersecting"):
        test_el4 = EntityList()
        test_el4.append(Line(Coordinate(0, 0), Coordinate(1, 1)))
        test_el4.append(Line(Coordinate(1, 1), Coordinate(0, 1)))
        test_el4.append(Line(Coordinate(0, 1), Coordinate(1, 0)))
        test_el4.append(Line(Coordinate(1, 0), Coordinate(0, 0)))
        test_el4.is_anticlockwise


def test_EntityList_has_valid_geometry():
    assert generate_constant_region().entities.has_valid_geometry == True

    # Test self_intersecting
    test_el1 = EntityList()
    test_el1.append(Line(Coordinate(0, 0), Coordinate(1, 1)))
    test_el1.append(Line(Coordinate(1, 1), Coordinate(0, 1)))
    test_el1.append(Line(Coordinate(0, 1), Coordinate(1, 0)))
    test_el1.append(Line(Coordinate(1, 0), Coordinate(0, 0)))
    assert test_el1.has_valid_geometry == False

    # Test is_anticlockwise
    test_el2 = EntityList()
    test_el2.append(Line(Coordinate(0, 0), Coordinate(1, 1)))
    test_el2.append(Line(Coordinate(1, 1), Coordinate(1, 0)))
    test_el2.append(Line(Coordinate(1, 0), Coordinate(0, 0)))
    assert test_el2.has_valid_geometry == False

    # Test is_closed
    test_el3 = EntityList()
    test_el3.append(Line(Coordinate(0, 0), Coordinate(1, 1)))
    test_el3.append(Line(Coordinate(1, 1), Coordinate(1, 0)))
    test_el3.append(Line(Coordinate(1, 0), Coordinate(0.5, 0)))
    assert test_el3.has_valid_geometry == False


def test_set_linked_region():
    # depreciated functionality, here for backwards compatibility
    region = generate_constant_region()

    region_linked = Region(region_type=RegionType.stator)
    region_linked.name = "linked_region_test"
    # set linked region
    region.linked_region = region_linked

<<<<<<< HEAD
    assert region.linked_region.name == region_linked.name
    assert region_linked.linked_region.name == region.name
=======
    assert region.linked_regions == [region_linked]
    assert region_linked.linked_regions == [region]


def test_set_linked_regions():
    region = generate_constant_region()

    region_linked = Region()
    region_linked.name = "linked_region_test"
    # set linked region
    region.linked_regions.append(region_linked)
    region_linked.linked_regions.append(region)

    assert region.linked_regions.__contains__(region_linked)
    assert region_linked.linked_regions.__contains__(region)
>>>>>>> defa2bc9


def test_set_linked_regions():
    region = generate_constant_region()

    region_linked = Region()
    region_linked.name = "linked_region_test"
    # set linked region
    region.linked_regions.append(region_linked)
    region_linked.linked_regions.append(region)

    assert region.linked_regions.__contains__(region_linked)
    assert region_linked.linked_regions.__contains__(region)


def test_set_singular_region():
    region = generate_constant_region()
    region.singular = True

    assert region._singular is True
    assert region.singular is True


def test_region_contains_same_entities():
    region = generate_constant_region()

    expected_region = deepcopy(region)
    expected_region.entities.reverse()

    assert region == expected_region


def test_region_get_parent(mc):
    pocket = mc.get_region("rotor pocket")
    expected_region = mc.get_region("rotor")

    assert pocket.parent == expected_region


def test_region_set_parent(mc):
    shaft = mc.get_region("Shaft")
    square = create_square()
    square.name = "square"
    square.parent = shaft
    mc.set_region(square)

    shaft_expected = mc.get_region("Shaft")
    assert square.name in shaft_expected._child_names


def test_region_children(mc):
    rotor = mc.get_region("rotor")
    children = rotor.children

    assert len(children) == 16


def test_region_linked_regions(mc):
<<<<<<< HEAD
    duct = mc.get_region("RotorDuctFluidRegion_1")
=======
    duct = mc.get_region("RotorDuctFluidRegion_1", get_linked=True)
>>>>>>> defa2bc9
    assert len(duct.linked_regions) == 1


def test_reverse_entity():
    entity = geometry.Entity(geometry.Coordinate(0, 0), geometry.Coordinate(1, 1))
    expected_entity = geometry.Entity(geometry.Coordinate(1, 1), geometry.Coordinate(0, 0))

    entity.reverse()

    assert entity == expected_entity


def test_reverse_line():
    region = generate_constant_region()
    line = region.entities[0]
    expected_line = geometry.Line(line.end, line.start)
    line.reverse()

    assert line == expected_line


def test_reverse_arc():
    region = generate_constant_region()
    arc = region.entities[1]
    expected_line = geometry.Arc(arc.end, arc.start, arc.centre, -arc.radius)
    arc.reverse()

    assert arc == expected_line


def test_entities_same_subset():
    arc1 = Arc(Coordinate(1, 0), Coordinate(0, 1), radius=1)
    arc2 = Arc(Coordinate(0, 1), Coordinate(-1, 0), radius=1)
    ent1 = geometry.EntityList([arc1, arc2])
    ent2 = geometry.EntityList([arc1])

    assert ent1 != ent2


def test_entities_same():
    region = generate_constant_region()
    region_expected = generate_constant_region()

    assert region.entities == region_expected.entities


def test_entities_same_1():
    region_1 = generate_constant_region()

    entities_list_duplicate = deepcopy(region_1.entities)

    entities = [entities_list_duplicate[i] for i in range(1, len(entities_list_duplicate))] + [
        entities_list_duplicate[i] for i in range(0, 1)
    ]
    region_2 = geometry.Region(region_type=RegionType.stator)
    region_2.entities = entities

    assert region_1.entities == region_2.entities


def test_entities_same_reverse():
    region_1 = generate_constant_region()

    region_2 = geometry.Region(RegionType.stator_air)
    region_2.entities = deepcopy(region_1.entities)
    region_2.entities.reverse()

    assert region_1.entities == region_2.entities


def test_reverse_entities():
    region = generate_constant_region()

    duplicate_entities = deepcopy(region.entities)
    duplicate_entities = list(duplicate_entities)

    # Use list reverse function
    duplicate_entities.reverse()

    expected_entities = geometry.EntityList()

    for entity in duplicate_entities:
        if isinstance(entity, geometry.Line):
            expected_entities.append(geometry.Line(entity.end, entity.start))
        elif isinstance(entity, geometry.Arc):
            expected_entities.append(
                geometry.Arc(entity.end, entity.start, entity.centre, -entity.radius)
            )

    assert region.entities._entities_same(expected_entities) is False
    assert region.entities._entities_same(expected_entities, check_reverse=True) is True


def test_reverse_entities_2():
    region_1 = generate_constant_region()
    region_2 = geometry.Region(RegionType.stator_air)

    region_2.entities = deepcopy(region_1.entities)
    region_2.entities.reverse()
    assert region_1.entities._entities_same(region_2.entities, check_reverse=False) is False
    assert region_1.entities._entities_same(region_2.entities, check_reverse=True) is True

    region_2.entities.reverse()
    assert region_1.entities._entities_same(region_2.entities, check_reverse=False) is True


def test_line_get_coordinate_from_percentage_distance():
    line = geometry.Line(geometry.Coordinate(0, 0), geometry.Coordinate(2, 0))

    coord = line.get_coordinate_from_percentage_distance(geometry.Coordinate(0, 0), 0.5)
    assert coord == geometry.Coordinate(1, 0)


def test_line_get_coordinate_from_distance():
    line = geometry.Line(geometry.Coordinate(0, 0), geometry.Coordinate(2, 0))

    # test using the 'distance' argument
    assert line.get_coordinate_from_distance(geometry.Coordinate(0, 0), 1) == geometry.Coordinate(
        1, 0
    )
    # test using the 'fraction' argument
    assert line.get_coordinate_from_distance(
        geometry.Coordinate(0, 0), fraction=0.5
    ) == geometry.Coordinate(1, 0)
    # test using the 'percentage' argument
    assert line.get_coordinate_from_distance(
        geometry.Coordinate(0, 0), percentage=50
    ) == geometry.Coordinate(1, 0)

    # test that warnings are raised when multiple arguments are given
    # distance and fraction
    with pytest.warns(UserWarning) as record:
        coord = line.get_coordinate_from_distance(geometry.Coordinate(0, 0), 1, fraction=0.6)
    assert "Both distance and fraction provided" in record[0].message.args[0]
    # check that distance is used
    assert coord == line.get_coordinate_from_distance(geometry.Coordinate(0, 0), 1)

    # distance and percentage
    with pytest.warns(UserWarning) as record:
        coord = line.get_coordinate_from_distance(geometry.Coordinate(0, 0), 1, percentage=40)
    assert "Both distance and percentage provided" in record[0].message.args[0]
    # check that distance is used
    assert coord == line.get_coordinate_from_distance(geometry.Coordinate(0, 0), 1)

    # fraction and percentage
    with pytest.warns(UserWarning) as record:
        coord = line.get_coordinate_from_distance(
            geometry.Coordinate(0, 0), fraction=0.6, percentage=40
        )
    assert "Both fraction and percentage provided" in record[0].message.args[0]
    # check that fraction is used
    assert coord == line.get_coordinate_from_distance(geometry.Coordinate(0, 0), fraction=0.6)

    # distance, fraction and percentage
    with pytest.warns(UserWarning) as record:
        coord = line.get_coordinate_from_distance(geometry.Coordinate(0, 0), 1, 0.6, 40)
    assert "Both distance and fraction provided" in record[0].message.args[0]
    # check that both warnings are given
    assert "Both distance and percentage provided" in record[1].message.args[0]
    # check that distance is used
    assert coord == line.get_coordinate_from_distance(geometry.Coordinate(0, 0), 1)

    # neither distance, fraction or percentage are provided
    with pytest.raises(Exception) as e_info:
        coord = line.get_coordinate_from_distance(line.start)
    assert "provide either a distance, fraction or percentage" in str(e_info)


def test_line_length():
    line = geometry.Line(geometry.Coordinate(0, 0), geometry.Coordinate(1, 1))

    assert line.length == sqrt(2)


def test_line_get_coordinate_distance():
    line = geometry.Line(geometry.Coordinate(0, 0), geometry.Coordinate(0, 2))
    point = Coordinate(1, 1)
    assert line.get_coordinate_distance(point) == 1


def test_arc_get_coordinate_from_fractional_distance():
    arc = geometry.Arc(
        geometry.Coordinate(-1, 0), geometry.Coordinate(1, 0), geometry.Coordinate(0, 0), 1
    )

    coord_1 = arc.get_coordinate_from_percentage_distance(geometry.Coordinate(-1, 0), 0.5)
    assert isclose(coord_1.x, 0, abs_tol=1e-12)
    assert isclose(coord_1.y, -1, abs_tol=1e-12)

    # test an arc that failed with the old definition of get_coordinate_from_percentage_distance()
    arc_2 = geometry.Arc(geometry.Coordinate(62, 20), geometry.Coordinate(56, 33), radius=45)
    coord_2 = arc_2.get_coordinate_from_percentage_distance(arc_2.end, 1e-13)
    assert math.isclose(arc_2.end.x, coord_2.x, abs_tol=1e-12)
    assert math.isclose(arc_2.end.y, coord_2.y, abs_tol=1e-12)
    coord_3 = arc_2.get_coordinate_from_percentage_distance(arc_2.start, 1e-13)
    assert math.isclose(arc_2.start.x, coord_3.x, abs_tol=1e-12)
    assert math.isclose(arc_2.start.y, coord_3.y, abs_tol=1e-12)
    # test arc drawn clockwise
    arc_4 = geometry.Arc(geometry.Coordinate(56, 33), geometry.Coordinate(62, 20), radius=45)
    coord_4 = arc_4.get_coordinate_from_percentage_distance(arc_4.end, 1e-13)
    assert math.isclose(arc_4.end.x, coord_4.x, abs_tol=1e-12)
    assert math.isclose(arc_4.end.y, coord_4.y, abs_tol=1e-12)
    coord_5 = arc_4.get_coordinate_from_percentage_distance(arc_4.start, 1e-13)
    assert math.isclose(arc_4.start.x, coord_5.x, abs_tol=1e-12)
    assert math.isclose(arc_4.start.y, coord_5.y, abs_tol=1e-12)
    # test arc with negative radius
    arc_6 = geometry.Arc(
        geometry.Coordinate(-1, 0), geometry.Coordinate(1, 0), geometry.Coordinate(0, 0), -1
    )
    coord_6 = arc_6.get_coordinate_from_percentage_distance(Coordinate(-1, 0), 0.5)
    assert math.isclose(coord_6.x, 0, abs_tol=1e-12)
    assert math.isclose(coord_6.y, 1, abs_tol=1e-12)


def test_arc_get_coordinate_from_distance():
    arc = geometry.Arc(
        geometry.Coordinate(-1, 0), geometry.Coordinate(1, 0), geometry.Coordinate(0, 0), 1
    )

    # test using the 'distance' argument
    coord = arc.get_coordinate_from_distance(geometry.Coordinate(-1, 0), math.pi / 2)
    assert math.isclose(coord.x, 0, abs_tol=1e-12)
    assert math.isclose(coord.y, -1, abs_tol=1e-12)

    # test for an arc with negative radius using the 'distance' argument
    arc_1 = geometry.Arc(
        geometry.Coordinate(-1, 0), geometry.Coordinate(1, 0), geometry.Coordinate(0, 0), -1
    )
    coord_1 = arc_1.get_coordinate_from_distance(geometry.Coordinate(-1, 0), math.pi / 2)
    assert math.isclose(coord_1.x, 0, abs_tol=1e-12)
    assert math.isclose(coord_1.y, 1, abs_tol=1e-12)

    # test an arc that failed with the old definition of get_coordinate_from_distance() using the
    # 'distance' argument
    arc_2 = geometry.Arc(geometry.Coordinate(62, 20), geometry.Coordinate(56, 33), radius=45)
    coord_2 = arc_2.get_coordinate_from_distance(arc_2.end, 1e-15)
    assert math.isclose(arc_2.end.x, coord_2.x, abs_tol=1e-12)
    assert math.isclose(arc_2.end.y, coord_2.y, abs_tol=1e-12)
    coord_3 = arc_2.get_coordinate_from_distance(arc_2.start, 1e-15)
    assert math.isclose(arc_2.start.x, coord_3.x, abs_tol=1e-12)
    assert math.isclose(arc_2.start.y, coord_3.y, abs_tol=1e-12)
    # test arc drawn clockwise using the 'distance' argument
    arc_4 = geometry.Arc(geometry.Coordinate(56, 33), geometry.Coordinate(62, 20), radius=45)
    coord_4 = arc_4.get_coordinate_from_distance(arc_4.end, 1e-15)
    assert math.isclose(arc_4.end.x, coord_4.x, abs_tol=1e-12)
    assert math.isclose(arc_4.end.y, coord_4.y, abs_tol=1e-12)
    coord_5 = arc_4.get_coordinate_from_distance(arc_4.start, 1e-15)
    assert math.isclose(arc_4.start.x, coord_5.x, abs_tol=1e-12)
    assert math.isclose(arc_4.start.y, coord_5.y, abs_tol=1e-12)
    coord_6 = arc_2.get_coordinate_from_distance(arc_2.start, 5)
    assert math.isclose(60.389142028418, coord_6.x, abs_tol=1e-12)
    assert math.isclose(24.730689908764, coord_6.y, abs_tol=1e-12)

    # test using the 'fraction' argument
    coord_7 = arc.get_coordinate_from_distance(geometry.Coordinate(-1, 0), fraction=0.5)
    assert isclose(coord_7.x, 0, abs_tol=1e-12)
    assert isclose(coord_7.y, -1, abs_tol=1e-12)

    # test using the 'percentage' argument
    coord_8 = arc.get_coordinate_from_distance(geometry.Coordinate(-1, 0), percentage=50)
    assert isclose(coord_8.x, 0, abs_tol=1e-12)
    assert isclose(coord_8.y, -1, abs_tol=1e-12)

    # test that warnings are raised when multiple arguments are given
    # distance and fraction
    with pytest.warns(UserWarning) as record:
        coord = arc.get_coordinate_from_distance(arc.start, 1, fraction=0.6)
    assert "Both distance and fraction provided" in record[0].message.args[0]
    # check that distance is used
    assert coord == arc.get_coordinate_from_distance(arc.start, 1)
    # distance and percentage
    with pytest.warns(UserWarning) as record:
        coord = arc.get_coordinate_from_distance(arc.start, 1, percentage=40)
    assert "Both distance and percentage provided" in record[0].message.args[0]
    # check that distance is used
    assert coord == arc.get_coordinate_from_distance(arc.start, 1)
    # fraction and percentage
    with pytest.warns(UserWarning) as record:
        coord = arc.get_coordinate_from_distance(arc.start, fraction=0.6, percentage=40)
    assert "Both fraction and percentage provided" in record[0].message.args[0]
    # check that fraction is used
    assert coord == arc.get_coordinate_from_distance(arc.start, fraction=0.6)
    # distance, fraction and percentage
    with pytest.warns(UserWarning) as record:
        coord = arc.get_coordinate_from_distance(arc.start, 1, 0.6, 40)
    assert "Both distance and fraction provided" in record[0].message.args[0]
    # check that both warnings are given
    assert "Both distance and percentage provided" in record[1].message.args[0]
    # check that distance is used
    assert coord == arc.get_coordinate_from_distance(arc.start, 1)
    # neither distance, fraction or percentage are provided
    with pytest.raises(Exception) as e_info:
        coord = arc.get_coordinate_from_distance(arc.start)
    assert "provide either a distance, fraction or percentage" in str(e_info)


def test_arc_length():
    arc = geometry.Arc(
        geometry.Coordinate(-1, 0), geometry.Coordinate(1, 0), geometry.Coordinate(0, 0), 1
    )

    assert arc.length == math.pi

    radius = 45
    line_1 = Line(Coordinate(62, 20), Coordinate(56, 33))
    arc_2 = Arc(Coordinate(62, 20), Coordinate(56, 33), radius=radius)
    assert arc_2.length > line_1.length


def test_entities_polygon():
    expected_square = create_square()

    # test functionality without reordering
    reg1 = Region(region_type=RegionType.stator)
    reg1.entities = EntityList.polygon([(0, 0), (2, 0), (2, 2), (0, 2)])
    assert expected_square == reg1

    reg2 = Region(region_type=RegionType.stator)
    reg2.entities = EntityList.polygon(
        [Coordinate(0, 0), Coordinate(2, 0), Coordinate(2, 2), Coordinate(0, 2)]
    )
    assert expected_square == reg2

    # Test warnings given when order is incorrect
    with pytest.warns(UserWarning) as record:
        reg3 = Region(region_type=RegionType.stator)
        reg3.entities = EntityList.polygon([(0, 2), (2, 2), (2, 0), (0, 0)])
    assert "Entered point order may result in invalid geometry." == record[0].message.args[0]

    # test reordering
    reg4 = Region(region_type=RegionType.stator)
    reg4.entities = EntityList.polygon([(0, 0), (2, 2), (0, 2), (2, 0)], sort=True)
    assert expected_square == reg4


def test_convert_entities_to_json():
    raw_entities = [
        {"type": "line", "start": {"x": 0.0, "y": 0.0}, "end": {"x": -1.0, "y": 0}},
        {
            "type": "arc",
            "start": {"x": -1.0, "y": 0.0},
            "end": {"x": 1.0, "y": 0.0},
            "centre": {"x": 0, "y": 0},
            "radius": 1.0,
        },
    ]

    test_entities = [
        geometry.Line(geometry.Coordinate(0.0, 0.0), geometry.Coordinate(-1.0, 0)),
        geometry.Arc(
            geometry.Coordinate(-1.0, 0.0),
            geometry.Coordinate(1.0, 0.0),
            geometry.Coordinate(0.0, 0.0),
            1.0,
        ),
    ]

    assert geometry._convert_entities_to_json(test_entities) == raw_entities


def test_convert_entities_from_json():
    raw_entities = [
        {"type": "line", "start": {"x": 0.0, "y": 0.0}, "end": {"x": -1.0, "y": 0}},
        {
            "type": "arc",
            "start": {"x": -1.0, "y": 0.0},
            "end": {"x": 1.0, "y": 0.0},
            "centre": {"x": 0, "y": 0},
            "radius": 1.0,
        },
    ]

    test_entities = [
        geometry.Line(geometry.Coordinate(0.0, 0.0), geometry.Coordinate(-1.0, 0)),
        geometry.Arc(
            geometry.Coordinate(-1.0, 0.0),
            geometry.Coordinate(1.0, 0.0),
            geometry.Coordinate(0.0, 0.0),
            1.0,
        ),
    ]

    converted_entities = geometry._convert_entities_from_json(raw_entities)
    assert isinstance(converted_entities[0], type(test_entities[0]))
    assert converted_entities[0] == test_entities[0]

    assert isinstance(converted_entities[1], type(test_entities[1]))
    assert converted_entities[1] == test_entities[1]


def test_get_entities_have_common_coordinate():
    entity_1 = geometry.Line(geometry.Coordinate(0, 0), geometry.Coordinate(1, 1))
    entity_2 = geometry.Line(geometry.Coordinate(1, 1), geometry.Coordinate(2, 2))

    assert geometry.get_entities_have_common_coordinate(entity_1, entity_2)


def test_unite_regions(mc):
    """Test unite two regions into a single region."""
    #   Before         After
    # |--------|    |--------|
    # |  |--|  |    |        |
    # |  |  |  | -> |        |
    # |--|--|--|    |--|  |--|
    #    |  |          |  |
    #    |--|          |--|
    region_a = geometry.Region(RegionType.stator_air)
    region_b = geometry.Region(RegionType.stator_air)
    expected_region = geometry.Region(RegionType.stator_air)

    region_a.add_entity(geometry.Line(geometry.Coordinate(-1, -1), geometry.Coordinate(-1, 1)))
    region_a.add_entity(geometry.Line(geometry.Coordinate(-1, 1), geometry.Coordinate(1, 1)))
    region_a.add_entity(geometry.Line(geometry.Coordinate(1, 1), geometry.Coordinate(1, -1)))
    region_a.add_entity(geometry.Line(geometry.Coordinate(1, -1), geometry.Coordinate(-1, -1)))

    points_b = [
        geometry.Coordinate(-0.5, -2),
        geometry.Coordinate(-0.5, -0.5),
        geometry.Coordinate(0.5, -0.5),
        geometry.Coordinate(0.5, -2),
    ]

    points_expected = [
        geometry.Coordinate(-1, 1),
        geometry.Coordinate(1, 1),
        geometry.Coordinate(1, -1),
        geometry.Coordinate(0.5, -1),
        geometry.Coordinate(0.5, -2),
        geometry.Coordinate(-0.5, -2),
        geometry.Coordinate(-0.5, -1),
        geometry.Coordinate(-1, -1),
    ]

    # create and add line entities to regions from their respective points
    region_b.entities += create_lines_from_points(points_b)
    expected_region.entities += create_lines_from_points(points_expected)

    expected_region._centroid = geometry.Coordinate(0, -0.3)
    expected_region._region_coordinate = geometry.Coordinate(0, -0.3)
    expected_region.duplications = 1

    united_region = mc.unite_regions(region_a, [region_b])

    assert united_region == expected_region


def test_unite_regions_1(mc):
    """Testing two regions not touching cannot be united."""
    #          Before                         After
    # |--------|
    # |        |    |---|
    # |        |    |   |     ->    RPC error: Unable to unite regions.
    # |        |    |---|           Regions have no mutual interceptions
    # |--------|

    region_a = geometry.Region(RegionType.stator_air)
    region_a.add_entity(geometry.Line(geometry.Coordinate(-1, -1), geometry.Coordinate(-1, 1)))
    region_a.add_entity(geometry.Line(geometry.Coordinate(-1, 1), geometry.Coordinate(1, 1)))
    region_a.add_entity(geometry.Line(geometry.Coordinate(1, 1), geometry.Coordinate(1, -1)))
    region_a.add_entity(geometry.Line(geometry.Coordinate(1, -1), geometry.Coordinate(-1, -1)))

    region_b = geometry.Region(RegionType.stator_air)
    region_b.add_entity(geometry.Line(geometry.Coordinate(5, 5), geometry.Coordinate(5, 10)))
    region_b.add_entity(geometry.Line(geometry.Coordinate(5, 10), geometry.Coordinate(10, 10)))
    region_b.add_entity(geometry.Line(geometry.Coordinate(10, 10), geometry.Coordinate(10, 5)))
    region_b.add_entity(geometry.Line(geometry.Coordinate(10, 5), geometry.Coordinate(5, 5)))

    with pytest.raises(Exception) as e_info:
        mc.unite_regions(region_a, [region_b])

    assert "Unable to unite regions" in str(e_info.value)


def test_unite_regions_2(mc):
    """Test unite two regions into a single region. No vertices from either region are within
    the other region."""
    #     Before                    After
    #
    #      \------|                \------|
    # |-----\-|   |           |-----\     |
    # |      \|   |           |           |
    # |       \   |    ->     |           |
    # |-------|\  |           |--------\  |
    #           \ |                     \ |
    #            \|                      \|
    #
    square = create_square()
    triangle = create_triangle()

    points = [
        geometry.Coordinate(0, 2),
        geometry.Coordinate(1.2, 2),
        geometry.Coordinate(1, 2.2),
        geometry.Coordinate(4, 4),
        geometry.Coordinate(2.2, 1),
        geometry.Coordinate(2, 1.2),
        geometry.Coordinate(2, 0),
        geometry.Coordinate(0, 0),
    ]

    expected_region = geometry.Region(RegionType.stator_air)
    expected_region._centroid = geometry.Coordinate(1.57886178861789, 1.57886178861789)
    expected_region._region_coordinate = geometry.Coordinate(1.57886178861789, 1.57886178861789)

    # create and add line entities to region from their respective points
    expected_region.entities += create_lines_from_points(points)

    union = mc.unite_regions(square, [triangle])

    assert expected_region == union


def test_replace_region(mc):
    """Test replace region entities with entities from another region."""
    region_a = geometry.Region(RegionType.stator_air)
    region_a.add_entity(geometry.Line(geometry.Coordinate(5, 5), geometry.Coordinate(5, 10)))
    region_a.add_entity(geometry.Line(geometry.Coordinate(5, 10), geometry.Coordinate(10, 10)))
    region_a.add_entity(geometry.Line(geometry.Coordinate(10, 10), geometry.Coordinate(10, 5)))
    region_a.add_entity(geometry.Line(geometry.Coordinate(10, 5), geometry.Coordinate(5, 5)))

    region_b = geometry.Region(RegionType.stator_air)
    region_b.add_entity(geometry.Line(geometry.Coordinate(5, 5), geometry.Coordinate(5, 8)))
    region_b.add_entity(
        geometry.Arc(
            geometry.Coordinate(5, 8), geometry.Coordinate(7, 10), geometry.Coordinate(7, 8), -2
        )
    )
    region_b.add_entity(geometry.Line(geometry.Coordinate(7, 10), geometry.Coordinate(7.5, 10)))
    region_b.add_entity(
        geometry.Arc(
            geometry.Coordinate(7.5, 10),
            geometry.Coordinate(8.5, 10),
            geometry.Coordinate(8, 10),
            -0.5,
        )
    )
    region_b.add_entity(geometry.Line(geometry.Coordinate(8.5, 10), geometry.Coordinate(9, 10)))
    region_b.add_entity(
        geometry.Arc(
            geometry.Coordinate(9, 10), geometry.Coordinate(10, 9), geometry.Coordinate(9, 9), -1
        )
    )
    region_b.add_entity(geometry.Line(geometry.Coordinate(10, 9), geometry.Coordinate(10, 5)))
    region_b.add_entity(geometry.Line(geometry.Coordinate(10, 5), geometry.Coordinate(5, 5)))

    region_a.replace(region_b)

    assert region_a.entities == region_b.entities


def test_check_collisions(mc):
    """Collision Type : Collision detected.
    No vertices from the other region within the other region."""
    #      Before                          After
    #
    #      |---|
    #      |   |
    #   |--|---|--|
    #   |  |   |  |     ->      Collision detected between regions
    #   |  |   |  |
    #   |--|---|--|
    #      |   |
    #      |---|
    #
    region_a = generate_constant_region()

    region_b = geometry.Region(RegionType.stator_air)
    region_b.add_entity(geometry.Line(geometry.Coordinate(0, -2), geometry.Coordinate(1, 2)))
    region_b.add_entity(geometry.Line(geometry.Coordinate(1, 2), geometry.Coordinate(5, -3)))
    region_b.add_entity(geometry.Line(geometry.Coordinate(5, -3), geometry.Coordinate(0, -2)))

    collisions = mc.check_collisions(region_a, [region_b, mc.get_region("Stator")])
    num_collisions = len(collisions)

    assert num_collisions == 1
    assert collisions[0] == region_b


def test_check_collisions_1(mc):
    """Collision Type : Collision Detected.
    Two vertices from the other region within the other region."""
    #      Before                          After
    #
    #   |---------|
    #   |         |     ->      Collision detected between regions
    #   |  |---|  |
    #   |--|---|--|
    #      |   |
    #      |---|
    #
    region_a = generate_constant_region()

    region_b = geometry.Region(RegionType.stator_air)
    region_b.add_entity(
        geometry.Line(geometry.Coordinate(-0.2, -2), geometry.Coordinate(-0.2, 0.2))
    )
    region_b.add_entity(
        geometry.Line(geometry.Coordinate(-0.2, 0.2), geometry.Coordinate(0.2, 0.2))
    )
    region_b.add_entity(geometry.Line(geometry.Coordinate(0.2, 0.2), geometry.Coordinate(0.2, -2)))
    region_b.add_entity(geometry.Line(geometry.Coordinate(0.2, -2), geometry.Coordinate(-0.2, -2)))

    collisions = mc.check_collisions(region_a, [region_b, mc.get_region("Stator")])
    num_collisions = len(collisions)

    assert num_collisions == 1
    assert collisions[0] == region_b


def test_check_collisions_2(mc):
    """Collision Type : No collision.
    Regions touching on single entity"""
    #      Before                          After
    #
    #   |---------|
    #   |         |     ->      No collision detected between regions
    #   |         |
    #   |--|---|--|
    #      |   |
    #      |---|
    #
    region_a = generate_constant_region()

    region_b = geometry.Region(RegionType.stator_air)
    region_b.add_entity(geometry.Line(geometry.Coordinate(-0.2, -2), geometry.Coordinate(-0.2, 0)))
    region_b.add_entity(geometry.Line(geometry.Coordinate(-0.2, 0), geometry.Coordinate(0.2, 0)))
    region_b.add_entity(geometry.Line(geometry.Coordinate(0.2, 0), geometry.Coordinate(0.2, -2)))
    region_b.add_entity(geometry.Line(geometry.Coordinate(0.2, -2), geometry.Coordinate(-0.2, -2)))

    collisions = mc.check_collisions(region_a, [region_b, mc.get_region("Stator")])
    num_collisions = len(collisions)

    assert num_collisions == 0


def test_check_collisions_3(mc):
    """Collision Type : Collision detected.
    No vertices from the other region within the other region.
    Square region drawn clockwise."""
    #      Before                          After
    #
    #      |---|
    #      |   |
    #   |--|---|--|
    #   |  |   |  |     ->      Collision detected between regions
    #   |  |   |  |
    #   |--|---|--|
    #      |   |
    #      |---|
    #

    points_square = [
        geometry.Coordinate(0, 0),
        geometry.Coordinate(0, 2),
        geometry.Coordinate(2, 2),
        geometry.Coordinate(2, 0),
    ]

    square = geometry.Region(RegionType.stator_air)
    # create and add line entities to region from their respective points
    square.entities += create_lines_from_points(points_square)

    points_triangle = [
        geometry.Coordinate(1, 2.2),
        geometry.Coordinate(2.2, 1),
        geometry.Coordinate(4, 4),
    ]

    triangle = geometry.Region(RegionType.stator_air)
    # create and add line entities to region from their respective points
    triangle.entities += create_lines_from_points(points_triangle)

    collisions = mc.check_collisions(triangle, [square])
    assert len(collisions) == 1
    assert collisions[0] == square

    collisions = mc.check_collisions(square, [triangle])
    assert len(collisions) == 1
    assert collisions[0] == triangle


def test_delete_region(mc):
    stator = mc.get_region("Stator")

    mc.delete_region(stator)

    with pytest.raises(Exception) as e_info:
        mc.get_region("Stator")

    assert "Failed to find region with name" in str(e_info.value)
    reset_to_default_file(mc)


def test_coordinate_operators():
    c1 = Coordinate(5, 5)
    c2 = Coordinate(1, 1)
    c_res_exp = Coordinate(4, 4)
    assert (c1 - c2) == c_res_exp

    c1 = Coordinate(-5, -5)
    c2 = Coordinate(1, 1)
    c_res_exp = Coordinate(-6, -6)
    assert (c1 - c2) == c_res_exp

    c1 = Coordinate(5, 5)
    c2 = Coordinate(1, 1)
    c_res_exp = Coordinate(6, 6)
    assert (c1 + c2) == c_res_exp

    c1 = Coordinate(5, 4)
    assert abs(c1) == sqrt(41)


def test_line_coordinate_on_entity():
    p0 = Coordinate(0, 0)
    p1 = Coordinate(10, 0)
    l0 = Line(p0, p1)

    p_2 = Coordinate(5, 0)
    p_3 = Coordinate(11, 0)
    p_4 = Coordinate(5, 0.1)
    assert l0.coordinate_on_entity(p_2) is True
    assert l0.coordinate_on_entity(p_4) is False
    assert l0.coordinate_on_entity(p_3) is False


def test_arc_start_end_angle():
    p_centre = Coordinate(2, 2)
    p_end = Coordinate(4, 2)
    p_start = Coordinate(2, 0)
    radius = -2

    a0 = Arc(p_start, p_end, p_centre, radius)

    assert a0.start_angle == -90
    assert a0.end_angle == 0


def test_arc_coordinate_on_entity():
    pc = Coordinate(0, 0)
    p0 = Coordinate(0, -4)
    p1 = Coordinate(0, 4)
    radius = abs(p0 - pc)

    a1 = Arc(p0, p1, pc, radius)

    p2 = Coordinate(4, 0)
    p3 = p2 / 2
    p4 = Coordinate(-4, 0)

    assert a1.coordinate_on_entity(p2)
    assert a1.coordinate_on_entity(p3) is False
    assert a1.coordinate_on_entity(p4) is False

    a1 = Arc(p0, p1, pc, -radius)

    assert a1.coordinate_on_entity(p2) is False
    assert a1.coordinate_on_entity(p3) is False
    assert a1.coordinate_on_entity(p4) is True

    p_c = Coordinate(0, 0)

    p0 = Coordinate(1, 1)
    p1 = Coordinate(1, -1)
    radius = sqrt(2)

    a1 = Arc(p0, p1, p_c, -radius)

    p_test1 = Coordinate(radius, 0)
    p_test2 = Coordinate(-radius, 0)
    assert a1.coordinate_on_entity(p_test1) is True
    assert a1.coordinate_on_entity(p_test2) is False

    a2 = Arc(p0, p1, p_c, radius)
    assert a2.coordinate_on_entity(p_test1) is False
    assert a2.coordinate_on_entity(p_test2) is True


def test_midpoints():
    p0 = Coordinate(-2, 4)
    p1 = Coordinate(10, -8)
    p01 = p1 - p0
    l0 = Line(p0, p1)
    assert l0.midpoint == (p0 + p01 / 2)

    pc = Coordinate(0, 0)
    p0 = Coordinate(3, 3)
    p1 = Coordinate(3, -3)
    a0 = Arc(p0, p1, pc, -abs(p1 - pc))
    assert a0.midpoint == Coordinate(abs(p1 - pc), 0)

    pc = Coordinate(0, 0)
    p0 = Coordinate(3, 0)
    p1 = Coordinate(0, 3)

    radius = 3 * sin(radians(45))
    a0 = Arc(p0, p1, pc, -abs(p1 - pc))
    assert a0.midpoint == Coordinate(-radius, -radius)

    a0 = Arc(p0, p1, pc, abs(p1 - pc))
    assert a0.midpoint == Coordinate(radius, radius)

    a0 = Arc(p1, p0, pc, -abs(p1 - pc))
    assert a0.midpoint == Coordinate(radius, radius)

    a0 = Arc(p1, p0, pc, abs(p1 - pc))
    assert a0.midpoint == Coordinate(-radius, -radius)


def test_total_angle():
    pc = Coordinate(0, 0)
    p0 = Coordinate(0, 5)
    p1 = Coordinate(-5, 0)
    a1 = Arc(p0, p1, pc, abs(p0 - pc))
    assert a1.total_angle == 90

    pc = Coordinate(-3, -1)
    p0 = Coordinate(-7, -1)
    p1 = Coordinate(-3, -5)
    a1 = Arc(p0, p1, pc, abs(p0 - pc))
    assert a1.total_angle == 90

    p0 = Coordinate(*rt_to_xy(1, 60))
    p1 = Coordinate(*rt_to_xy(1, 120))
    pc = Coordinate(0, 0)
    a1 = Arc(p0, p1, pc, 1)
    assert isclose(a1.total_angle, 60, abs_tol=1e-6)
    a1 = Arc(p0, p1, pc, -1)
    assert isclose(a1.total_angle, 300, abs_tol=1e-6)
    a1 = Arc(p1, p0, pc, 1)
    assert isclose(a1.total_angle, 300, abs_tol=1e-6)
    a1 = Arc(p1, p0, pc, -1)
    assert isclose(a1.total_angle, 60, abs_tol=1e-6)


def test_is_matplotlib_installed(monkeypatch):
    original_import = builtins.__import__

    def fail_import(name, *args, **kwargs):
        if name == "matplotlib":
            raise ImportError
        return original_import(name, *args, **kwargs)

    monkeypatch.setattr(builtins, "__import__", fail_import)

    region = generate_constant_region()
    import ansys.motorcad.core.geometry_drawing as geom_import

    with pytest.raises(ImportError):
        geom_import.draw_objects(region)


def test_strings(capsys):
    c = Coordinate(7, -10)
    print(c)
    output = capsys.readouterr()
    assert output.out.strip() == "[7, -10]"


def test_add_point():
    region = generate_constant_region()

    points = region.points
    new_point = region.entities[0].midpoint
    region.add_point(new_point)

    # Expected result
    points.insert(1, new_point)
    assert points == region.points

    region = generate_constant_region()
    with pytest.raises(Exception):
        region.add_point(Coordinate(100, 100))

    points = region.points
    new_point = region.entities[1].midpoint
    region.add_point(new_point)

    # Expected result
    points.insert(2, new_point)
    assert points == region.points


def test_edit_point():
    region = generate_constant_region()
    points = region.points
    new_coord = Coordinate(0, 0)
    region.edit_point(points[0], new_coord)
    assert region.entities[0].start == new_coord
    assert region.entities[2].end == new_coord

    region = generate_constant_region()
    points = region.points

    # Move arc point too far
    translate = Coordinate(2, 2)
    with pytest.raises(Exception):
        region.edit_point(points[2], points[2] + translate)

    ref_region = generate_constant_region()
    region = generate_constant_region()
    points = region.points

    translate = Coordinate(0.2, 0.2)
    region.edit_point(points[2], points[2] + translate)
    region.edit_point(points[1], points[1] + translate)

    assert region.entities[0].end == ref_region.entities[0].end + translate
    assert region.entities[1].start == ref_region.entities[1].start + translate
    assert region.entities[1].end == ref_region.entities[1].end + translate  #
    assert region.entities[2].start == ref_region.entities[2].start + translate


def test_round_corner():
    # test for rounding corners of a triangle (3 lines)
    radius = 0.5
    triangle_1 = eq_triangle_h(5, 15, 45)
    triangle_2 = eq_triangle_h(5, 15, 45)
    for index in reversed(range(3)):
        triangle_1.round_corner(triangle_1.entities[index].end, radius)
    # draw_objects([triangle_1, triangle_2])

    assert triangle_1.is_closed()
    for i in range(3):
        # check that the entities making up the rounded triangle are of the expected types
        assert type(triangle_1.entities[2 * i]) == Line
        assert type(triangle_1.entities[2 * i + 1]) == Arc
        # check that the midpoints of the shortened lines are the same as the original lines
        assert isclose(
            triangle_1.entities[2 * i].midpoint.x, triangle_2.entities[i].midpoint.x, abs_tol=1e-6
        )
        assert isclose(
            triangle_1.entities[2 * i].midpoint.y, triangle_2.entities[i].midpoint.y, abs_tol=1e-6
        )

    # check that the original corner coordinates are not on any of the rounded triangle's entities
    corners = []
    for i in range(3):
        corners.append(triangle_2.entities[i].end)
    for entity in triangle_1.entities:
        for i in range(3):
            assert not entity.coordinate_on_entity(corners[i])

    # check exception is raised when a point that is not a corner is specified
    with pytest.raises(Exception):
        triangle_1.round_corner(corners[0], radius)
    with pytest.raises(Exception):
        triangle_1.round_corner(triangle_1.entities[0].midpoint, radius)

    # check exception is raised when the corner radius is too large
    # this is the case when the distance by which an original entity is to be shortened is larger
    # than the entity's original length
    with pytest.raises(Exception):
        triangle_2.round_corner(triangle_2.entities[0].end, 100 * radius)

    # check the case when corner internal angle is negative
    corner_1 = Coordinate(0, 0)
    corner_2 = Coordinate(-3, 2)
    corner_3 = Coordinate(-3, 0)
    line_1 = Line(corner_1, corner_3)
    line_2 = Line(corner_3, corner_2)
    line_3 = Line(corner_2, corner_1)
    region = Region(RegionType.stator_air)
    region.add_entity(line_1)
    region.add_entity(line_2)
    region.add_entity(line_3)
    region_rounded = deepcopy(region)
    region_rounded.round_corner(corner_1, 0.1)
    # draw_objects_debug([region, region_rounded])
    assert corner_1 not in region_rounded.points
    assert len(region_rounded.entities) == 4
    assert type(region_rounded.entities[3]) == Arc
    print(region_rounded.entities[3].midpoint.x)
    assert region_rounded.entities[3].midpoint.x < corner_1.x

    # test the case when corner internal angle is more than 180 degrees
    radius = 5
    centre = Coordinate(0, 0)
    start_angle = -15
    end_angle = 195
    coord_1 = Coordinate(*rt_to_xy(radius, start_angle))
    coord_2 = Coordinate(*rt_to_xy(radius, start_angle + 180))
    arc_1 = Arc(coord_1, coord_2, centre=centre)
    arc_2 = Arc(arc_1.end, Coordinate(*rt_to_xy(radius, end_angle)), centre=centre)
    line_1 = Line(arc_2.end, centre)
    line_2 = Line(centre, arc_1.start)
    region = Region(RegionType.stator_air)
    region.add_entity(arc_1)
    region.add_entity(arc_2)
    region.add_entity(line_1)
    region.add_entity(line_2)
    region_rounded = deepcopy(region)
    region_rounded.round_corner(centre, 2)
    # draw_objects_debug([region, region_rounded])
    assert centre not in region_rounded.points
    assert len(region_rounded.entities) == len(region.entities) + 1
    assert type(region_rounded.entities[3]) == Arc
    # print(region_rounded.entities[3].midpoint.y)
    assert region_rounded.entities[3].midpoint.y < centre.y


def test_round_corners():
    # test for rounding corners of a triangle (3 lines)
    corner_radius = 0.5
    triangle_1 = eq_triangle_h(5, 15, 45)
    triangle_2 = eq_triangle_h(5, 15, 45)
    triangle_1.round_corners(triangle_1.points, corner_radius)
    # draw_objects([triangle_1, triangle_2])

    assert triangle_1.is_closed()
    for i in range(3):
        # check that the entities making up the rounded triangle are of the expected types
        assert type(triangle_1.entities[2 * i]) == Line
        assert type(triangle_1.entities[2 * i + 1]) == Arc
        # check that the midpoints of the shortened lines are the same as the original lines
        assert isclose(
            triangle_1.entities[2 * i].midpoint.x, triangle_2.entities[i].midpoint.x, abs_tol=1e-6
        )
        assert isclose(
            triangle_1.entities[2 * i].midpoint.y, triangle_2.entities[i].midpoint.y, abs_tol=1e-6
        )

    # check that the original corner coordinates are not on any of the rounded triangle's entities
    corners = []
    for i in range(3):
        corners.append(triangle_2.entities[i].end)
    for entity in triangle_1.entities:
        for i in range(3):
            assert not entity.coordinate_on_entity(corners[i])

    # check exception is raised when a point that is not a corner is specified
    with pytest.raises(Exception):
        triangle_1.round_corner(corners[0], radius)
    with pytest.raises(Exception):
        triangle_1.round_corner(triangle_1.entities[0].midpoint, radius)

    # check exception is raised when the corner radius is too large
    # this is the case when the distance by which an original entity is to be shortened is larger
    # than the entity's original length
    with pytest.raises(Exception):
        triangle_2.round_corner(triangle_2.entities[0].end, 100 * radius)


def test_round_corner_2():
    # test for rounding corner between an arc and a line

    corner_radius = 0.5
    notch_radius = 50
    notch_sweep = 22.5
    notch_depth = 20
    notch_angle = 45
    notch_1 = triangular_notch(notch_radius, notch_sweep, notch_angle, notch_depth)
    notch_2 = triangular_notch(notch_radius, notch_sweep, notch_angle, notch_depth)

    for index in reversed(range(3)):
        notch_1.round_corner(notch_1.entities[index].end, corner_radius)
    # draw_objects([notch_1, notch_2])

    assert notch_1.is_closed()
    # check that the entities making up the rounded notch are of the expected types
    assert type(notch_1.entities[0]) == Line
    assert type(notch_1.entities[1]) == Arc
    assert type(notch_1.entities[2]) == Line
    assert type(notch_1.entities[3]) == Arc
    assert type(notch_1.entities[4]) == Arc
    assert type(notch_1.entities[5]) == Arc
    # check that the gradients of the shortened lines are the same as the original lines
    assert isclose(notch_1.entities[0].gradient, notch_2.entities[0].gradient, abs_tol=1e-6)
    assert isclose(notch_1.entities[2].gradient, notch_2.entities[1].gradient, abs_tol=1e-6)
    # check that the centre of the shortened arc is the same as that of the original arc
    assert isclose(notch_1.entities[4].centre.x, notch_2.entities[2].centre.x, abs_tol=1e-6)
    assert isclose(notch_1.entities[4].centre.y, notch_2.entities[2].centre.y, abs_tol=1e-6)

    # check that the original corner coordinates are not on any of the rounded notch's entities
    corners = []
    for i in range(3):
        corners.append(notch_2.entities[i].end)
    for entity in notch_1.entities:
        for i in range(3):
            assert not entity.coordinate_on_entity(corners[i])

    # check exception is raised when a point that is not a corner is specified
    with pytest.raises(Exception):
        notch_1.round_corner(corners[0], corner_radius)
    with pytest.raises(Exception):
        notch_1.round_corner(notch_1.entities[0].midpoint, corner_radius)

    # check exception is raised when the corner radius is too large
    # this is the case when the distance by which an original entity is to be shortened is larger
    # than the entity's original length
    with pytest.raises(Exception):
        notch_2.round_corner(notch_2.entities[0].end, 100 * corner_radius)


def test_round_corners_2():
    # test for rounding corner between an arc and a line

    corner_radius = 0.5
    notch_radius = 50
    notch_sweep = 22.5
    notch_depth = 20
    notch_angle = 45
    notch_1 = triangular_notch(notch_radius, notch_sweep, notch_angle, notch_depth)
    notch_2 = triangular_notch(notch_radius, notch_sweep, notch_angle, notch_depth)

    notch_1.round_corners(notch_1.points, corner_radius)
    # draw_objects([notch_1, notch_2])

    assert notch_1.is_closed()
    # check that the entities making up the rounded notch are of the expected types
    assert type(notch_1.entities[0]) == Line
    assert type(notch_1.entities[1]) == Arc
    assert type(notch_1.entities[2]) == Line
    assert type(notch_1.entities[3]) == Arc
    assert type(notch_1.entities[4]) == Arc
    assert type(notch_1.entities[5]) == Arc
    # check that the gradients of the shortened lines are the same as the original lines
    assert isclose(notch_1.entities[0].gradient, notch_2.entities[0].gradient, abs_tol=1e-6)
    assert isclose(notch_1.entities[2].gradient, notch_2.entities[1].gradient, abs_tol=1e-6)
    # check that the centre of the shortened arc is the same as that of the original arc
    assert isclose(notch_1.entities[4].centre.x, notch_2.entities[2].centre.x, abs_tol=1e-6)
    assert isclose(notch_1.entities[4].centre.y, notch_2.entities[2].centre.y, abs_tol=1e-6)

    # check that the original corner coordinates are not on any of the rounded notch's entities
    corners = []
    for i in range(3):
        corners.append(notch_2.entities[i].end)
    for entity in notch_1.entities:
        for i in range(3):
            assert not entity.coordinate_on_entity(corners[i])

    # check exception is raised when a point that is not a corner is specified
    with pytest.raises(Exception):
        notch_1.round_corner(corners[0], corner_radius)
    with pytest.raises(Exception):
        notch_1.round_corner(notch_1.entities[0].midpoint, corner_radius)

    # check exception is raised when the corner radius is too large
    # this is the case when the distance by which an original entity is to be shortened is larger
    # than the entity's original length
    with pytest.raises(Exception):
        notch_2.round_corner(notch_2.entities[0].end, 100 * corner_radius)


def test_round_corner_3():
    # test for rounding corners between two arcs

    corner_radius = 0.5
    point_1 = Coordinate(0, 15)
    point_2 = Coordinate(0, 0)
    shape_radius = 10
    arc_1 = Arc(point_1, point_2, radius=shape_radius)
    arc_2 = Arc(point_2, point_1, radius=shape_radius)
    shape_1 = Region(RegionType.stator_air)
    shape_1.add_entity(arc_1)
    shape_1.add_entity(arc_2)

    shape_2 = deepcopy(shape_1)

    for index in reversed(range(2)):
        shape_1.round_corner(shape_1.entities[index].end, corner_radius)
    # draw_objects([shape_1, shape_2])

    assert shape_1.is_closed()
    # check that the entities making up the rounded shape are of the expected types
    assert type(shape_1.entities[0]) == Arc
    assert type(shape_1.entities[1]) == Arc
    assert type(shape_1.entities[2]) == Arc
    assert type(shape_1.entities[3]) == Arc
    # check that the centres of the shortened arcs are the same as those of the original arcs
    assert isclose(shape_1.entities[0].centre.x, shape_2.entities[0].centre.x, abs_tol=1e-6)
    assert isclose(shape_1.entities[0].centre.y, shape_2.entities[0].centre.y, abs_tol=1e-6)
    assert isclose(shape_1.entities[2].centre.x, shape_2.entities[1].centre.x, abs_tol=1e-6)
    assert isclose(shape_1.entities[2].centre.y, shape_2.entities[1].centre.y, abs_tol=1e-6)

    # check that the arc radii are correct for each arc
    assert isclose(shape_1.entities[0].radius, shape_radius, abs_tol=1e-6)
    assert isclose(shape_1.entities[1].radius, corner_radius, abs_tol=1e-6)
    assert isclose(shape_1.entities[2].radius, shape_radius, abs_tol=1e-6)
    assert isclose(shape_1.entities[3].radius, corner_radius, abs_tol=1e-6)

    # check that the original corner coordinates are not on any of the rounded shape's entities
    corners = []
    for i in range(2):
        corners.append(shape_2.entities[i].end)
    for entity in shape_1.entities:
        for i in range(2):
            assert not entity.coordinate_on_entity(corners[i])

    # check exception is raised when a point that is not a corner is specified
    with pytest.raises(Exception):
        shape_1.round_corner(corners[0], corner_radius)
    with pytest.raises(Exception):
        shape_1.round_corner(shape_1.entities[0].midpoint, corner_radius)

    # check exception is raised when the corner radius is too large
    # this is the case when the distance by which an original entity is to be shortened is larger
    # than the entity's original length
    with pytest.raises(Exception):
        shape_2.round_corner(shape_2.entities[0].end, 100 * corner_radius)

    # check that the corners are rounded correctly when the original entity start coordinates are
    # set as the corners, instead of the end coordinates
    for index in reversed(range(2)):
        shape_2.round_corner(shape_2.entities[index].start, corner_radius)

    assert shape_2.entities[0] == shape_1.entities[0]
    assert shape_1.entities[1] == shape_2.entities[1]
    assert shape_1.entities[2] == shape_2.entities[2]
    assert shape_1.entities[3] == shape_2.entities[3]


def test_round_corners_3():
    # test for rounding corners between two arcs

    corner_radius = 0.5
    point_1 = Coordinate(0, 15)
    point_2 = Coordinate(0, 0)
    shape_radius = 10
    arc_1 = Arc(point_1, point_2, radius=shape_radius)
    arc_2 = Arc(point_2, point_1, radius=shape_radius)
    shape_1 = Region(RegionType.stator_air)
    shape_1.add_entity(arc_1)
    shape_1.add_entity(arc_2)

    shape_2 = deepcopy(shape_1)

    shape_1.round_corners(shape_1.points, corner_radius)
    # draw_objects([shape_1, shape_2])

    assert shape_1.is_closed()
    # check that the entities making up the rounded shape are of the expected types
    assert type(shape_1.entities[0]) == Arc
    assert type(shape_1.entities[1]) == Arc
    assert type(shape_1.entities[2]) == Arc
    assert type(shape_1.entities[3]) == Arc
    # check that the centres of the shortened arcs are the same as those of the original arcs
    assert isclose(shape_1.entities[0].centre.x, shape_2.entities[0].centre.x, abs_tol=1e-6)
    assert isclose(shape_1.entities[0].centre.y, shape_2.entities[0].centre.y, abs_tol=1e-6)
    assert isclose(shape_1.entities[2].centre.x, shape_2.entities[1].centre.x, abs_tol=1e-6)
    assert isclose(shape_1.entities[2].centre.y, shape_2.entities[1].centre.y, abs_tol=1e-6)

    # check that the arc radii are correct for each arc
    assert isclose(shape_1.entities[0].radius, shape_radius, abs_tol=1e-6)
    assert isclose(shape_1.entities[1].radius, corner_radius, abs_tol=1e-6)
    assert isclose(shape_1.entities[2].radius, shape_radius, abs_tol=1e-6)
    assert isclose(shape_1.entities[3].radius, corner_radius, abs_tol=1e-6)

    # check that the original corner coordinates are not on any of the rounded shape's entities
    corners = []
    for i in range(2):
        corners.append(shape_2.entities[i].end)
    for entity in shape_1.entities:
        for i in range(2):
            assert not entity.coordinate_on_entity(corners[i])

    # check exception is raised when a point that is not a corner is specified
    with pytest.raises(Exception):
        shape_1.round_corner(corners[0], corner_radius)
    with pytest.raises(Exception):
        shape_1.round_corner(shape_1.entities[0].midpoint, corner_radius)

    # check exception is raised when the corner radius is too large
    # this is the case when the distance by which an original entity is to be shortened is larger
    # than the entity's original length
    with pytest.raises(Exception):
        shape_2.round_corner(shape_2.entities[0].end, 100 * corner_radius)


def test_do_not_round_corner():
    # test for when round_corner method is given a radius of zero
    radius = 0
    triangle_1 = eq_triangle_h(5, 15, 45)
    triangle_2 = eq_triangle_h(5, 15, 45)
    for index in reversed(range(3)):
        triangle_1.round_corner(triangle_1.entities[index].end, radius)
    # draw_objects([triangle_1, triangle_2])

    assert triangle_1.is_closed()
    for i in range(3):
        # check that the entities making up the triangle are unchanged
        assert triangle_1.entities[i] == triangle_2.entities[i]

    # draw a new triangle where the 3rd side is made up of 2 parallel lines. The region will have a
    # point here, but it is not a corner because the two lines are parallel and have an angle of
    # zero between them.
    triangle_3 = deepcopy(triangle_2)
    new_line_1 = Line(triangle_3.entities[2].start, triangle_3.entities[2].midpoint)
    new_line_2 = Line(triangle_3.entities[2].midpoint, triangle_3.entities[2].end)

    triangle_3.remove_entity(triangle_3.entities[2])
    triangle_3.add_entity(new_line_1)
    triangle_3.add_entity(new_line_2)
    # draw_objects([triangle_3, triangle_3.points[3]])
    radius_2 = 0.5

    triangle_3.round_corner(triangle_3.points[3], radius_2)

    # check that the entities making up the triangle are unchanged
    assert triangle_3.is_closed()
    for i in range(2):
        assert triangle_3.entities[i] == triangle_2.entities[i]
    assert triangle_3.entities[2].start == triangle_2.entities[2].start
    assert triangle_3.entities[2].end == triangle_2.entities[2].midpoint
    assert triangle_3.entities[3].start == triangle_2.entities[2].midpoint
    assert triangle_3.entities[3].end == triangle_2.entities[2].end


def test_limit_arc_chord():
    # Draw a square, round its corners, and then limit the radii,
    # and check we have the right number of entities
    square_1 = square(20, 0, 0)
    square_2 = square(20, 0, 0)
    square_3 = square(20, 0, 0)
    assert len(square_1.entities) == 4
    assert len(square_2.entities) == 4
    assert len(square_3.entities) == 4
    corner_radius = 5
    square_1.round_corners(square_1.points, corner_radius)
    square_2.round_corners(square_2.points, corner_radius)
    square_3.round_corners(square_3.points, corner_radius)
    assert len(square_1.entities) == 8
    assert len(square_2.entities) == 8
    assert len(square_3.entities) == 8

    # This should split the corners into three
    chord_tolerance = 0.1
    square_1.limit_arc_chord(chord_tolerance)
    assert len(square_1.entities) == 16

    # This should not split the corners
    chord_tolerance = 8
    square_2.limit_arc_chord(chord_tolerance)
    assert len(square_2.entities) == 8

    # This should not split the corners (invalid input)
    chord_tolerance = 0
    square_3.limit_arc_chord(chord_tolerance)
    assert len(square_3.entities) == 8


def test_subtract_regions(mc):
    """Test subtract rectangle from square to create cut out in square as shown below"""
    #   Before         After
    # |--------|    |--------|
    # |  |--|  |    |  |--|  |
    # |  |  |  | -> |  |  |  |
    # |--|--|--|    |--|  |--|
    #    |  |
    #    |--|
    region_a = geometry.Region(RegionType.stator_air)
    region_b = geometry.Region(RegionType.stator_air)
    expected_region = geometry.Region(RegionType.stator_air)

    points_a = [
        geometry.Coordinate(-1, -1),
        geometry.Coordinate(-1, 1),
        geometry.Coordinate(1, 1),
        geometry.Coordinate(1, -1),
    ]
    # create and add line entities to region from their respective points
    region_a.entities += create_lines_from_points(points_a)

    points_b = [
        geometry.Coordinate(-0.5, -2),
        geometry.Coordinate(-0.5, -0.5),
        geometry.Coordinate(0.5, -0.5),
        geometry.Coordinate(0.5, -2),
    ]
    # create and add line entities to region from their respective points
    region_b.entities += create_lines_from_points(points_b)

    points_expected = [
        geometry.Coordinate(-1, 1),
        geometry.Coordinate(-1, -1),
        geometry.Coordinate(-0.5, -1),
        geometry.Coordinate(-0.5, -0.5),
        geometry.Coordinate(0.5, -0.5),
        geometry.Coordinate(0.5, -1),
        geometry.Coordinate(1, -1),
        geometry.Coordinate(1, 1),
    ]
    # create and add line entities to region from their respective points
    expected_region.entities += create_lines_from_points(points_expected)

    subtracted_regions = mc.subtract_region(region_a, region_b)

    assert len(subtracted_regions) == 1
    assert subtracted_regions[0] == expected_region


def test_subtract_region_1(mc):
    """Test subtracting long rectangle from square to generate two rectangles as shown below."""
    #      Before           After
    #      |---|
    #      |   |
    #   |--|---|--|      |--|   |--|
    #   |  |   |  |  ->  |  |   |  |
    #   |  |   |  |      |  |   |  |
    #   |--|---|--|      |--|   |--|
    #      |   |
    #      |---|
    #
    square = create_square()
    rectangle = geometry.Region(RegionType.stator_air)
    expected_region_1 = geometry.Region(RegionType.stator_air)
    expected_region_2 = geometry.Region(RegionType.stator_air)

    points_rectangle = [
        geometry.Coordinate(0.5, -1),
        geometry.Coordinate(1.5, -1),
        geometry.Coordinate(1.5, 3),
        geometry.Coordinate(0.5, 3),
    ]
    # create and add line entities to region from their respective points
    rectangle.entities += create_lines_from_points(points_rectangle)

    points_expected_1 = [
        geometry.Coordinate(0, 2),
        geometry.Coordinate(0, 0),
        geometry.Coordinate(0.5, 0),
        geometry.Coordinate(0.5, 2),
    ]
    # create and add line entities to region from their respective points
    expected_region_1.entities += create_lines_from_points(points_expected_1)

    points_expected_2 = [
        geometry.Coordinate(1.5, 2),
        geometry.Coordinate(1.5, 0),
        geometry.Coordinate(2, 0),
        geometry.Coordinate(2, 2),
    ]
    # create and add line entities to region from their respective points
    expected_region_2.entities += create_lines_from_points(points_expected_2)
    square.motorcad_instance = mc
    regions = square.subtract(rectangle)

    assert square == expected_region_1
    assert len(regions) == 1
    assert regions[0] == expected_region_2


def test_subtract_region_2(mc):
    """Test subtracting triangle from square. No vertices from either region are within
    the other region."""
    #     Before             After
    #      \------|
    # |-----\-|   |         |-----\
    # |      \|   |         |      \
    # |       \   |  ->     |       \
    # |-------|\  |         |--------|
    #           \ |
    #            \|
    #
    square = create_square()
    triangle = create_triangle()
    expected_region = geometry.Region(RegionType.stator_air)

    points = [
        geometry.Coordinate(0, 2),
        geometry.Coordinate(0, 0),
        geometry.Coordinate(2, 0),
        geometry.Coordinate(2, 1.2),
        geometry.Coordinate(1.2, 2),
    ]
    # create and add line entities to region from their respective points
    expected_region.entities += create_lines_from_points(points)
    square.motorcad_instance = mc
    square.subtract(triangle)

    assert square == expected_region


def test_subtract_region_3(mc):
    """Test subtract rectangle from square to create cut out in square as shown below"""
    #   Before         After
    # |--------|    |--------|
    # |   |----|    |   |----|
    # |   |    | -> |   |
    # |---|----|    |---|
    #
    square = create_square()
    inner_square = geometry.Region(RegionType.stator_air)
    expected_region = geometry.Region(RegionType.stator_air)

    points = [
        geometry.Coordinate(2, 0),
        geometry.Coordinate(2, 1.5),
        geometry.Coordinate(0.5, 1.5),
        geometry.Coordinate(0.5, 0),
    ]
    # create and add line entities to region from their respective points
    inner_square.entities += create_lines_from_points(points)

    expected_points = [
        geometry.Coordinate(0.5, 0),
        geometry.Coordinate(0.5, 1.5),
        geometry.Coordinate(2, 1.5),
        geometry.Coordinate(2, 2),
        geometry.Coordinate(0, 2),
        geometry.Coordinate(0, 0),
    ]
    # create and add line entities to region from their respective points
    expected_region.entities += create_lines_from_points(expected_points)

    subtracted_regions = mc.subtract_region(square, inner_square)

    assert len(subtracted_regions) == 1
    assert subtracted_regions[0] == expected_region


def test_subtract_region_4(mc):
    """Test subtract rectangle from rectangle, where one rectangle is a sub region of the other."""
    #   Before         After
    # |--------|    |--------|
    # | |----| |    | |----| |
    # | |    | | -> | |    | |
    # | |----| |    | |----| |
    # |--------|    |--------|
    #
    square = create_square()
    inner_square = geometry.Region(RegionType.stator_air)
    inner_square.name = "Subtraction Region"
    expected_region = deepcopy(square)

    points = [
        geometry.Coordinate(0.5, 0.5),
        geometry.Coordinate(0.5, 1.5),
        geometry.Coordinate(1.5, 1.5),
        geometry.Coordinate(0.5, 1.5),
    ]
    # create and add line entities to region from their respective points
    inner_square.entities += create_lines_from_points(points)

    subtracted_regions = mc.subtract_region(square, inner_square)

    assert len(subtracted_regions) == 1
    assert subtracted_regions[0] == expected_region

    assert len(subtracted_regions[0].child_names) == 1
    assert subtracted_regions[0].child_names[0] == inner_square.name


def test_region_mirror():
    square = create_square()
    square.name = "square"
    mirror_line = geometry.Line(geometry.Coordinate(0, 0), geometry.Coordinate(5, 0))

    expected_region = deepcopy(square)
    expected_region.entities.clear()

    points = [
        geometry.Coordinate(0, 0),
        geometry.Coordinate(2, 0),
        geometry.Coordinate(2, -2),
        geometry.Coordinate(0, -2),
    ]
    expected_region.entities += create_lines_from_points(points)
    assert square.mirror(mirror_line, unique_name=False) == expected_region

    expected_region.name = expected_region.name + "_mirrored"
    assert square.mirror(mirror_line, unique_name=True) == expected_region


def test_region_mirror_1():
    square = create_square()
    mirror_line = geometry.Arc(
        geometry.Coordinate(0, 0), geometry.Coordinate(5, 0), geometry.Coordinate(2.5, 0), 2.5
    )

    with pytest.raises(Exception) as e_info:
        square.mirror(mirror_line, unique_name=False)  # noqa

    assert "Region can only be mirrored about Line()" in str(e_info.value)


def test_entity_mirror():
    #
    #   ---------- entity
    #  ------------------------------------------ mirror line
    #   ---------- mirrored
    #
    entity = geometry.Entity(geometry.Coordinate(0, 1), geometry.Coordinate(5, 1))
    mirror_line = geometry.Line(geometry.Coordinate(0, 0), geometry.Coordinate(0, 10))
    expected_entity = geometry.Entity(geometry.Coordinate(0, 1), geometry.Coordinate(-5, 1))

    assert entity.mirror(mirror_line) == expected_entity


def test_entity_mirror_1():
    entity = geometry.Entity(geometry.Coordinate(0, 1), geometry.Coordinate(5, 1))
    mirror_line = geometry.Arc(
        geometry.Coordinate(0, 0), geometry.Coordinate(5, 0), geometry.Coordinate(2.5, 0), 2.5
    )

    with pytest.raises(Exception) as e_info:
        entity.mirror(mirror_line)  # noqa

    assert "Entity can only be mirrored about Line()" in str(e_info.value)


def test_line_mirror():
    #
    #        mirror line
    #           \
    #      |     \     --------- line
    #      |      \
    #      |       \
    #      |        \
    #   mirrored
    #
    line = geometry.Line(geometry.Coordinate(0, 5), geometry.Coordinate(5, 5))
    mirror_line = geometry.Line(geometry.Coordinate(-10, 10), geometry.Coordinate(10, -10))
    expected_line = geometry.Line(geometry.Coordinate(-5, 0), geometry.Coordinate(-5, -5))

    assert line.mirror(mirror_line) == expected_line


def test_line_mirror_1():
    entity = geometry.Line(geometry.Coordinate(0, 1), geometry.Coordinate(5, 1))
    mirror_line = geometry.Arc(
        geometry.Coordinate(0, 0), geometry.Coordinate(5, 0), geometry.Coordinate(2.5, 0), 2.5
    )

    with pytest.raises(Exception) as e_info:
        entity.mirror(mirror_line)  # noqa

    assert "Line can only be mirrored about Line()" in str(e_info.value)


def test_line_is_vertical():
    line = geometry.Line(geometry.Coordinate(5, 5), geometry.Coordinate(5, 10))
    assert line.is_vertical == True

    line = geometry.Line(geometry.Coordinate(5, 5), geometry.Coordinate(5.1, 10))
    assert line.is_vertical == False


def test_line_gradient():
    line = geometry.Line(geometry.Coordinate(0, 0), geometry.Coordinate(10, 10))
    assert line.gradient == 1

    line = geometry.Line(geometry.Coordinate(0, 0), geometry.Coordinate(10, -10))
    assert line.gradient == -1

    line = geometry.Line(geometry.Coordinate(0, 0), geometry.Coordinate(20, 10))
    assert line.gradient == 0.5

    line = geometry.Line(geometry.Coordinate(-5, 0), geometry.Coordinate(10, -10))
    assert line.gradient == -2 / 3

    line = geometry.Line(geometry.Coordinate(20, 0), geometry.Coordinate(20, 10))
    assert line.gradient == float(inf)


def test_line_y_intercept():
    line = geometry.Line(geometry.Coordinate(0, 0), geometry.Coordinate(10, 10))
    assert line.y_intercept == 0

    line = geometry.Line(geometry.Coordinate(-5, 0), geometry.Coordinate(10, -10))
    assert line.y_intercept == -10 / 3

    line = geometry.Line(geometry.Coordinate(20, 0), geometry.Coordinate(20, 10))
    with pytest.raises(Exception) as e_info:
        y_intercept = line.y_intercept

    assert "Vertical line, no y interception" in str(e_info.value)


def test_arc_mirror():
    #
    #   ---------- arc
    #  ------------------------------------------ mirror line
    #   ---------- mirrored
    #
    arc = geometry.Arc(
        geometry.Coordinate(0, 0), geometry.Coordinate(5, 0), geometry.Coordinate(2.5, 0), -2.5
    )
    mirror_line = geometry.Line(geometry.Coordinate(0, -1), geometry.Coordinate(10, -1))
    expected_arc = geometry.Arc(
        geometry.Coordinate(0, -2), geometry.Coordinate(5, -2), geometry.Coordinate(2.5, -2), 2.5
    )

    assert arc.mirror(mirror_line) == expected_arc


def test_arc_mirror_1():
    arc = geometry.Arc(
        geometry.Coordinate(0, 0), geometry.Coordinate(5, 0), geometry.Coordinate(2.5, 0), -2.5
    )
    mirror_line = geometry.Entity(geometry.Coordinate(0, -1), geometry.Coordinate(10, -1))

    with pytest.raises(Exception) as e_info:
        arc.mirror(mirror_line)  # noqa

    assert "Arc can only be mirrored about Line()" in str(e_info.value)


def test_coordinate_mirror():
    #
    #       mirrored coordinate       mirror line         coordinate
    #                                      |
    #              .                       |                   .
    #                                      |
    #
    coord = geometry.Coordinate(5, 5)
    mirror_line = geometry.Line(geometry.Coordinate(-2, -2), geometry.Coordinate(-2, 10))
    expected_coord = geometry.Coordinate(-9, 5)

    assert coord.mirror(mirror_line) == expected_coord


def test_coordinate_mirror_1():
    coord = geometry.Coordinate(5, 5)
    mirror_line = geometry.Entity(geometry.Coordinate(-2, -2), geometry.Coordinate(-2, 10))

    with pytest.raises(Exception) as e_info:
        coord.mirror(mirror_line)  # noqa

    assert "Coordinate can only be mirrored about Line" in str(e_info.value)


def test_coordinate_rotation():
    centre = Coordinate(0, 0)

    c1 = Coordinate(10, 0)
    c1.rotate(centre, 90)
    assert c1 == Coordinate(0, 10)

    c1 = Coordinate(10, 0)
    c1.rotate(centre, -90)
    assert c1 == Coordinate(0, -10)

    centre = Coordinate(9, 0)
    c1 = Coordinate(10, 0)
    c1.rotate(centre, 90)
    assert c1 == Coordinate(9, 1)


def test_line_rotation():
    centre = Coordinate(0, 0)

    c1 = Coordinate(0, 0)
    c2 = Coordinate(10, 0)

    l1 = Line(c1, c2)
    l1.rotate(centre, 90)
    assert l1 == Line(Coordinate(0, 0), Coordinate(0, 10))

    l1 = Line(c1, c2)
    old_mid = l1.midpoint
    l1.rotate(l1.midpoint, 90)
    assert l1 == Line(Coordinate(5, -5), Coordinate(5, 5))
    assert l1.midpoint == old_mid


def test_arc_rotation():
    centre = Coordinate(0, 0)
    radius = 10
    c1 = Coordinate(radius, 0)
    c2 = Coordinate(0, 10)

    a1 = Arc(c1, c2, centre, radius)

    c3 = Coordinate(-radius, 0)
    a2 = Arc(c2, c3, centre, radius)

    a1.rotate(centre, 90)

    assert a1 == a2


def test_get_line_intersection():
    c1 = Coordinate(0, 0)
    c2 = Coordinate(10, 10)
    l1 = Line(c1, c2)

    c3 = Coordinate(0, 10)
    c4 = Coordinate(10, 0)
    l2 = Line(c3, c4)

    assert l1.get_line_intersection(l2) == Coordinate(5, 5)

    c1 = Coordinate(0, 0)
    c2 = Coordinate(10, 0)
    l1 = Line(c1, c2)

    c3 = Coordinate(0, 5)
    c4 = Coordinate(10, 5)
    l2 = Line(c3, c4)

    assert l1.get_line_intersection(l2) is None


def test_get_intersection():
    arc_1 = Arc(Coordinate(0, 0), Coordinate(5, 5), radius=15)
    arc_2 = Arc(Coordinate(0, 6), Coordinate(5, 1), radius=-21)

    coordinate = Coordinate(0, 0)

    # test get_intersection

    # 2 arcs, 1 intersection
    intersection_1_2 = arc_1.get_intersection(arc_2)
    intersection_2_1 = arc_2.get_intersection(arc_1)
    assert len(intersection_1_2) == 1
    assert len(intersection_2_1) == 1
    assert intersection_1_2[0] == intersection_2_1[0]
    assert arc_1.coordinate_on_entity(intersection_1_2[0])
    assert arc_2.coordinate_on_entity(intersection_1_2[0])
    # draw_objects_debug([arc_1, arc_2, intersection_1_2[0]])

    # 2 arcs, 2 intersections
    arc_3 = Arc(Coordinate(1, 0), Coordinate(5, 4), radius=-5)
    intersection_1_3 = arc_1.get_arc_intersection(arc_3)
    intersection_3_1 = arc_3.get_arc_intersection(arc_1)
    assert len(intersection_1_3) == 2
    assert len(intersection_3_1) == 2
    for point in intersection_1_3:
        assert arc_1.coordinate_on_entity(point)
        assert arc_3.coordinate_on_entity(point)
        assert point in intersection_3_1
    # draw_objects_debug([arc_1, arc_3, intersection_1_3[0], intersection_1_3[1]])

    # 2 arcs, 0 intersection
    arc_4 = Arc(Coordinate(0, -1), Coordinate(0, 1), radius=1)
    arc_5 = Arc(Coordinate(0, -0.5), Coordinate(0, 0.5), radius=0.5)
    intersection_4_5 = arc_4.get_intersection(arc_5)
    intersection_5_4 = arc_5.get_intersection(arc_4)
    assert intersection_4_5 is None
    assert intersection_5_4 is None
    # draw_objects_debug([arc_4, arc_5])

    # 2 arcs, same radius, 0 intersection
    intersection_4_4 = arc_4.get_intersection(arc_4)
    assert intersection_4_4 is None
    # draw_objects_debug([arc_4])

    # 1 arc, 1 line, 1 intersection
    line_4 = Line(Coordinate(0, 6), Coordinate(5, 1))
    intersection_1_4 = arc_1.get_intersection(line_4)
    intersection_4_1 = line_4.get_intersection(arc_1)
    intersection_4_1_alt = line_4.get_arc_intersection(arc_1)
    assert len(intersection_1_4) == 1
    assert len(intersection_4_1) == 1
    assert len(intersection_4_1_alt) >= len(intersection_4_1)
    assert intersection_1_4[0] == intersection_4_1[0]
    assert intersection_4_1[0] in intersection_4_1_alt
    assert arc_1.coordinate_on_entity(intersection_1_4[0])
    assert line_4.coordinate_on_entity(intersection_1_4[0])
    # draw_objects_debug([arc_1, line_4, intersection_1_4[0]])

    # 1 arc, 1 line, 2 intersections
    line_5 = Line(Coordinate(1, 0), Coordinate(5, 4))
    arc_6 = Arc(Coordinate(0, 0), Coordinate(5, 5), radius=8)
    intersection_5_6 = line_5.get_intersection(arc_6)
    intersection_6_5 = arc_6.get_intersection(line_5)
    assert len(intersection_5_6) == 2
    assert len(intersection_6_5) == 2
    for point in intersection_5_6:
        assert line_5.coordinate_on_entity(point)
        assert arc_6.coordinate_on_entity(point)
        assert point in intersection_6_5
    # draw_objects_debug([arc_6, line_5, intersection_5_6[0], intersection_5_6[1]])

    # 1 arc, 1 line, 1 intersection (vertical tangent line)
    arc_7 = Arc(Coordinate(0, 0), Coordinate(0, 2), radius=1)
    line_6 = Line(Coordinate(1, 2), Coordinate(1, 0))
    intersection_7_6 = arc_7.get_intersection(line_6)
    intersection_6_7 = line_6.get_intersection(arc_7)
    assert len(intersection_7_6) == 1
    assert len(intersection_6_7) == 1
    assert intersection_7_6[0] == intersection_6_7[0]
    assert arc_7.coordinate_on_entity(intersection_7_6[0])
    assert line_6.coordinate_on_entity(intersection_7_6[0])
    # draw_objects_debug([arc_7, line_6, intersection_7_6[0]])

    # 1 arc, 1 line, 2 intersections (vertical line)
    line_7 = Line(Coordinate(0.5, 2), Coordinate(0.5, 0))
    intersection_7a_7l = arc_7.get_intersection(line_7)
    intersection_7l_7a = line_7.get_intersection(arc_7)
    assert len(intersection_7a_7l) == 2
    assert len(intersection_7l_7a) == 2
    assert intersection_7a_7l[0] == intersection_7l_7a[0]
    assert arc_7.coordinate_on_entity(intersection_7l_7a[0])
    assert line_7.coordinate_on_entity(intersection_7l_7a[0])
    # draw_objects_debug([arc_7, line_7, intersection_7a_7l[0], intersection_7a_7l[1]])

    # 1 arc, 1 line, 1 intersection (horizontal tangent line)
    line_8 = Line(Coordinate(-1, 2), Coordinate(1, 2))
    intersection_7_8 = arc_7.get_intersection(line_8)
    intersection_8_7 = line_8.get_intersection(arc_7)
    assert len(intersection_7_8) == 1
    assert len(intersection_8_7) == 1
    assert intersection_7_8[0] == intersection_8_7[0]
    assert arc_7.coordinate_on_entity(intersection_7_8[0])
    assert line_8.coordinate_on_entity(intersection_7_8[0])
    # draw_objects_debug([arc_7, line_8, intersection_7_8[0]])

    # 2 lines, 1 intersection
    intersection_4_5 = line_4.get_intersection(line_5)
    intersection_5_4 = line_5.get_intersection(line_4)
    assert len(intersection_4_5) == 1
    assert len(intersection_5_4) == 1
    assert intersection_4_5[0] == intersection_5_4[0]
    assert line_4.coordinate_on_entity(intersection_4_5[0])
    assert line_5.coordinate_on_entity(intersection_4_5[0])
    # draw_objects_debug([line_4, line_5, intersection_4_5[0]])

    # Arc intersection with point, not valid, should raise exception
    with pytest.raises(Exception) as e_info:
        arc_1.get_intersection(coordinate)  # noqa

    # Line intersection with point, not valid, should raise exception
    with pytest.raises(Exception) as e_info:
        line_1.get_intersection(coordinate)  # noqa


def test_arc_from_coordinates():
    c1 = Coordinate(1, 0)
    c2 = Coordinate(sin(pi / 4), sin(pi / 4))
    c3 = Coordinate(0, 1)

    a1 = Arc.from_coordinates(c1, c2, c3)
    assert a1 == Arc(c1, c3, Coordinate(0, 0), 1)

    c1 = Coordinate(7, 11)
    c2 = Coordinate(20, 10)
    c3 = Coordinate(24, 7)

    a1 = Arc.from_coordinates(c1, c2, c3)
    assert a1 == Arc(
        Coordinate(7, 11),
        Coordinate(24, 7),
        Coordinate(12.357142857142858, -4.357142857142857),
        -16.264710766765287,
    )


def test_coordinate_from_polar_coords():
    c1 = Coordinate.from_polar_coords(2 ** (1 / 2), 45)
    assert c1 == Coordinate(1, 1)


def test_line_angle():
    c1 = Coordinate(0, 0)
    c2 = Coordinate(1, 1)
    l1 = Line(c1, c2)
    assert l1.angle == 45

    # negative
    c1 = Coordinate(0, 0)
    c2 = Coordinate(-1, -1)
    l1 = Line(c1, c2)
    assert l1.angle == -135

    # vertical
    c1 = Coordinate(0, 0)
    c2 = Coordinate(0, 1)
    l1 = Line(c1, c2)
    assert l1.angle == 90

    # vertical
    c1 = Coordinate(0, 0)
    c2 = Coordinate(1, 0)
    l1 = Line(c1, c2)
    assert l1.angle == 0


def test__orientation():
    c1 = Coordinate(0, 0)
    c2 = Coordinate(1, 1)
    c3 = Coordinate(2, 2)
    assert _orientation_of_three_points(c1, c2, c3) == _Orientation.collinear

    c1 = Coordinate(0, 3)
    c2 = Coordinate(4, 2)
    c3 = Coordinate(3, 1)
    assert _orientation_of_three_points(c1, c2, c3) == _Orientation.clockwise

    c1 = Coordinate(0, 3)
    c2 = Coordinate(1, 2)
    c3 = Coordinate(9, 5)
    assert _orientation_of_three_points(c1, c2, c3) == _Orientation.anticlockwise


def test_line_is_horizontal():
    c1 = Coordinate(0, 0)
    c2 = Coordinate(5, 0)
    l1 = Line(c1, c2)
    assert l1.is_horizontal

    c1 = Coordinate(0, 0)
    c2 = Coordinate(5, 1)
    l1 = Line(c1, c2)
    assert not l1.is_horizontal


def test_line_overrides():
    c1 = Coordinate(0, 0)
    c2 = Coordinate(5, 0)
    l1 = Line(c1, c2)
    assert abs(l1) == 5


def test_region_find_entity_from_coordinates():
    c1 = create_square()

    assert c1.find_entity_from_coordinates(Coordinate(99, 99), Coordinate(99, 99)) is None

    assert (
        c1.find_entity_from_coordinates(c1.entities[0].start, c1.entities[0].end) == c1.entities[0]
    )


def test_reset_geometry(mc):
    stator = mc.get_region("stator")

    # When the new regions go out of scope they close Motor-CAD
    # Do we need to fix this?
    stator.motorcad_instance = None

    stator_copy = deepcopy(stator)
    stator_edited = deepcopy(stator)

    stator_edited.edit_point(stator_edited.points[1], stator_edited.points[1] + Coordinate(5, 5))
    assert stator_edited.entities != stator_copy.entities

    mc.set_region(stator_edited)
    stator = mc.get_region("stator")
    assert stator.entities != stator_copy.entities

    mc.reset_adaptive_geometry()
    stator = mc.get_region("stator")
    assert stator.entities == stator_copy.entities

    save_default_instance = DEFAULT_INSTANCE
    set_default_instance(mc.connection._port)

    mc.set_region(stator_edited)
    stator = mc.get_region("stator")
    assert stator.entities != stator_copy.entities

    mc.reset_adaptive_geometry()
    stator = mc.get_region("stator")
    assert stator.entities != stator_copy.entities

    set_default_instance(save_default_instance)


def test_translation_coord():
    c1 = Coordinate(0, 0)
    c2 = Coordinate(2, 2)
    c1.translate(2, 2)
    assert c1 == c2

    c1 = Coordinate(1, 2)
    c2 = Coordinate(-1.5, 1)
    c1.translate(-2.5, -1)
    assert c1 == c2


def test_arc_new_init():
    a1 = Arc(Coordinate(10, 0), Coordinate(0, 10), radius=10)
    assert a1.centre == Coordinate(0, 0)

    with pytest.raises(Exception):
        _ = Arc(Coordinate(10, 0), Coordinate(0, 10), radius=6)

    a1 = Arc(Coordinate(10, 0), Coordinate(0, 10), centre=Coordinate(0, 0))
    assert a1.radius == 10

    a2 = Arc(Coordinate(0, 10), Coordinate(10, 0), centre=Coordinate(10, 10))
    assert a2.radius == 10

    a3 = Arc(Coordinate(0, 10), Coordinate(10, 0), centre=Coordinate(0, 0))
    assert a3.radius == -10
    assert a3.centre == Coordinate(0, 0)

    # Check tolerances
    with pytest.raises(Exception):
        _ = Arc(Coordinate(0, 0), Coordinate(10, 0), radius=4)

    original_radius = -5 + (GEOM_TOLERANCE * 0.95)
    a5 = Arc(Coordinate(0, 0), Coordinate(10, 0), radius=original_radius)
    # Arc creation will bump radius to a value that is physically possible since within tolerance
    # check sign is preserved
    assert (a5.radius - original_radius) < GEOM_TOLERANCE


def test_region_rotate():
    p1 = Coordinate(0, 0)
    p2 = Coordinate(5, 0)
    p3 = Coordinate(0, 5)

    r1 = Region(RegionType.stator_air)
    r1.add_entity(Line(p1, p2))
    r1.add_entity(Arc(p2, p3, radius=10))
    r1.add_entity(Line(p3, p1))

    p4 = Coordinate(10, 5)
    p5 = Coordinate(5, 5)
    r2 = Region(RegionType.stator_air)
    r2.add_entity(Arc(p2, p4, radius=10))
    r2.add_entity(Line(p4, p5))
    r2.add_entity(Line(p5, p2))

    assert r1 != r2

    r1.rotate(p2, -90)
    assert r1 == r2


def test_region_translate():
    p1 = Coordinate(0, 0)
    p2 = Coordinate(5, 0)
    p3 = Coordinate(0, 5)
    r1 = Region(RegionType.stator_air)
    r1.add_entity(Line(p1, p2))
    r1.add_entity(Arc(p2, p3, radius=10))
    r1.add_entity(Line(p3, p1))

    p4 = Coordinate(3, -2)
    p5 = Coordinate(8, -2)
    p6 = Coordinate(3, 3)
    r2 = Region(RegionType.stator_air)
    r2.add_entity(Line(p4, p5))
    r2.add_entity(Arc(p5, p6, radius=10))
    r2.add_entity(Line(p6, p4))

    assert r1 != r2

    r1.translate(3, -2)
    assert r1 == r2


def test_get_set_region_magnet(mc):
    mc.set_variable("GeometryTemplateType", 1)
    mc.reset_adaptive_geometry()
    magnet = mc.get_region("L1_1Magnet2")
    assert isinstance(magnet, RegionMagnet)

    assert magnet.br_multiplier == 1
    assert magnet.br_value == 1.31
    assert magnet.br_used == 1.31
    assert magnet.magnet_angle == 22.5
    assert magnet.magnet_polarity == "N"
    assert magnet.region_type == RegionType.magnet

    assert isclose(magnet.br_x, 1.21028, abs_tol=1e-3)
    assert isclose(magnet.br_y, 0.50131, abs_tol=1e-3)

    magnet.magnet_angle = 0
    assert isclose(magnet.br_x, 1.31, abs_tol=1e-3)
    assert isclose(magnet.br_y, 0, abs_tol=1e-3)

    magnet.br_multiplier = 2
    assert magnet.br_value == 1.31
    assert magnet.br_used == 1.31 * 2

    magnet.magnet_polarity = "S"

    mc.set_region(magnet)
    magnet = mc.get_region("L1_1Magnet2")
    assert magnet.br_multiplier == 2
    assert magnet.magnet_angle == 0
    assert magnet.magnet_polarity == "S"
    assert isclose(magnet.br_x, 1.31 * 2, abs_tol=1e-3)
    assert isclose(magnet.br_y, 0, abs_tol=1e-3)
    assert magnet.br_value == 1.31
    assert magnet.br_used == 1.31 * 2
    assert magnet.region_type == RegionType.magnet


def test_get_set_region_compatibility(mc, monkeypatch):
    monkeypatch.setattr(mc.connection, "program_version", "2024.1")
    monkeypatch.setattr(rpc_client_core, "DONT_CHECK_MOTORCAD_VERSION", False)
    test_region = RegionMagnet()
    test_region.br_multiplier = 2
    with pytest.warns(UserWarning):
        mc.set_region(test_region)

    test_region = Region(RegionType.stator_air)
    test_region.mesh_length = 0.1

    with pytest.warns(UserWarning):
        mc.set_region(test_region)


def test_region_material_assignment(mc):
    rotor = mc.get_region("Rotor")
    rotor.material = "M470-50A"

    mc.set_region(rotor)

    assert rotor == mc.get_region("Rotor")


def test_set_lamination_type(mc):
    rotor = mc.get_region("Rotor")
    assert rotor.lamination_type == "Laminated"

    rotor._region_type = RegionType.adaptive
    # We don't get lamination type for normal regions yet
    rotor.lamination_type = "Solid"
    mc.set_region(rotor)

    rotor = mc.get_region("Rotor")
    assert rotor.lamination_type == "Solid"

    solid_rotor_section_file = (
        get_dir_path() + r"\test_files\adaptive_template_testing_solid_rotor_region.mot"
    )
    lam_rotor_section_file = (
        get_dir_path() + r"\test_files\adaptive_template_testing_lam_rotor_region.mot"
    )

    solid_rotor_section_result = (
        get_dir_path() + r"\test_files\adaptive_template_testing_solid_rotor_region"
        r"\FEResultsData\StaticLoadInductance_result_1.mes"
    )
    lam_rotor_section_result = (
        get_dir_path() + r"\test_files\adaptive_template_testing_lam_rotor_region"
        r"\FEResultsData\StaticLoadInductance_result_1.mes"
    )

    # load file into Motor-CAD
    mc.load_from_file(solid_rotor_section_file)
    mc.do_magnetic_calculation()
    mc.load_fea_result(solid_rotor_section_result, 1)
    # Check eddy current to make sure rotor is solid
    res, units = mc.get_point_value("Je", -9, -20)
    assert res != 0

    mc.load_from_file(lam_rotor_section_file)
    mc.do_magnetic_calculation()
    mc.load_fea_result(lam_rotor_section_result, 1)
    # Check eddy current to make sure rotor is laminated
    res, units = mc.get_point_value("Je", -9, -20)
    assert res == 0

    reset_to_default_file(mc)


def test_region_creation_warnings(mc):
    with pytest.warns():
        _ = Region()
    with pytest.warns():
        _ = Region(mc)<|MERGE_RESOLUTION|>--- conflicted
+++ resolved
@@ -383,15 +383,13 @@
     test_region._child_names = ["Duct", "Duct_1"]
     test_region.mesh_length = (0.035,)
     test_region.singular = False
-<<<<<<< HEAD
     test_region._linked_region_names = ["linked_region", "linked_region_1"]
-=======
+    test_region.singular = False
     linked_region = geometry.Region(region_type=RegionType.stator_copper)
     linked_region.name = "linked_region"
     linked_region_1 = geometry.Region(region_type=RegionType.stator_copper)
     linked_region.name = "linked_region_1"
     test_region.linked_regions = [linked_region, linked_region_1]
->>>>>>> defa2bc9
 
     region = geometry.Region._from_json(raw_region)
 
@@ -431,11 +429,7 @@
     test_region.parent_name = "Insulation"
     test_region.mesh_length = 0.035
     test_region.singular = True
-<<<<<<< HEAD
-    test_region.linked_region_names = []
-=======
     test_region.linked_regions = []
->>>>>>> defa2bc9
 
     assert test_region._to_json() == raw_region
 
@@ -556,10 +550,6 @@
     # set linked region
     region.linked_region = region_linked
 
-<<<<<<< HEAD
-    assert region.linked_region.name == region_linked.name
-    assert region_linked.linked_region.name == region.name
-=======
     assert region.linked_regions == [region_linked]
     assert region_linked.linked_regions == [region]
 
@@ -575,7 +565,6 @@
 
     assert region.linked_regions.__contains__(region_linked)
     assert region_linked.linked_regions.__contains__(region)
->>>>>>> defa2bc9
 
 
 def test_set_linked_regions():
@@ -634,11 +623,7 @@
 
 
 def test_region_linked_regions(mc):
-<<<<<<< HEAD
-    duct = mc.get_region("RotorDuctFluidRegion_1")
-=======
     duct = mc.get_region("RotorDuctFluidRegion_1", get_linked=True)
->>>>>>> defa2bc9
     assert len(duct.linked_regions) == 1
 
 
