import math
from math import isclose, sqrt

import pytest

from RPC_Test_Common import get_dir_path
from ansys.motorcad.core import MotorCADError, geometry
from setup_test import setup_test_env

# Get Motor-CAD exe
mc = setup_test_env()


def generate_constant_region():
    region = geometry.Region()
    region.name = "testing_region"
    region.colour = (0, 0, 255)
    region.material = "Air"

<<<<<<< HEAD
    region.entities.append(geometry.Line((-1, 0), (1, 0)))
    region.entities.append(geometry.Arc((1, 0), (1, 1), (0, 0), 1))
    region.entities.append(geometry.Line((1, 1), (-1, 0)))
=======
    region.entities.append(geometry.Line(geometry.Coordinate(-1, 0), geometry.Coordinate(1, 0)))
    region.entities.append(
        geometry.Arc(
            geometry.Coordinate(1, 0), geometry.Coordinate(1, 1), geometry.Coordinate(0, 0), 1
        )
    )
    region.entities.append(geometry.Line(geometry.Coordinate(1, 1), geometry.Coordinate(-1, 0)))
>>>>>>> 345cf1c9

    return region


def test_set_get_winding_coil():
    phase = 1
    path = 1
    coil = 1

    go_slot = 2
    go_position = "C"
    return_slot = 8
    return_position = "C"
    turns = 10

    mc.set_winding_coil(
        phase, path, coil, go_slot, go_position, return_slot, return_position, turns
    )

    (
        go_slot_test,
        go_position_test,
        return_slot_test,
        return_position_test,
        turns_test,
    ) = mc.get_winding_coil(phase, path, coil)

    assert go_slot == go_slot_test
    assert go_position == go_position_test
    assert return_slot == return_slot_test
    assert return_position == return_position_test
    assert turns == turns_test


def test_check_if_geometry_is_valid():
    # base_test_file should have valid geometry
    mc.check_if_geometry_is_valid(0)

    save_slot_depth = mc.get_variable("Slot_Depth")

    mc.set_variable("Slot_Depth", 50)
    with pytest.raises(MotorCADError):
        mc.check_if_geometry_is_valid(0)

    # Check resetting geometry works
    mc.check_if_geometry_is_valid(1)

    mc.set_variable("Slot_Depth", save_slot_depth)


def test_set_adaptive_parameter_value():
    parameter_name = "test_parameter"
    parameter_value = 100

    mc.set_adaptive_parameter_value(parameter_name, parameter_value)
<<<<<<< HEAD
    assert mc.get_array_variable("adaptive_parameter_name", 0) == parameter_name
    assert mc.get_array_variable("adaptive_parameter_value", 0) == parameter_value
=======
    assert mc.get_array_variable("AdaptiveTemplates_Parameters_Name", 0) == parameter_name
    assert mc.get_array_variable("AdaptiveTemplates_Parameters_Value", 0) == parameter_value
>>>>>>> 345cf1c9

    parameter_value = 70
    # update existing parameter
    mc.set_adaptive_parameter_value(parameter_name, parameter_value)
<<<<<<< HEAD
    assert mc.get_array_variable("adaptive_parameter_name", 0) == parameter_name
    assert mc.get_array_variable("adaptive_parameter_value", 0) == parameter_value
=======
    assert mc.get_array_variable("AdaptiveTemplates_Parameters_Name", 0) == parameter_name
    assert mc.get_array_variable("AdaptiveTemplates_Parameters_Value", 0) == parameter_value
>>>>>>> 345cf1c9


def test_set_adaptive_parameter_value_incorrect_type():
    with pytest.raises(MotorCADError):
        mc.set_adaptive_parameter_value("incorrect_type", "test_string")


def test_get_adaptive_parameter_value():
    mc.set_adaptive_parameter_value("test_parameter_1", 100)

    value = mc.get_adaptive_parameter_value("test_parameter_1")
    assert value == 100


def test_get_adaptive_parameter_value_does_not_exist():
    with pytest.raises(Exception) as e_info:
        mc.get_adaptive_parameter_value("testing_parameter")

    assert "No adaptive parameter found with name" in str(e_info.value)


def test_get_region():
    expected_region = generate_constant_region()
    mc.set_region(expected_region)

    region = mc.get_region(expected_region.name)
    assert region == expected_region

    with pytest.raises(Exception) as e_info:
        mc.get_region("Rotor_Magnet")

<<<<<<< HEAD
    assert "No region found with name" in str(e_info.value)
=======
    assert ("region" in str(e_info.value)) and ("name" in str(e_info.value))
>>>>>>> 345cf1c9


def test_set_region():
    region = generate_constant_region()
    mc.set_region(region)
    returned_region = mc.get_region("testing_region")
    assert returned_region == region


def test_save_adaptive_script():
    filepath = get_dir_path() + r"\test_files\adaptive_templates_script.py"
    mc.save_adaptive_script(filepath)

    num_lines = mc.get_variable("AdaptiveTemplates_ScriptLines")

    with open(filepath, "rbU") as f:
        num_lines_file = sum(1 for _ in f)

    assert num_lines == num_lines_file


def test_region_add_entity_line():
    # generate entity to add to region
<<<<<<< HEAD
    entity = geometry.Line((0, 0), (1, 1))
=======
    entity = geometry.Line(geometry.Coordinate(0, 0), geometry.Coordinate(1, 1))
>>>>>>> 345cf1c9

    expected_region = generate_constant_region()
    expected_region.entities.append(entity)

    region = generate_constant_region()
    region.add_entity(entity)

    assert region == expected_region


def test_region_add_entity_arc():
    # generate entity to add to region
<<<<<<< HEAD
    entity = geometry.Arc((-1, 0), (1, 0), (0, 0), 1)
=======
    entity = geometry.Arc(
        geometry.Coordinate(-1, 0), geometry.Coordinate(1, 0), geometry.Coordinate(0, 0), 1
    )
>>>>>>> 345cf1c9

    expected_region = generate_constant_region()
    expected_region.entities.append(entity)

    region = generate_constant_region()
    region.add_entity(entity)

    assert region == expected_region


def test_region_insert_entity():
<<<<<<< HEAD
    entity = geometry.Line((-2, 2), (2, 3))
=======
    entity = geometry.Line(geometry.Coordinate(-2, 2), geometry.Coordinate(2, 3))
>>>>>>> 345cf1c9

    expected_region = generate_constant_region()
    expected_region.entities.insert(1, entity)

    region = generate_constant_region()
    region.insert_entity(1, entity)

    assert region == expected_region


def test_region_insert_polyline():
    polyline = [
<<<<<<< HEAD
        geometry.Line((0, 0), (1, 1)),
        geometry.Arc((1, 1), (1, 0), (0, 0), 1),
        geometry.Line((1, 0), (0, 0)),
=======
        geometry.Line(geometry.Coordinate(0, 0), geometry.Coordinate(1, 1)),
        geometry.Arc(
            geometry.Coordinate(1, 1), geometry.Coordinate(1, 0), geometry.Coordinate(0, 0), 1
        ),
        geometry.Line(geometry.Coordinate(1, 0), geometry.Coordinate(0, 0)),
>>>>>>> 345cf1c9
    ]

    expected_region = generate_constant_region()
    expected_region.entities = polyline + expected_region.entities

    region = generate_constant_region()
    region.insert_polyline(0, polyline)

    assert region == expected_region


def test_region_remove_entity():
    expected_region = generate_constant_region()

    entity = expected_region.entities[1]
    expected_region.entities.remove(entity)

    region = generate_constant_region()
    region.remove_entity(entity)

    assert region == expected_region


def test_region_from_json():
    raw_region = {
        "name": "test_region",
        "material": "copper",
        "colour": {"r": 240, "g": 0, "b": 0},
        "area": 5.1,
        "centroid": {"x": 0.0, "y": 1.0},
        "region_coordinate": {"x": 0.0, "y": 1.1},
        "duplications": 10,
        "entities": [],
    }

    test_region = geometry.Region()
    test_region.name = "test_region"
    test_region.material = "copper"
    test_region.colour = (240, 0, 0)
    test_region.area = 5.1
<<<<<<< HEAD
    test_region.centroid = (0.0, 1.0)
    test_region.region_coordinate = (0.0, 1.1)
=======
    test_region.centroid = geometry.Coordinate(0.0, 1.0)
    test_region.region_coordinate = geometry.Coordinate(0.0, 1.1)
>>>>>>> 345cf1c9
    test_region.duplications = 10
    test_region.entities = []

    region = geometry.Region()
    region._from_json(raw_region)

    assert region == test_region


def test_region_to_json():
    raw_region = {
        "name": "test_region",
        "material": "copper",
        "colour": {"r": 240, "g": 0, "b": 0},
        "area": 5.1,
        "centroid": {"x": 0.0, "y": 1.0},
        "region_coordinate": {"x": 0.0, "y": 1.1},
        "duplications": 10,
        "entities": [],
    }

    test_region = geometry.Region()
    test_region.name = "test_region"
    test_region.material = "copper"
    test_region.colour = (240, 0, 0)
    test_region.area = 5.1
<<<<<<< HEAD
    test_region.centroid = (0.0, 1.0)
    test_region.region_coordinate = (0.0, 1.1)
=======
    test_region.centroid = geometry.Coordinate(0.0, 1.0)
    test_region.region_coordinate = geometry.Coordinate(0.0, 1.1)
>>>>>>> 345cf1c9
    test_region.duplications = 10
    test_region.entities = []

    assert test_region._to_json() == raw_region


def test_region_is_closed():
    region = generate_constant_region()

    assert region.is_closed()


def test_line_get_coordinate_from_percentage_distance():
<<<<<<< HEAD
    line = geometry.Line((0, 0), (2, 0))

    x, y = line.get_coordinate_from_percentage_distance(0, 0, 0.5)
    assert (x, y) == (1, 0)


def test_line_get_coordinate_from_distance():
    line = geometry.Line((0, 0), (2, 0))

    assert line.get_coordinate_from_distance(0, 0, 1) == (1, 0)


def test_line_get_length():
    line = geometry.Line((0, 0), (1, 1))
=======
    line = geometry.Line(geometry.Coordinate(0, 0), geometry.Coordinate(2, 0))

    coord = line.get_coordinate_from_percentage_distance(geometry.Coordinate(0, 0), 0.5)
    assert coord == geometry.Coordinate(1, 0)


def test_line_get_coordinate_from_distance():
    line = geometry.Line(geometry.Coordinate(0, 0), geometry.Coordinate(2, 0))

    assert line.get_coordinate_from_distance(geometry.Coordinate(0, 0), 1) == geometry.Coordinate(
        1, 0
    )


def test_line_get_length():
    line = geometry.Line(geometry.Coordinate(0, 0), geometry.Coordinate(1, 1))
>>>>>>> 345cf1c9

    assert line.get_length() == sqrt(2)


def test_arc_get_coordinate_from_percentage_distance():
<<<<<<< HEAD
    arc = geometry.Arc((-1, 0), (1, 0), (0, 0), 1)

    x, y = arc.get_coordinate_from_percentage_distance(-1, 0, 0.5)
    assert isclose(x, 0, abs_tol=1e-12)
    assert isclose(y, -1, abs_tol=1e-12)


def test_arc_get_coordinate_from_distance():
    arc = geometry.Arc((-1, 0), (1, 0), (0, 0), 1)

    x, y = arc.get_coordinate_from_distance(-1, 0, math.pi / 2)
    assert math.isclose(x, 0, abs_tol=1e-12)
    assert math.isclose(y, -1, abs_tol=1e-12)


def test_arc_get_length():
    arc = geometry.Arc((-1, 0), (1, 0), (0, 0), 1)
=======
    arc = geometry.Arc(
        geometry.Coordinate(-1, 0), geometry.Coordinate(1, 0), geometry.Coordinate(0, 0), 1
    )

    coord = arc.get_coordinate_from_percentage_distance(geometry.Coordinate(-1, 0), 0.5)
    assert isclose(coord.x, 0, abs_tol=1e-12)
    assert isclose(coord.y, -1, abs_tol=1e-12)


def test_arc_get_coordinate_from_distance():
    arc = geometry.Arc(
        geometry.Coordinate(-1, 0), geometry.Coordinate(1, 0), geometry.Coordinate(0, 0), 1
    )

    coord = arc.get_coordinate_from_distance(geometry.Coordinate(-1, 0), math.pi / 2)
    assert math.isclose(coord.x, 0, abs_tol=1e-12)
    assert math.isclose(coord.y, -1, abs_tol=1e-12)


def test_arc_get_length():
    arc = geometry.Arc(
        geometry.Coordinate(-1, 0), geometry.Coordinate(1, 0), geometry.Coordinate(0, 0), 1
    )
>>>>>>> 345cf1c9

    assert arc.get_length() == math.pi


def test_convert_entities_to_json():
    raw_entities = [
        {"type": "line", "start": {"x": 0.0, "y": 0.0}, "end": {"x": -1.0, "y": 0}},
        {
            "type": "arc",
            "start": {"x": -1.0, "y": 0.0},
            "end": {"x": 1.0, "y": 0.0},
            "centre": {"x": 0, "y": 0},
            "radius": 1.0,
        },
    ]

    test_entities = [
<<<<<<< HEAD
        geometry.Line((0.0, 0.0), (-1.0, 0)),
        geometry.Arc((-1.0, 0.0), (1.0, 0.0), (0.0, 0.0), 1.0),
=======
        geometry.Line(geometry.Coordinate(0.0, 0.0), geometry.Coordinate(-1.0, 0)),
        geometry.Arc(
            geometry.Coordinate(-1.0, 0.0),
            geometry.Coordinate(1.0, 0.0),
            geometry.Coordinate(0.0, 0.0),
            1.0,
        ),
>>>>>>> 345cf1c9
    ]

    assert geometry._convert_entities_to_json(test_entities) == raw_entities


def test_convert_entities_from_json():
    raw_entities = [
        {"type": "line", "start": {"x": 0.0, "y": 0.0}, "end": {"x": -1.0, "y": 0}},
        {
            "type": "arc",
            "start": {"x": -1.0, "y": 0.0},
            "end": {"x": 1.0, "y": 0.0},
            "centre": {"x": 0, "y": 0},
            "radius": 1.0,
        },
    ]

    test_entities = [
<<<<<<< HEAD
        geometry.Line((0.0, 0.0), (-1.0, 0)),
        geometry.Arc((-1.0, 0.0), (1.0, 0.0), (0.0, 0.0), 1.0),
=======
        geometry.Line(geometry.Coordinate(0.0, 0.0), geometry.Coordinate(-1.0, 0)),
        geometry.Arc(
            geometry.Coordinate(-1.0, 0.0),
            geometry.Coordinate(1.0, 0.0),
            geometry.Coordinate(0.0, 0.0),
            1.0,
        ),
>>>>>>> 345cf1c9
    ]

    converted_entities = geometry._convert_entities_from_json(raw_entities)
    assert isinstance(converted_entities[0], type(test_entities[0]))
    assert converted_entities[0] == test_entities[0]

    assert isinstance(converted_entities[1], type(test_entities[1]))
    assert converted_entities[1] == test_entities[1]


def test_get_entities_have_common_coordinate():
<<<<<<< HEAD
    entity_1 = geometry.Line((0, 0), (1, 1))
    entity_2 = geometry.Line((1, 1), (2, 2))
=======
    entity_1 = geometry.Line(geometry.Coordinate(0, 0), geometry.Coordinate(1, 1))
    entity_2 = geometry.Line(geometry.Coordinate(1, 1), geometry.Coordinate(2, 2))
>>>>>>> 345cf1c9

    assert geometry.get_entities_have_common_coordinate(entity_1, entity_2)<|MERGE_RESOLUTION|>--- conflicted
+++ resolved
@@ -17,11 +17,6 @@
     region.colour = (0, 0, 255)
     region.material = "Air"
 
-<<<<<<< HEAD
-    region.entities.append(geometry.Line((-1, 0), (1, 0)))
-    region.entities.append(geometry.Arc((1, 0), (1, 1), (0, 0), 1))
-    region.entities.append(geometry.Line((1, 1), (-1, 0)))
-=======
     region.entities.append(geometry.Line(geometry.Coordinate(-1, 0), geometry.Coordinate(1, 0)))
     region.entities.append(
         geometry.Arc(
@@ -29,7 +24,6 @@
         )
     )
     region.entities.append(geometry.Line(geometry.Coordinate(1, 1), geometry.Coordinate(-1, 0)))
->>>>>>> 345cf1c9
 
     return region
 
@@ -85,24 +79,14 @@
     parameter_value = 100
 
     mc.set_adaptive_parameter_value(parameter_name, parameter_value)
-<<<<<<< HEAD
-    assert mc.get_array_variable("adaptive_parameter_name", 0) == parameter_name
-    assert mc.get_array_variable("adaptive_parameter_value", 0) == parameter_value
-=======
     assert mc.get_array_variable("AdaptiveTemplates_Parameters_Name", 0) == parameter_name
     assert mc.get_array_variable("AdaptiveTemplates_Parameters_Value", 0) == parameter_value
->>>>>>> 345cf1c9
 
     parameter_value = 70
     # update existing parameter
     mc.set_adaptive_parameter_value(parameter_name, parameter_value)
-<<<<<<< HEAD
-    assert mc.get_array_variable("adaptive_parameter_name", 0) == parameter_name
-    assert mc.get_array_variable("adaptive_parameter_value", 0) == parameter_value
-=======
     assert mc.get_array_variable("AdaptiveTemplates_Parameters_Name", 0) == parameter_name
     assert mc.get_array_variable("AdaptiveTemplates_Parameters_Value", 0) == parameter_value
->>>>>>> 345cf1c9
 
 
 def test_set_adaptive_parameter_value_incorrect_type():
@@ -134,11 +118,7 @@
     with pytest.raises(Exception) as e_info:
         mc.get_region("Rotor_Magnet")
 
-<<<<<<< HEAD
-    assert "No region found with name" in str(e_info.value)
-=======
     assert ("region" in str(e_info.value)) and ("name" in str(e_info.value))
->>>>>>> 345cf1c9
 
 
 def test_set_region():
@@ -162,11 +142,7 @@
 
 def test_region_add_entity_line():
     # generate entity to add to region
-<<<<<<< HEAD
-    entity = geometry.Line((0, 0), (1, 1))
-=======
     entity = geometry.Line(geometry.Coordinate(0, 0), geometry.Coordinate(1, 1))
->>>>>>> 345cf1c9
 
     expected_region = generate_constant_region()
     expected_region.entities.append(entity)
@@ -179,13 +155,9 @@
 
 def test_region_add_entity_arc():
     # generate entity to add to region
-<<<<<<< HEAD
-    entity = geometry.Arc((-1, 0), (1, 0), (0, 0), 1)
-=======
     entity = geometry.Arc(
         geometry.Coordinate(-1, 0), geometry.Coordinate(1, 0), geometry.Coordinate(0, 0), 1
     )
->>>>>>> 345cf1c9
 
     expected_region = generate_constant_region()
     expected_region.entities.append(entity)
@@ -197,11 +169,7 @@
 
 
 def test_region_insert_entity():
-<<<<<<< HEAD
-    entity = geometry.Line((-2, 2), (2, 3))
-=======
     entity = geometry.Line(geometry.Coordinate(-2, 2), geometry.Coordinate(2, 3))
->>>>>>> 345cf1c9
 
     expected_region = generate_constant_region()
     expected_region.entities.insert(1, entity)
@@ -214,17 +182,11 @@
 
 def test_region_insert_polyline():
     polyline = [
-<<<<<<< HEAD
-        geometry.Line((0, 0), (1, 1)),
-        geometry.Arc((1, 1), (1, 0), (0, 0), 1),
-        geometry.Line((1, 0), (0, 0)),
-=======
         geometry.Line(geometry.Coordinate(0, 0), geometry.Coordinate(1, 1)),
         geometry.Arc(
             geometry.Coordinate(1, 1), geometry.Coordinate(1, 0), geometry.Coordinate(0, 0), 1
         ),
         geometry.Line(geometry.Coordinate(1, 0), geometry.Coordinate(0, 0)),
->>>>>>> 345cf1c9
     ]
 
     expected_region = generate_constant_region()
@@ -265,13 +227,8 @@
     test_region.material = "copper"
     test_region.colour = (240, 0, 0)
     test_region.area = 5.1
-<<<<<<< HEAD
-    test_region.centroid = (0.0, 1.0)
-    test_region.region_coordinate = (0.0, 1.1)
-=======
     test_region.centroid = geometry.Coordinate(0.0, 1.0)
     test_region.region_coordinate = geometry.Coordinate(0.0, 1.1)
->>>>>>> 345cf1c9
     test_region.duplications = 10
     test_region.entities = []
 
@@ -298,13 +255,8 @@
     test_region.material = "copper"
     test_region.colour = (240, 0, 0)
     test_region.area = 5.1
-<<<<<<< HEAD
-    test_region.centroid = (0.0, 1.0)
-    test_region.region_coordinate = (0.0, 1.1)
-=======
     test_region.centroid = geometry.Coordinate(0.0, 1.0)
     test_region.region_coordinate = geometry.Coordinate(0.0, 1.1)
->>>>>>> 345cf1c9
     test_region.duplications = 10
     test_region.entities = []
 
@@ -318,22 +270,6 @@
 
 
 def test_line_get_coordinate_from_percentage_distance():
-<<<<<<< HEAD
-    line = geometry.Line((0, 0), (2, 0))
-
-    x, y = line.get_coordinate_from_percentage_distance(0, 0, 0.5)
-    assert (x, y) == (1, 0)
-
-
-def test_line_get_coordinate_from_distance():
-    line = geometry.Line((0, 0), (2, 0))
-
-    assert line.get_coordinate_from_distance(0, 0, 1) == (1, 0)
-
-
-def test_line_get_length():
-    line = geometry.Line((0, 0), (1, 1))
-=======
     line = geometry.Line(geometry.Coordinate(0, 0), geometry.Coordinate(2, 0))
 
     coord = line.get_coordinate_from_percentage_distance(geometry.Coordinate(0, 0), 0.5)
@@ -350,31 +286,11 @@
 
 def test_line_get_length():
     line = geometry.Line(geometry.Coordinate(0, 0), geometry.Coordinate(1, 1))
->>>>>>> 345cf1c9
 
     assert line.get_length() == sqrt(2)
 
 
 def test_arc_get_coordinate_from_percentage_distance():
-<<<<<<< HEAD
-    arc = geometry.Arc((-1, 0), (1, 0), (0, 0), 1)
-
-    x, y = arc.get_coordinate_from_percentage_distance(-1, 0, 0.5)
-    assert isclose(x, 0, abs_tol=1e-12)
-    assert isclose(y, -1, abs_tol=1e-12)
-
-
-def test_arc_get_coordinate_from_distance():
-    arc = geometry.Arc((-1, 0), (1, 0), (0, 0), 1)
-
-    x, y = arc.get_coordinate_from_distance(-1, 0, math.pi / 2)
-    assert math.isclose(x, 0, abs_tol=1e-12)
-    assert math.isclose(y, -1, abs_tol=1e-12)
-
-
-def test_arc_get_length():
-    arc = geometry.Arc((-1, 0), (1, 0), (0, 0), 1)
-=======
     arc = geometry.Arc(
         geometry.Coordinate(-1, 0), geometry.Coordinate(1, 0), geometry.Coordinate(0, 0), 1
     )
@@ -398,7 +314,6 @@
     arc = geometry.Arc(
         geometry.Coordinate(-1, 0), geometry.Coordinate(1, 0), geometry.Coordinate(0, 0), 1
     )
->>>>>>> 345cf1c9
 
     assert arc.get_length() == math.pi
 
@@ -416,10 +331,6 @@
     ]
 
     test_entities = [
-<<<<<<< HEAD
-        geometry.Line((0.0, 0.0), (-1.0, 0)),
-        geometry.Arc((-1.0, 0.0), (1.0, 0.0), (0.0, 0.0), 1.0),
-=======
         geometry.Line(geometry.Coordinate(0.0, 0.0), geometry.Coordinate(-1.0, 0)),
         geometry.Arc(
             geometry.Coordinate(-1.0, 0.0),
@@ -427,7 +338,6 @@
             geometry.Coordinate(0.0, 0.0),
             1.0,
         ),
->>>>>>> 345cf1c9
     ]
 
     assert geometry._convert_entities_to_json(test_entities) == raw_entities
@@ -446,10 +356,6 @@
     ]
 
     test_entities = [
-<<<<<<< HEAD
-        geometry.Line((0.0, 0.0), (-1.0, 0)),
-        geometry.Arc((-1.0, 0.0), (1.0, 0.0), (0.0, 0.0), 1.0),
-=======
         geometry.Line(geometry.Coordinate(0.0, 0.0), geometry.Coordinate(-1.0, 0)),
         geometry.Arc(
             geometry.Coordinate(-1.0, 0.0),
@@ -457,7 +363,6 @@
             geometry.Coordinate(0.0, 0.0),
             1.0,
         ),
->>>>>>> 345cf1c9
     ]
 
     converted_entities = geometry._convert_entities_from_json(raw_entities)
@@ -469,12 +374,7 @@
 
 
 def test_get_entities_have_common_coordinate():
-<<<<<<< HEAD
-    entity_1 = geometry.Line((0, 0), (1, 1))
-    entity_2 = geometry.Line((1, 1), (2, 2))
-=======
     entity_1 = geometry.Line(geometry.Coordinate(0, 0), geometry.Coordinate(1, 1))
     entity_2 = geometry.Line(geometry.Coordinate(1, 1), geometry.Coordinate(2, 2))
->>>>>>> 345cf1c9
 
     assert geometry.get_entities_have_common_coordinate(entity_1, entity_2)