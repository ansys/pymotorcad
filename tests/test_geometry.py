--- conflicted
+++ resolved
@@ -3301,23 +3301,6 @@
         _ = Region(mc)
 
 
-<<<<<<< HEAD
-def test_region_creation_type(mc):
-    new_region_1 = Region("rotor_air")
-    assert new_region_1.region_type == RegionType.rotor_air
-
-    with pytest.warns():
-        # This should give us a warning that the region type is the first argument
-        new_region_2 = Region(mc)
-
-    with pytest.raises(Exception):
-        # This should give us an exception that the region name isn't valid
-        new_region_2 = Region("not_a_motorcad_region")
-
-    with pytest.raises(Exception):
-        # Passing in something that's not a string or motorcad object should give an exception
-        new_region_3 = Region(1)
-=======
 def test_set_get_magnetisation_directions(mc):
     magnet_region = mc.get_region("L1_1Magnet2")
 
@@ -3373,4 +3356,20 @@
     # Mid point should be half the height of the triangle
     assert isclose(result_points[1].x, 0.5)
     assert isclose(result_points[1].y, 0.5)
->>>>>>> c9551656
+
+
+def test_region_creation_type(mc):
+    new_region_1 = Region("rotor_air")
+    assert new_region_1.region_type == RegionType.rotor_air
+
+    with pytest.warns():
+        # This should give us a warning that the region type is the first argument
+        new_region_2 = Region(mc)
+
+    with pytest.raises(Exception):
+        # This should give us an exception that the region name isn't valid
+        new_region_2 = Region("not_a_motorcad_region")
+
+    with pytest.raises(Exception):
+        # Passing in something that's not a string or motorcad object should give an exception
+        new_region_3 = Region(1)