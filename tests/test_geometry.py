--- conflicted
+++ resolved
@@ -809,7 +809,17 @@
     assert collisions[0] == triangle
 
 
-<<<<<<< HEAD
+def test_delete_region():
+    stator = mc.get_region("Stator")
+
+    mc.delete_region(stator)
+
+    with pytest.raises(Exception) as e_info:
+        mc.get_region("Stator")
+
+    assert "Failed to find region with name" in str(e_info.value)
+
+
 def test_subtract_regions():
     """Test subtract rectangle from square to create cut out in square as shown below"""
     #   Before         After
@@ -1009,15 +1019,4 @@
     assert subtracted_regions[0] == expected_region
 
     assert len(subtracted_regions[0].child_names) == 1
-    assert subtracted_regions[0].child_names[0] == inner_square.name
-=======
-def test_delete_region():
-    stator = mc.get_region("Stator")
-
-    mc.delete_region(stator)
-
-    with pytest.raises(Exception) as e_info:
-        mc.get_region("Stator")
-
-    assert "Failed to find region with name" in str(e_info.value)
->>>>>>> d25c7a01
+    assert subtracted_regions[0].child_names[0] == inner_square.name