<<<<<<< HEAD
import math
from math import isclose, sqrt

=======
import builtins
from copy import deepcopy
import math
from math import cos, degrees, inf, isclose, radians, sin, sqrt
import tempfile

from matplotlib import pyplot as plt
>>>>>>> d0dd3afb
import pytest

from RPC_Test_Common import get_dir_path
from ansys.motorcad.core import MotorCADError, geometry
<<<<<<< HEAD
from setup_test import setup_test_env
=======
from ansys.motorcad.core.geometry import Arc, Coordinate, Line, rt_to_xy
from ansys.motorcad.core.geometry_drawing import draw_regions
from setup_test import reset_to_default_file, setup_test_env
>>>>>>> d0dd3afb

# Get Motor-CAD exe
mc = setup_test_env()


def generate_constant_region():
    region = geometry.Region()
    region.name = "testing_region"
    region.colour = (0, 0, 255)
    region.material = "Air"

    region.entities.append(geometry.Line(geometry.Coordinate(-1, 0), geometry.Coordinate(1, 0)))
    region.entities.append(
        geometry.Arc(
<<<<<<< HEAD
            geometry.Coordinate(1, 0), geometry.Coordinate(1, 1), geometry.Coordinate(0, 0), 1
        )
    )
    region.entities.append(geometry.Line(geometry.Coordinate(1, 1), geometry.Coordinate(-1, 0)))
=======
            geometry.Coordinate(1, 0), geometry.Coordinate(0, 1), geometry.Coordinate(0, 0), 1
        )
    )
    region.entities.append(geometry.Line(geometry.Coordinate(0, 1), geometry.Coordinate(-1, 0)))
>>>>>>> d0dd3afb

    return region


<<<<<<< HEAD
=======
def create_square():
    points = [
        geometry.Coordinate(0, 0),
        geometry.Coordinate(0, 2),
        geometry.Coordinate(2, 2),
        geometry.Coordinate(2, 0),
    ]

    square = geometry.Region()

    for count, point in enumerate(points):
        if count == len(points) - 1:
            square.add_entity(geometry.Line(point, points[0]))
        else:
            square.add_entity(geometry.Line(point, points[count + 1]))

    return square


def create_triangle():
    points = [geometry.Coordinate(1, 2.2), geometry.Coordinate(2.2, 1), geometry.Coordinate(4, 4)]

    triangle = geometry.Region()

    for count, point in enumerate(points):
        if count == len(points) - 1:
            triangle.add_entity(geometry.Line(point, points[0]))
        else:
            triangle.add_entity(geometry.Line(point, points[count + 1]))

    return triangle


def create_lines_from_points(points):
    lines = []

    for count, point in enumerate(points):
        if count == len(points) - 1:
            lines.append(geometry.Line(point, points[0]))
        else:
            lines.append(geometry.Line(point, points[count + 1]))

    return lines


>>>>>>> d0dd3afb
def test_set_get_winding_coil():
    phase = 1
    path = 1
    coil = 1

    go_slot = 2
    go_position = "C"
    return_slot = 8
    return_position = "C"
    turns = 10

    mc.set_winding_coil(
        phase, path, coil, go_slot, go_position, return_slot, return_position, turns
    )

    (
        go_slot_test,
        go_position_test,
        return_slot_test,
        return_position_test,
        turns_test,
    ) = mc.get_winding_coil(phase, path, coil)

    assert go_slot == go_slot_test
    assert go_position == go_position_test
    assert return_slot == return_slot_test
    assert return_position == return_position_test
    assert turns == turns_test


def test_check_if_geometry_is_valid():
    # base_test_file should have valid geometry
    mc.check_if_geometry_is_valid(0)

    save_slot_depth = mc.get_variable("Slot_Depth")

    mc.set_variable("Slot_Depth", 50)
    with pytest.raises(MotorCADError):
        mc.check_if_geometry_is_valid(0)

    # Check resetting geometry works
    mc.check_if_geometry_is_valid(1)

    mc.set_variable("Slot_Depth", save_slot_depth)


def test_set_adaptive_parameter_value():
    parameter_name = "test_parameter"
    parameter_value = 100

    mc.set_adaptive_parameter_value(parameter_name, parameter_value)
    assert mc.get_array_variable("AdaptiveTemplates_Parameters_Name", 0) == parameter_name
    assert mc.get_array_variable("AdaptiveTemplates_Parameters_Value", 0) == parameter_value

    parameter_value = 70
    # update existing parameter
    mc.set_adaptive_parameter_value(parameter_name, parameter_value)
    assert mc.get_array_variable("AdaptiveTemplates_Parameters_Name", 0) == parameter_name
    assert mc.get_array_variable("AdaptiveTemplates_Parameters_Value", 0) == parameter_value


def test_set_adaptive_parameter_value_incorrect_type():
    with pytest.raises(MotorCADError):
        mc.set_adaptive_parameter_value("incorrect_type", "test_string")


def test_get_adaptive_parameter_value():
    mc.set_adaptive_parameter_value("test_parameter_1", 100)

    value = mc.get_adaptive_parameter_value("test_parameter_1")
    assert value == 100


def test_get_adaptive_parameter_value_does_not_exist():
    with pytest.raises(Exception) as e_info:
        mc.get_adaptive_parameter_value("testing_parameter")

    assert "No adaptive parameter found with name" in str(e_info.value)


def test_get_region():
    expected_region = generate_constant_region()
    mc.set_region(expected_region)

    region = mc.get_region(expected_region.name)
    assert region == expected_region

    with pytest.raises(Exception) as e_info:
        mc.get_region("Rotor_Magnet")

    assert ("region" in str(e_info.value)) and ("name" in str(e_info.value))


def test_set_region():
    region = generate_constant_region()
    mc.set_region(region)
    returned_region = mc.get_region("testing_region")
    assert returned_region == region


<<<<<<< HEAD
def test_save_adaptive_script():
    filepath = get_dir_path() + r"\test_files\adaptive_templates_script.py"
    mc.save_adaptive_script(filepath)

    num_lines = mc.get_variable("AdaptiveTemplates_ScriptLines")

=======
def test_load_adaptive_script():
    """Test loading adaptive template script into Motor-CAD from file."""
    filepath = get_dir_path() + r"\test_files\adaptive_templates_script.py"
    # load file into Motor-CAD
    mc.load_adaptive_script(filepath)

    num_lines = mc.get_variable("AdaptiveTemplates_ScriptLines")
    # open file and sum number of lines and check against number of lines from Motor-CAD
    with open(filepath, "rbU") as f:
        num_lines_file = sum(1 for _ in f)

    assert num_lines == num_lines_file


def test_save_adaptive_script():
    """Test save adaptive template script from Motor-CAD to specified file path."""
    filepath = get_dir_path() + r"\test_files\adaptive_templates_script.py"
    mc.load_adaptive_script(filepath)
    num_lines = mc.get_variable("AdaptiveTemplates_ScriptLines")

    filepath = tempfile.gettempdir() + r"\adaptive_templates_script.py"
    mc.save_adaptive_script(filepath)
    # sum number of lines in saved file and check against number of lines from Motor-CAD
>>>>>>> d0dd3afb
    with open(filepath, "rbU") as f:
        num_lines_file = sum(1 for _ in f)

    assert num_lines == num_lines_file


def test_region_add_entity_line():
    # generate entity to add to region
    entity = geometry.Line(geometry.Coordinate(0, 0), geometry.Coordinate(1, 1))

    expected_region = generate_constant_region()
    expected_region.entities.append(entity)

    region = generate_constant_region()
    region.add_entity(entity)

    assert region == expected_region


def test_region_add_entity_arc():
    # generate entity to add to region
    entity = geometry.Arc(
        geometry.Coordinate(-1, 0), geometry.Coordinate(1, 0), geometry.Coordinate(0, 0), 1
    )

    expected_region = generate_constant_region()
    expected_region.entities.append(entity)

    region = generate_constant_region()
    region.add_entity(entity)

    assert region == expected_region


def test_region_insert_entity():
    entity = geometry.Line(geometry.Coordinate(-2, 2), geometry.Coordinate(2, 3))

    expected_region = generate_constant_region()
    expected_region.entities.insert(1, entity)

    region = generate_constant_region()
    region.insert_entity(1, entity)

    assert region == expected_region


def test_region_insert_polyline():
    polyline = [
        geometry.Line(geometry.Coordinate(0, 0), geometry.Coordinate(1, 1)),
        geometry.Arc(
            geometry.Coordinate(1, 1), geometry.Coordinate(1, 0), geometry.Coordinate(0, 0), 1
        ),
        geometry.Line(geometry.Coordinate(1, 0), geometry.Coordinate(0, 0)),
    ]

    expected_region = generate_constant_region()
    expected_region.entities = polyline + expected_region.entities

    region = generate_constant_region()
    region.insert_polyline(0, polyline)

    assert region == expected_region


def test_region_remove_entity():
    expected_region = generate_constant_region()

    entity = expected_region.entities[1]
    expected_region.entities.remove(entity)

    region = generate_constant_region()
    region.remove_entity(entity)

    assert region == expected_region


def test_region_from_json():
    raw_region = {
        "name": "test_region",
        "material": "copper",
        "colour": {"r": 240, "g": 0, "b": 0},
        "area": 5.1,
        "centroid": {"x": 0.0, "y": 1.0},
        "region_coordinate": {"x": 0.0, "y": 1.1},
        "duplications": 10,
        "entities": [],
<<<<<<< HEAD
=======
        "parent_name": "Insulation",
        "child_names": ["Duct", "Duct_1"],
>>>>>>> d0dd3afb
    }

    test_region = geometry.Region()
    test_region.name = "test_region"
    test_region.material = "copper"
    test_region.colour = (240, 0, 0)
    test_region.area = 5.1
    test_region.centroid = geometry.Coordinate(0.0, 1.0)
    test_region.region_coordinate = geometry.Coordinate(0.0, 1.1)
    test_region.duplications = 10
    test_region.entities = []
<<<<<<< HEAD
=======
    test_region.parent_name = "Insulation"
    test_region._child_names = ["Duct", "Duct_1"]
>>>>>>> d0dd3afb

    region = geometry.Region()
    region._from_json(raw_region)

    assert region == test_region


def test_region_to_json():
    raw_region = {
        "name": "test_region",
        "material": "copper",
        "colour": {"r": 240, "g": 0, "b": 0},
        "area": 5.1,
        "centroid": {"x": 0.0, "y": 1.0},
        "region_coordinate": {"x": 0.0, "y": 1.1},
        "duplications": 10,
        "entities": [],
<<<<<<< HEAD
=======
        "parent_name": "Insulation",
>>>>>>> d0dd3afb
    }

    test_region = geometry.Region()
    test_region.name = "test_region"
    test_region.material = "copper"
    test_region.colour = (240, 0, 0)
    test_region.area = 5.1
    test_region.centroid = geometry.Coordinate(0.0, 1.0)
    test_region.region_coordinate = geometry.Coordinate(0.0, 1.1)
    test_region.duplications = 10
    test_region.entities = []
<<<<<<< HEAD
=======
    test_region.parent_name = "Insulation"
>>>>>>> d0dd3afb

    assert test_region._to_json() == raw_region


def test_region_is_closed():
    region = generate_constant_region()

    assert region.is_closed()


<<<<<<< HEAD
=======
def test_region_contains_same_entities():
    region = generate_constant_region()

    expected_region = deepcopy(region)
    expected_region.entities.reverse()

    assert region == expected_region


def test_region_get_parent():
    pocket = mc.get_region("rotor pocket")
    expected_region = mc.get_region("rotor")

    assert pocket.parent == expected_region


# def test_region_set_parent():
#     shaft = mc.get_region("Shaft")
#     square = create_square()
#     square.name = "square"
#     square.parent = shaft
#     mc.set_region(square)
#
#     shaft_expected = mc.get_region("Shaft")
#     assert square.name in shaft_expected._child_names
#
#
# def test_region_children():
#     rotor = mc.get_region("rotor")
#     children = rotor.children
#
#     assert len(children) == 16


def test_reverse_entity():
    entity = geometry.Entity(geometry.Coordinate(0, 0), geometry.Coordinate(1, 1))
    expected_entity = geometry.Entity(geometry.Coordinate(1, 1), geometry.Coordinate(0, 0))

    entity.reverse()

    assert entity == expected_entity


def test_reverse_line():
    region = generate_constant_region()
    line = region.entities[0]
    expected_line = geometry.Line(line.end, line.start)
    line.reverse()

    assert line == expected_line


def test_reverse_arc():
    region = generate_constant_region()
    arc = region.entities[1]
    expected_line = geometry.Arc(arc.end, arc.start, arc.centre, -arc.radius)
    arc.reverse()

    assert arc == expected_line


def test_entities_same():
    region = generate_constant_region()
    region_expected = generate_constant_region()

    assert region.entities == region_expected.entities


def test_entities_same_1():
    region_1 = generate_constant_region()

    entities_list_duplicate = deepcopy(region_1.entities)

    entities = [entities_list_duplicate[i] for i in range(1, len(entities_list_duplicate))] + [
        entities_list_duplicate[i] for i in range(0, 1)
    ]
    region_2 = geometry.Region()
    region_2.entities = entities

    assert region_1.entities == region_2.entities


def test_entities_same_reverse():
    region_1 = generate_constant_region()

    region_2 = geometry.Region()
    region_2.entities = deepcopy(region_1.entities)
    region_2.entities.reverse()

    assert region_1.entities == region_2.entities


def test_reverse_entities():
    region = generate_constant_region()

    duplicate_entities = deepcopy(region.entities)
    duplicate_entities = list(duplicate_entities)

    # Use list reverse function
    duplicate_entities.reverse()

    expected_entities = geometry.EntityList()

    for entity in duplicate_entities:
        if isinstance(entity, geometry.Line):
            expected_entities.append(geometry.Line(entity.end, entity.start))
        elif isinstance(entity, geometry.Arc):
            expected_entities.append(
                geometry.Arc(entity.end, entity.start, entity.centre, -entity.radius)
            )

    assert region.entities._entities_same(expected_entities) is False
    assert region.entities._entities_same(expected_entities, check_reverse=True) is True


def test_reverse_entities_2():
    region_1 = generate_constant_region()
    region_2 = geometry.Region()

    region_2.entities = deepcopy(region_1.entities)
    region_2.entities.reverse()
    assert region_1.entities._entities_same(region_2.entities, check_reverse=False) is False
    assert region_1.entities._entities_same(region_2.entities, check_reverse=True) is True

    region_2.entities.reverse()
    assert region_1.entities._entities_same(region_2.entities, check_reverse=False) is True


>>>>>>> d0dd3afb
def test_line_get_coordinate_from_percentage_distance():
    line = geometry.Line(geometry.Coordinate(0, 0), geometry.Coordinate(2, 0))

    coord = line.get_coordinate_from_percentage_distance(geometry.Coordinate(0, 0), 0.5)
    assert coord == geometry.Coordinate(1, 0)


def test_line_get_coordinate_from_distance():
    line = geometry.Line(geometry.Coordinate(0, 0), geometry.Coordinate(2, 0))

    assert line.get_coordinate_from_distance(geometry.Coordinate(0, 0), 1) == geometry.Coordinate(
        1, 0
    )


<<<<<<< HEAD
def test_line_get_length():
    line = geometry.Line(geometry.Coordinate(0, 0), geometry.Coordinate(1, 1))

    assert line.get_length() == sqrt(2)
=======
def test_line_length():
    line = geometry.Line(geometry.Coordinate(0, 0), geometry.Coordinate(1, 1))

    assert line.length == sqrt(2)
>>>>>>> d0dd3afb


def test_arc_get_coordinate_from_percentage_distance():
    arc = geometry.Arc(
        geometry.Coordinate(-1, 0), geometry.Coordinate(1, 0), geometry.Coordinate(0, 0), 1
    )

    coord = arc.get_coordinate_from_percentage_distance(geometry.Coordinate(-1, 0), 0.5)
    assert isclose(coord.x, 0, abs_tol=1e-12)
    assert isclose(coord.y, -1, abs_tol=1e-12)


def test_arc_get_coordinate_from_distance():
    arc = geometry.Arc(
        geometry.Coordinate(-1, 0), geometry.Coordinate(1, 0), geometry.Coordinate(0, 0), 1
    )

    coord = arc.get_coordinate_from_distance(geometry.Coordinate(-1, 0), math.pi / 2)
    assert math.isclose(coord.x, 0, abs_tol=1e-12)
    assert math.isclose(coord.y, -1, abs_tol=1e-12)


<<<<<<< HEAD
def test_arc_get_length():
=======
def test_arc_length():
>>>>>>> d0dd3afb
    arc = geometry.Arc(
        geometry.Coordinate(-1, 0), geometry.Coordinate(1, 0), geometry.Coordinate(0, 0), 1
    )

<<<<<<< HEAD
    assert arc.get_length() == math.pi
=======
    assert arc.length == math.pi
>>>>>>> d0dd3afb


def test_convert_entities_to_json():
    raw_entities = [
        {"type": "line", "start": {"x": 0.0, "y": 0.0}, "end": {"x": -1.0, "y": 0}},
        {
            "type": "arc",
            "start": {"x": -1.0, "y": 0.0},
            "end": {"x": 1.0, "y": 0.0},
            "centre": {"x": 0, "y": 0},
            "radius": 1.0,
        },
    ]

    test_entities = [
        geometry.Line(geometry.Coordinate(0.0, 0.0), geometry.Coordinate(-1.0, 0)),
        geometry.Arc(
            geometry.Coordinate(-1.0, 0.0),
            geometry.Coordinate(1.0, 0.0),
            geometry.Coordinate(0.0, 0.0),
            1.0,
        ),
    ]

    assert geometry._convert_entities_to_json(test_entities) == raw_entities


def test_convert_entities_from_json():
    raw_entities = [
        {"type": "line", "start": {"x": 0.0, "y": 0.0}, "end": {"x": -1.0, "y": 0}},
        {
            "type": "arc",
            "start": {"x": -1.0, "y": 0.0},
            "end": {"x": 1.0, "y": 0.0},
            "centre": {"x": 0, "y": 0},
            "radius": 1.0,
        },
    ]

    test_entities = [
        geometry.Line(geometry.Coordinate(0.0, 0.0), geometry.Coordinate(-1.0, 0)),
        geometry.Arc(
            geometry.Coordinate(-1.0, 0.0),
            geometry.Coordinate(1.0, 0.0),
            geometry.Coordinate(0.0, 0.0),
            1.0,
        ),
    ]

    converted_entities = geometry._convert_entities_from_json(raw_entities)
    assert isinstance(converted_entities[0], type(test_entities[0]))
    assert converted_entities[0] == test_entities[0]

    assert isinstance(converted_entities[1], type(test_entities[1]))
    assert converted_entities[1] == test_entities[1]


def test_get_entities_have_common_coordinate():
    entity_1 = geometry.Line(geometry.Coordinate(0, 0), geometry.Coordinate(1, 1))
    entity_2 = geometry.Line(geometry.Coordinate(1, 1), geometry.Coordinate(2, 2))

<<<<<<< HEAD
    assert geometry.get_entities_have_common_coordinate(entity_1, entity_2)
=======
    assert geometry.get_entities_have_common_coordinate(entity_1, entity_2)


def test_unite_regions():
    """Test unite two regions into a single region."""
    #   Before         After
    # |--------|    |--------|
    # |  |--|  |    |        |
    # |  |  |  | -> |        |
    # |--|--|--|    |--|  |--|
    #    |  |          |  |
    #    |--|          |--|
    region_a = geometry.Region()
    region_b = geometry.Region()
    expected_region = geometry.Region()

    region_a.add_entity(geometry.Line(geometry.Coordinate(-1, -1), geometry.Coordinate(-1, 1)))
    region_a.add_entity(geometry.Line(geometry.Coordinate(-1, 1), geometry.Coordinate(1, 1)))
    region_a.add_entity(geometry.Line(geometry.Coordinate(1, 1), geometry.Coordinate(1, -1)))
    region_a.add_entity(geometry.Line(geometry.Coordinate(1, -1), geometry.Coordinate(-1, -1)))

    points_b = [
        geometry.Coordinate(-0.5, -2),
        geometry.Coordinate(-0.5, -0.5),
        geometry.Coordinate(0.5, -0.5),
        geometry.Coordinate(0.5, -2),
    ]

    points_expected = [
        geometry.Coordinate(-1, 1),
        geometry.Coordinate(1, 1),
        geometry.Coordinate(1, -1),
        geometry.Coordinate(0.5, -1),
        geometry.Coordinate(0.5, -2),
        geometry.Coordinate(-0.5, -2),
        geometry.Coordinate(-0.5, -1),
        geometry.Coordinate(-1, -1),
    ]

    # create and add line entities to regions from their respective points
    region_b.entities += create_lines_from_points(points_b)
    expected_region.entities += create_lines_from_points(points_expected)

    expected_region.centroid = geometry.Coordinate(0, -0.3)
    expected_region.region_coordinate = geometry.Coordinate(0, -0.3)
    expected_region.duplications = 1

    united_region = mc.unite_regions(region_a, [region_b])

    assert united_region == expected_region


def test_unite_regions_1():
    """Testing two regions not touching cannot be united."""
    #          Before                         After
    # |--------|
    # |        |    |---|
    # |        |    |   |     ->    RPC error: Unable to unite regions.
    # |        |    |---|           Regions have no mutual interceptions
    # |--------|

    region_a = geometry.Region()
    region_a.add_entity(geometry.Line(geometry.Coordinate(-1, -1), geometry.Coordinate(-1, 1)))
    region_a.add_entity(geometry.Line(geometry.Coordinate(-1, 1), geometry.Coordinate(1, 1)))
    region_a.add_entity(geometry.Line(geometry.Coordinate(1, 1), geometry.Coordinate(1, -1)))
    region_a.add_entity(geometry.Line(geometry.Coordinate(1, -1), geometry.Coordinate(-1, -1)))

    region_b = geometry.Region()
    region_b.add_entity(geometry.Line(geometry.Coordinate(5, 5), geometry.Coordinate(5, 10)))
    region_b.add_entity(geometry.Line(geometry.Coordinate(5, 10), geometry.Coordinate(10, 10)))
    region_b.add_entity(geometry.Line(geometry.Coordinate(10, 10), geometry.Coordinate(10, 5)))
    region_b.add_entity(geometry.Line(geometry.Coordinate(10, 5), geometry.Coordinate(5, 5)))

    with pytest.raises(Exception) as e_info:
        mc.unite_regions(region_a, [region_b])

    assert "Unable to unite regions" in str(e_info.value)


def test_unite_regions_2():
    """Test unite two regions into a single region. No vertices from either region are within
    the other region."""
    #     Before                    After
    #
    #      \------|                \------|
    # |-----\-|   |           |-----\     |
    # |      \|   |           |           |
    # |       \   |    ->     |           |
    # |-------|\  |           |--------\  |
    #           \ |                     \ |
    #            \|                      \|
    #
    square = create_square()
    triangle = create_triangle()

    points = [
        geometry.Coordinate(0, 2),
        geometry.Coordinate(1.2, 2),
        geometry.Coordinate(1, 2.2),
        geometry.Coordinate(4, 4),
        geometry.Coordinate(2.2, 1),
        geometry.Coordinate(2, 1.2),
        geometry.Coordinate(2, 0),
        geometry.Coordinate(0, 0),
    ]

    expected_region = geometry.Region()
    expected_region.centroid = geometry.Coordinate(1.57886178861789, 1.57886178861789)
    expected_region.region_coordinate = geometry.Coordinate(1.57886178861789, 1.57886178861789)

    # create and add line entities to region from their respective points
    expected_region.entities += create_lines_from_points(points)

    union = mc.unite_regions(square, [triangle])

    assert expected_region == union


def test_check_collisions():
    """Collision Type : Collision detected.
    No vertices from the other region within the other region."""
    #      Before                          After
    #
    #      |---|
    #      |   |
    #   |--|---|--|
    #   |  |   |  |     ->      Collision detected between regions
    #   |  |   |  |
    #   |--|---|--|
    #      |   |
    #      |---|
    #
    region_a = generate_constant_region()

    region_b = geometry.Region()
    region_b.add_entity(geometry.Line(geometry.Coordinate(0, -2), geometry.Coordinate(1, 2)))
    region_b.add_entity(geometry.Line(geometry.Coordinate(1, 2), geometry.Coordinate(5, -3)))
    region_b.add_entity(geometry.Line(geometry.Coordinate(5, -3), geometry.Coordinate(0, -2)))

    collisions = mc.check_collisions(region_a, [region_b, mc.get_region("Stator")])
    num_collisions = len(collisions)

    assert num_collisions == 1
    assert collisions[0] == region_b


def test_check_collisions_1():
    """Collision Type : Collision Detected.
    Two vertices from the other region within the other region."""
    #      Before                          After
    #
    #   |---------|
    #   |         |     ->      Collision detected between regions
    #   |  |---|  |
    #   |--|---|--|
    #      |   |
    #      |---|
    #
    region_a = generate_constant_region()

    region_b = geometry.Region()
    region_b.add_entity(
        geometry.Line(geometry.Coordinate(-0.2, -2), geometry.Coordinate(-0.2, 0.2))
    )
    region_b.add_entity(
        geometry.Line(geometry.Coordinate(-0.2, 0.2), geometry.Coordinate(0.2, 0.2))
    )
    region_b.add_entity(geometry.Line(geometry.Coordinate(0.2, 0.2), geometry.Coordinate(0.2, -2)))
    region_b.add_entity(geometry.Line(geometry.Coordinate(0.2, -2), geometry.Coordinate(-0.2, -2)))

    collisions = mc.check_collisions(region_a, [region_b, mc.get_region("Stator")])
    num_collisions = len(collisions)

    assert num_collisions == 1
    assert collisions[0] == region_b


def test_check_collisions_2():
    """Collision Type : No collision.
    Regions touching on single entity"""
    #      Before                          After
    #
    #   |---------|
    #   |         |     ->      No collision detected between regions
    #   |         |
    #   |--|---|--|
    #      |   |
    #      |---|
    #
    region_a = generate_constant_region()

    region_b = geometry.Region()
    region_b.add_entity(geometry.Line(geometry.Coordinate(-0.2, -2), geometry.Coordinate(-0.2, 0)))
    region_b.add_entity(geometry.Line(geometry.Coordinate(-0.2, 0), geometry.Coordinate(0.2, 0)))
    region_b.add_entity(geometry.Line(geometry.Coordinate(0.2, 0), geometry.Coordinate(0.2, -2)))
    region_b.add_entity(geometry.Line(geometry.Coordinate(0.2, -2), geometry.Coordinate(-0.2, -2)))

    collisions = mc.check_collisions(region_a, [region_b, mc.get_region("Stator")])
    num_collisions = len(collisions)

    assert num_collisions == 0


def test_check_collisions_3():
    """Collision Type : Collision detected.
    No vertices from the other region within the other region.
    Square region drawn clockwise."""
    #      Before                          After
    #
    #      |---|
    #      |   |
    #   |--|---|--|
    #   |  |   |  |     ->      Collision detected between regions
    #   |  |   |  |
    #   |--|---|--|
    #      |   |
    #      |---|
    #

    points_square = [
        geometry.Coordinate(0, 0),
        geometry.Coordinate(0, 2),
        geometry.Coordinate(2, 2),
        geometry.Coordinate(2, 0),
    ]

    square = geometry.Region()
    # create and add line entities to region from their respective points
    square.entities += create_lines_from_points(points_square)

    points_triangle = [
        geometry.Coordinate(1, 2.2),
        geometry.Coordinate(2.2, 1),
        geometry.Coordinate(4, 4),
    ]

    triangle = geometry.Region()
    # create and add line entities to region from their respective points
    triangle.entities += create_lines_from_points(points_triangle)

    collisions = mc.check_collisions(triangle, [square])
    assert len(collisions) == 1
    assert collisions[0] == square

    collisions = mc.check_collisions(square, [triangle])
    assert len(collisions) == 1
    assert collisions[0] == triangle


def test_delete_region():
    stator = mc.get_region("Stator")

    mc.delete_region(stator)

    with pytest.raises(Exception) as e_info:
        mc.get_region("Stator")

    assert "Failed to find region with name" in str(e_info.value)
    reset_to_default_file(mc)


def test_coordinate_operators():
    c1 = Coordinate(5, 5)
    c2 = Coordinate(1, 1)
    c_res_exp = Coordinate(4, 4)
    assert (c1 - c2) == c_res_exp

    c1 = Coordinate(-5, -5)
    c2 = Coordinate(1, 1)
    c_res_exp = Coordinate(-6, -6)
    assert (c1 - c2) == c_res_exp

    c1 = Coordinate(5, 5)
    c2 = Coordinate(1, 1)
    c_res_exp = Coordinate(6, 6)
    assert (c1 + c2) == c_res_exp

    c1 = Coordinate(5, 4)
    assert abs(c1) == sqrt(41)


def test_line_coordinate_on_entity():
    p0 = Coordinate(0, 0)
    p1 = Coordinate(10, 0)
    l0 = Line(p0, p1)

    p_2 = Coordinate(5, 0)
    p_3 = Coordinate(11, 0)
    p_4 = Coordinate(5, 0.1)
    assert l0.coordinate_on_entity(p_2) is True
    assert l0.coordinate_on_entity(p_4) is False
    assert l0.coordinate_on_entity(p_3) is False


def test_arc_start_end_angle():
    p_centre = Coordinate(2, 2)
    p_end = Coordinate(4, 2)
    p_start = Coordinate(2, 0)
    radius = -2

    a0 = Arc(p_start, p_end, p_centre, radius)
    assert a0.start_angle == -90
    assert a0.end_angle == 0


def test_arc_coordinate_on_entity():
    pc = Coordinate(0, 0)
    p0 = Coordinate(0, -4)
    p1 = Coordinate(0, 4)
    radius = abs(p0 - pc)

    a1 = Arc(p0, p1, pc, radius)

    p2 = Coordinate(4, 0)
    p3 = p2 / 2
    p4 = Coordinate(-4, 0)

    assert a1.coordinate_on_entity(p2)
    assert a1.coordinate_on_entity(p3) is False
    assert a1.coordinate_on_entity(p4) is False

    a1 = Arc(p0, p1, pc, -radius)

    assert a1.coordinate_on_entity(p2) is False
    assert a1.coordinate_on_entity(p3) is False
    assert a1.coordinate_on_entity(p4) is True

    p_c = Coordinate(0, 0)

    p0 = Coordinate(1, 1)
    p1 = Coordinate(1, -1)
    radius = abs(cos(degrees(45)))

    a1 = Arc(p0, p1, p_c, -radius)
    p_test1 = Coordinate(radius, 0)
    p_test2 = Coordinate(-radius, 0)
    assert a1.coordinate_on_entity(p_test1) is True
    assert a1.coordinate_on_entity(p_test2) is False

    a1 = Arc(p0, p1, p_c, radius)
    assert a1.coordinate_on_entity(p_test2) is True
    assert a1.coordinate_on_entity(p_test1) is False


def test_midpoints():
    p0 = Coordinate(-2, 4)
    p1 = Coordinate(10, -8)
    p01 = p1 - p0
    l0 = Line(p0, p1)
    assert l0.midpoint == (p0 + p01 / 2)

    pc = Coordinate(0, 0)
    p0 = Coordinate(3, 3)
    p1 = Coordinate(3, -3)
    a0 = Arc(p0, p1, pc, -abs(p1 - pc))
    assert a0.midpoint == Coordinate(abs(p1 - pc), 0)

    pc = Coordinate(0, 0)
    p0 = Coordinate(3, 0)
    p1 = Coordinate(0, 3)

    radius = 3 * sin(radians(45))
    a0 = Arc(p0, p1, pc, -abs(p1 - pc))
    assert a0.midpoint == Coordinate(-radius, -radius)

    a0 = Arc(p0, p1, pc, abs(p1 - pc))
    assert a0.midpoint == Coordinate(radius, radius)

    a0 = Arc(p1, p0, pc, -abs(p1 - pc))
    assert a0.midpoint == Coordinate(radius, radius)

    a0 = Arc(p1, p0, pc, abs(p1 - pc))
    assert a0.midpoint == Coordinate(-radius, -radius)


def test_total_angle():
    pc = Coordinate(0, 0)
    p0 = Coordinate(0, 5)
    p1 = Coordinate(-5, 0)
    a1 = Arc(p0, p1, pc, abs(p0 - pc))
    assert a1.total_angle == 90

    pc = Coordinate(-3, -1)
    p0 = Coordinate(-7, -1)
    p1 = Coordinate(-3, -5)
    a1 = Arc(p0, p1, pc, abs(p0 - pc))
    assert a1.total_angle == 90

    p0 = Coordinate(*rt_to_xy(1, 60))
    p1 = Coordinate(*rt_to_xy(1, 120))
    pc = Coordinate(0, 0)
    a1 = Arc(p0, p1, pc, 1)
    assert isclose(a1.total_angle, 60, abs_tol=1e-6)
    a1 = Arc(p0, p1, pc, -1)
    assert isclose(a1.total_angle, 300, abs_tol=1e-6)
    a1 = Arc(p1, p0, pc, 1)
    assert isclose(a1.total_angle, 300, abs_tol=1e-6)
    a1 = Arc(p1, p0, pc, -1)
    assert isclose(a1.total_angle, 60, abs_tol=1e-6)


def test_draw_regions(monkeypatch):
    # Just check it runs for now
    # Stop plt.show() blocking tests
    monkeypatch.setattr(plt, "show", lambda: None)

    region = mc.get_region("Stator")
    region2 = mc.get_region("StatorWedge")
    region3 = mc.get_region("ArmatureSlotL1")

    draw_regions(region)
    draw_regions([region, region2, region3])

    # Test overflow of colours
    region4 = mc.get_region("StatorAir")
    region5 = mc.get_region("Shaft")
    draw_regions([region, region2, region3, region4, region5])


def test_is_matplotlib_installed(monkeypatch):
    original_import = builtins.__import__

    def fail_import(name, *args, **kwargs):
        if name == "matplotlib":
            raise ImportError
        return original_import(name, *args, **kwargs)

    monkeypatch.setattr(builtins, "__import__", fail_import)

    region = generate_constant_region()
    import ansys.motorcad.core.geometry_drawing as geom_import

    with pytest.raises(ImportError):
        geom_import.draw_regions(region)


def test_strings(capsys):
    c = Coordinate(7, -10)
    print(c)
    output = capsys.readouterr()
    assert output.out.strip() == "[7, -10]"


def test_add_point():
    region = generate_constant_region()

    points = region.points
    new_point = region.entities[0].midpoint
    region.add_point(new_point)

    # Expected result
    points.insert(1, new_point)
    assert points == region.points

    region = generate_constant_region()
    with pytest.raises(Exception):
        region.add_point(Coordinate(100, 100))

    points = region.points
    new_point = region.entities[1].midpoint
    region.add_point(new_point)

    # Expected result
    points.insert(2, new_point)
    assert points == region.points


def test_edit_point():
    region = generate_constant_region()
    points = region.points
    new_coord = Coordinate(0, 0)
    region.edit_point(points[0], new_coord)
    assert region.entities[0].start == new_coord
    assert region.entities[2].end == new_coord

    region = generate_constant_region()
    points = region.points

    # Move arc point too far
    translate = Coordinate(2, 2)
    with pytest.raises(Exception):
        region.edit_point(points[2], points[2] + translate)

    ref_region = generate_constant_region()
    region = generate_constant_region()
    points = region.points

    translate = Coordinate(0.2, 0.2)
    region.edit_point(points[2], points[2] + translate)
    region.edit_point(points[1], points[1] + translate)

    assert region.entities[0].end == ref_region.entities[0].end + translate
    assert region.entities[1].start == ref_region.entities[1].start + translate
    assert region.entities[1].end == ref_region.entities[1].end + translate  #
    assert region.entities[2].start == ref_region.entities[2].start + translate


def test_subtract_regions():
    """Test subtract rectangle from square to create cut out in square as shown below"""
    #   Before         After
    # |--------|    |--------|
    # |  |--|  |    |  |--|  |
    # |  |  |  | -> |  |  |  |
    # |--|--|--|    |--|  |--|
    #    |  |
    #    |--|
    region_a = geometry.Region()
    region_b = geometry.Region()
    expected_region = geometry.Region()

    points_a = [
        geometry.Coordinate(-1, -1),
        geometry.Coordinate(-1, 1),
        geometry.Coordinate(1, 1),
        geometry.Coordinate(1, -1),
    ]
    # create and add line entities to region from their respective points
    region_a.entities += create_lines_from_points(points_a)

    points_b = [
        geometry.Coordinate(-0.5, -2),
        geometry.Coordinate(-0.5, -0.5),
        geometry.Coordinate(0.5, -0.5),
        geometry.Coordinate(0.5, -2),
    ]
    # create and add line entities to region from their respective points
    region_b.entities += create_lines_from_points(points_b)

    points_expected = [
        geometry.Coordinate(-1, 1),
        geometry.Coordinate(-1, -1),
        geometry.Coordinate(-0.5, -1),
        geometry.Coordinate(-0.5, -0.5),
        geometry.Coordinate(0.5, -0.5),
        geometry.Coordinate(0.5, -1),
        geometry.Coordinate(1, -1),
        geometry.Coordinate(1, 1),
    ]
    # create and add line entities to region from their respective points
    expected_region.entities += create_lines_from_points(points_expected)

    subtracted_regions = mc.subtract_region(region_a, region_b)

    assert len(subtracted_regions) == 1
    assert subtracted_regions[0] == expected_region


def test_subtract_region_1():
    """Test subtracting long rectangle from square to generate two rectangles as shown below."""
    #      Before           After
    #      |---|
    #      |   |
    #   |--|---|--|      |--|   |--|
    #   |  |   |  |  ->  |  |   |  |
    #   |  |   |  |      |  |   |  |
    #   |--|---|--|      |--|   |--|
    #      |   |
    #      |---|
    #
    square = create_square()
    rectangle = geometry.Region()
    expected_region_1 = geometry.Region()
    expected_region_2 = geometry.Region()

    points_rectangle = [
        geometry.Coordinate(0.5, -1),
        geometry.Coordinate(1.5, -1),
        geometry.Coordinate(1.5, 3),
        geometry.Coordinate(0.5, 3),
    ]
    # create and add line entities to region from their respective points
    rectangle.entities += create_lines_from_points(points_rectangle)

    points_expected_1 = [
        geometry.Coordinate(0, 2),
        geometry.Coordinate(0, 0),
        geometry.Coordinate(0.5, 0),
        geometry.Coordinate(0.5, 2),
    ]
    # create and add line entities to region from their respective points
    expected_region_1.entities += create_lines_from_points(points_expected_1)

    points_expected_2 = [
        geometry.Coordinate(1.5, 2),
        geometry.Coordinate(1.5, 0),
        geometry.Coordinate(2, 0),
        geometry.Coordinate(2, 2),
    ]
    # create and add line entities to region from their respective points
    expected_region_2.entities += create_lines_from_points(points_expected_2)
    square.motorcad_instance = mc
    regions = square.subtract(rectangle)

    assert square == expected_region_1
    assert len(regions) == 1
    assert regions[0] == expected_region_2


def test_subtract_region_2():
    """Test subtracting triangle from square. No vertices from either region are within
    the other region."""
    #     Before             After
    #      \------|
    # |-----\-|   |         |-----\
    # |      \|   |         |      \
    # |       \   |  ->     |       \
    # |-------|\  |         |--------|
    #           \ |
    #            \|
    #
    square = create_square()
    triangle = create_triangle()
    expected_region = geometry.Region()

    points = [
        geometry.Coordinate(0, 2),
        geometry.Coordinate(0, 0),
        geometry.Coordinate(2, 0),
        geometry.Coordinate(2, 1.2),
        geometry.Coordinate(1.2, 2),
    ]
    # create and add line entities to region from their respective points
    expected_region.entities += create_lines_from_points(points)
    square.motorcad_instance = mc
    square.subtract(triangle)

    assert square == expected_region


def test_subtract_region_3():
    """Test subtract rectangle from square to create cut out in square as shown below"""
    #   Before         After
    # |--------|    |--------|
    # |   |----|    |   |----|
    # |   |    | -> |   |
    # |---|----|    |---|
    #
    square = create_square()
    inner_square = geometry.Region()
    expected_region = geometry.Region()

    points = [
        geometry.Coordinate(2, 0),
        geometry.Coordinate(2, 1.5),
        geometry.Coordinate(0.5, 1.5),
        geometry.Coordinate(0.5, 0),
    ]
    # create and add line entities to region from their respective points
    inner_square.entities += create_lines_from_points(points)

    expected_points = [
        geometry.Coordinate(0.5, 0),
        geometry.Coordinate(0.5, 1.5),
        geometry.Coordinate(2, 1.5),
        geometry.Coordinate(2, 2),
        geometry.Coordinate(0, 2),
        geometry.Coordinate(0, 0),
    ]
    # create and add line entities to region from their respective points
    expected_region.entities += create_lines_from_points(expected_points)

    subtracted_regions = mc.subtract_region(square, inner_square)

    assert len(subtracted_regions) == 1
    assert subtracted_regions[0] == expected_region


def test_subtract_region_4():
    """Test subtract rectangle from rectangle, where one rectangle is a sub region of the other."""
    #   Before         After
    # |--------|    |--------|
    # | |----| |    | |----| |
    # | |    | | -> | |    | |
    # | |----| |    | |----| |
    # |--------|    |--------|
    #
    square = create_square()
    inner_square = geometry.Region()
    inner_square.name = "Subtraction Region"
    expected_region = deepcopy(square)

    points = [
        geometry.Coordinate(0.5, 0.5),
        geometry.Coordinate(0.5, 1.5),
        geometry.Coordinate(1.5, 1.5),
        geometry.Coordinate(0.5, 1.5),
    ]
    # create and add line entities to region from their respective points
    inner_square.entities += create_lines_from_points(points)

    subtracted_regions = mc.subtract_region(square, inner_square)

    assert len(subtracted_regions) == 1
    assert subtracted_regions[0] == expected_region

    assert len(subtracted_regions[0].child_names) == 1
    assert subtracted_regions[0].child_names[0] == inner_square.name


def test_region_mirror():
    square = create_square()
    square.name = "square"
    mirror_line = geometry.Line(geometry.Coordinate(0, 0), geometry.Coordinate(5, 0))

    expected_region = deepcopy(square)
    expected_region.entities.clear()

    points = [
        geometry.Coordinate(0, 0),
        geometry.Coordinate(2, 0),
        geometry.Coordinate(2, -2),
        geometry.Coordinate(0, -2),
    ]
    expected_region.entities += create_lines_from_points(points)
    assert square.mirror(mirror_line, unique_name=False) == expected_region

    expected_region.name = expected_region.name + "_mirrored"
    assert square.mirror(mirror_line, unique_name=True) == expected_region


def test_region_mirror_1():
    square = create_square()
    mirror_line = geometry.Arc(
        geometry.Coordinate(0, 0), geometry.Coordinate(5, 0), geometry.Coordinate(2.5, 0), 2.5
    )

    with pytest.raises(Exception) as e_info:
        square.mirror(mirror_line, unique_name=False)

    assert "Region can only be mirrored about Line()" in str(e_info.value)


def test_entity_mirror():
    #
    #   ---------- entity
    #  ------------------------------------------ mirror line
    #   ---------- mirrored
    #
    entity = geometry.Entity(geometry.Coordinate(0, 1), geometry.Coordinate(5, 1))
    mirror_line = geometry.Line(geometry.Coordinate(0, 0), geometry.Coordinate(0, 10))
    expected_entity = geometry.Entity(geometry.Coordinate(0, 1), geometry.Coordinate(-5, 1))

    assert entity.mirror(mirror_line) == expected_entity


def test_entity_mirror_1():
    entity = geometry.Entity(geometry.Coordinate(0, 1), geometry.Coordinate(5, 1))
    mirror_line = geometry.Arc(
        geometry.Coordinate(0, 0), geometry.Coordinate(5, 0), geometry.Coordinate(2.5, 0), 2.5
    )

    with pytest.raises(Exception) as e_info:
        entity.mirror(mirror_line)

    assert "Entity can only be mirrored about Line()" in str(e_info.value)


def test_line_mirror():
    #
    #        mirror line
    #           \
    #      |     \     --------- line
    #      |      \
    #      |       \
    #      |        \
    #   mirrored
    #
    line = geometry.Line(geometry.Coordinate(0, 5), geometry.Coordinate(5, 5))
    mirror_line = geometry.Line(geometry.Coordinate(-10, 10), geometry.Coordinate(10, -10))
    expected_line = geometry.Line(geometry.Coordinate(-5, 0), geometry.Coordinate(-5, -5))

    assert line.mirror(mirror_line) == expected_line


def test_line_mirror_1():
    entity = geometry.Line(geometry.Coordinate(0, 1), geometry.Coordinate(5, 1))
    mirror_line = geometry.Arc(
        geometry.Coordinate(0, 0), geometry.Coordinate(5, 0), geometry.Coordinate(2.5, 0), 2.5
    )

    with pytest.raises(Exception) as e_info:
        entity.mirror(mirror_line)

    assert "Line can only be mirrored about Line()" in str(e_info.value)


def test_line_is_vertical():
    line = geometry.Line(geometry.Coordinate(5, 5), geometry.Coordinate(5, 10))
    assert line.is_vertical == True

    line = geometry.Line(geometry.Coordinate(5, 5), geometry.Coordinate(5.1, 10))
    assert line.is_vertical == False


def test_line_gradient():
    line = geometry.Line(geometry.Coordinate(0, 0), geometry.Coordinate(10, 10))
    assert line.gradient == 1

    line = geometry.Line(geometry.Coordinate(0, 0), geometry.Coordinate(10, -10))
    assert line.gradient == -1

    line = geometry.Line(geometry.Coordinate(0, 0), geometry.Coordinate(20, 10))
    assert line.gradient == 0.5

    line = geometry.Line(geometry.Coordinate(-5, 0), geometry.Coordinate(10, -10))
    assert line.gradient == -2 / 3

    line = geometry.Line(geometry.Coordinate(20, 0), geometry.Coordinate(20, 10))
    assert line.gradient == float(inf)


def test_line_y_intercept():
    line = geometry.Line(geometry.Coordinate(0, 0), geometry.Coordinate(10, 10))
    assert line.y_intercept == 0

    line = geometry.Line(geometry.Coordinate(-5, 0), geometry.Coordinate(10, -10))
    assert line.y_intercept == -10 / 3

    line = geometry.Line(geometry.Coordinate(20, 0), geometry.Coordinate(20, 10))
    with pytest.raises(Exception) as e_info:
        y_intercept = line.y_intercept

    assert "Vertical line, no y interception" in str(e_info.value)


def test_arc_mirror():
    #
    #   ---------- arc
    #  ------------------------------------------ mirror line
    #   ---------- mirrored
    #
    arc = geometry.Arc(
        geometry.Coordinate(0, 0), geometry.Coordinate(5, 0), geometry.Coordinate(2.5, 0), -2.5
    )
    mirror_line = geometry.Line(geometry.Coordinate(0, -1), geometry.Coordinate(10, -1))
    expected_arc = geometry.Arc(
        geometry.Coordinate(0, -2), geometry.Coordinate(5, -2), geometry.Coordinate(2.5, -2), 2.5
    )

    assert arc.mirror(mirror_line) == expected_arc


def test_arc_mirror_1():
    arc = geometry.Arc(
        geometry.Coordinate(0, 0), geometry.Coordinate(5, 0), geometry.Coordinate(2.5, 0), -2.5
    )
    mirror_line = geometry.Entity(geometry.Coordinate(0, -1), geometry.Coordinate(10, -1))

    with pytest.raises(Exception) as e_info:
        arc.mirror(mirror_line)

    assert "Arc can only be mirrored about Line()" in str(e_info.value)


def test_coordinate_mirror():
    #
    #       mirrored coordinate       mirror line         coordinate
    #                                      |
    #              .                       |                   .
    #                                      |
    #
    coord = geometry.Coordinate(5, 5)
    mirror_line = geometry.Line(geometry.Coordinate(-2, -2), geometry.Coordinate(-2, 10))
    expected_coord = geometry.Coordinate(-9, 5)

    assert coord.mirror(mirror_line) == expected_coord


def test_coordinate_mirror_1():
    coord = geometry.Coordinate(5, 5)
    mirror_line = geometry.Entity(geometry.Coordinate(-2, -2), geometry.Coordinate(-2, 10))

    with pytest.raises(Exception) as e_info:
        coord.mirror(mirror_line)

    assert "Coordinate can only be mirrored about Line()" in str(e_info.value)
>>>>>>> d0dd3afb
<|MERGE_RESOLUTION|>--- conflicted
+++ resolved
@@ -1,8 +1,3 @@
-<<<<<<< HEAD
-import math
-from math import isclose, sqrt
-
-=======
 import builtins
 from copy import deepcopy
 import math
@@ -10,18 +5,13 @@
 import tempfile
 
 from matplotlib import pyplot as plt
->>>>>>> d0dd3afb
 import pytest
 
 from RPC_Test_Common import get_dir_path
 from ansys.motorcad.core import MotorCADError, geometry
-<<<<<<< HEAD
-from setup_test import setup_test_env
-=======
 from ansys.motorcad.core.geometry import Arc, Coordinate, Line, rt_to_xy
 from ansys.motorcad.core.geometry_drawing import draw_regions
 from setup_test import reset_to_default_file, setup_test_env
->>>>>>> d0dd3afb
 
 # Get Motor-CAD exe
 mc = setup_test_env()
@@ -36,23 +26,14 @@
     region.entities.append(geometry.Line(geometry.Coordinate(-1, 0), geometry.Coordinate(1, 0)))
     region.entities.append(
         geometry.Arc(
-<<<<<<< HEAD
-            geometry.Coordinate(1, 0), geometry.Coordinate(1, 1), geometry.Coordinate(0, 0), 1
-        )
-    )
-    region.entities.append(geometry.Line(geometry.Coordinate(1, 1), geometry.Coordinate(-1, 0)))
-=======
             geometry.Coordinate(1, 0), geometry.Coordinate(0, 1), geometry.Coordinate(0, 0), 1
         )
     )
     region.entities.append(geometry.Line(geometry.Coordinate(0, 1), geometry.Coordinate(-1, 0)))
->>>>>>> d0dd3afb
 
     return region
 
 
-<<<<<<< HEAD
-=======
 def create_square():
     points = [
         geometry.Coordinate(0, 0),
@@ -98,7 +79,6 @@
     return lines
 
 
->>>>>>> d0dd3afb
 def test_set_get_winding_coil():
     phase = 1
     path = 1
@@ -199,14 +179,6 @@
     assert returned_region == region
 
 
-<<<<<<< HEAD
-def test_save_adaptive_script():
-    filepath = get_dir_path() + r"\test_files\adaptive_templates_script.py"
-    mc.save_adaptive_script(filepath)
-
-    num_lines = mc.get_variable("AdaptiveTemplates_ScriptLines")
-
-=======
 def test_load_adaptive_script():
     """Test loading adaptive template script into Motor-CAD from file."""
     filepath = get_dir_path() + r"\test_files\adaptive_templates_script.py"
@@ -230,7 +202,6 @@
     filepath = tempfile.gettempdir() + r"\adaptive_templates_script.py"
     mc.save_adaptive_script(filepath)
     # sum number of lines in saved file and check against number of lines from Motor-CAD
->>>>>>> d0dd3afb
     with open(filepath, "rbU") as f:
         num_lines_file = sum(1 for _ in f)
 
@@ -317,11 +288,8 @@
         "region_coordinate": {"x": 0.0, "y": 1.1},
         "duplications": 10,
         "entities": [],
-<<<<<<< HEAD
-=======
         "parent_name": "Insulation",
         "child_names": ["Duct", "Duct_1"],
->>>>>>> d0dd3afb
     }
 
     test_region = geometry.Region()
@@ -333,11 +301,8 @@
     test_region.region_coordinate = geometry.Coordinate(0.0, 1.1)
     test_region.duplications = 10
     test_region.entities = []
-<<<<<<< HEAD
-=======
     test_region.parent_name = "Insulation"
     test_region._child_names = ["Duct", "Duct_1"]
->>>>>>> d0dd3afb
 
     region = geometry.Region()
     region._from_json(raw_region)
@@ -355,10 +320,7 @@
         "region_coordinate": {"x": 0.0, "y": 1.1},
         "duplications": 10,
         "entities": [],
-<<<<<<< HEAD
-=======
         "parent_name": "Insulation",
->>>>>>> d0dd3afb
     }
 
     test_region = geometry.Region()
@@ -370,10 +332,7 @@
     test_region.region_coordinate = geometry.Coordinate(0.0, 1.1)
     test_region.duplications = 10
     test_region.entities = []
-<<<<<<< HEAD
-=======
     test_region.parent_name = "Insulation"
->>>>>>> d0dd3afb
 
     assert test_region._to_json() == raw_region
 
@@ -384,8 +343,6 @@
     assert region.is_closed()
 
 
-<<<<<<< HEAD
-=======
 def test_region_contains_same_entities():
     region = generate_constant_region()
 
@@ -514,7 +471,6 @@
     assert region_1.entities._entities_same(region_2.entities, check_reverse=False) is True
 
 
->>>>>>> d0dd3afb
 def test_line_get_coordinate_from_percentage_distance():
     line = geometry.Line(geometry.Coordinate(0, 0), geometry.Coordinate(2, 0))
 
@@ -530,17 +486,10 @@
     )
 
 
-<<<<<<< HEAD
-def test_line_get_length():
-    line = geometry.Line(geometry.Coordinate(0, 0), geometry.Coordinate(1, 1))
-
-    assert line.get_length() == sqrt(2)
-=======
 def test_line_length():
     line = geometry.Line(geometry.Coordinate(0, 0), geometry.Coordinate(1, 1))
 
     assert line.length == sqrt(2)
->>>>>>> d0dd3afb
 
 
 def test_arc_get_coordinate_from_percentage_distance():
@@ -563,20 +512,12 @@
     assert math.isclose(coord.y, -1, abs_tol=1e-12)
 
 
-<<<<<<< HEAD
-def test_arc_get_length():
-=======
 def test_arc_length():
->>>>>>> d0dd3afb
     arc = geometry.Arc(
         geometry.Coordinate(-1, 0), geometry.Coordinate(1, 0), geometry.Coordinate(0, 0), 1
     )
 
-<<<<<<< HEAD
-    assert arc.get_length() == math.pi
-=======
     assert arc.length == math.pi
->>>>>>> d0dd3afb
 
 
 def test_convert_entities_to_json():
@@ -638,9 +579,6 @@
     entity_1 = geometry.Line(geometry.Coordinate(0, 0), geometry.Coordinate(1, 1))
     entity_2 = geometry.Line(geometry.Coordinate(1, 1), geometry.Coordinate(2, 2))
 
-<<<<<<< HEAD
-    assert geometry.get_entities_have_common_coordinate(entity_1, entity_2)
-=======
     assert geometry.get_entities_have_common_coordinate(entity_1, entity_2)
 
 
@@ -1516,5 +1454,4 @@
     with pytest.raises(Exception) as e_info:
         coord.mirror(mirror_line)
 
-    assert "Coordinate can only be mirrored about Line()" in str(e_info.value)
->>>>>>> d0dd3afb
+    assert "Coordinate can only be mirrored about Line()" in str(e_info.value)