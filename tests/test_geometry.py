import math
from math import isclose, sqrt

import pytest

from RPC_Test_Common import get_dir_path
from ansys.motorcad.core import MotorCADError, geometry
from setup_test import setup_test_env

# Get Motor-CAD exe
mc = setup_test_env()


def generate_constant_region():
    region = geometry.Region()
    region.name = "testing_region"
    region.colour = (0, 0, 255)
    region.material = "Air"

    region.entities.append(geometry.Line(geometry.Coordinate(-1, 0), geometry.Coordinate(1, 0)))
    region.entities.append(
        geometry.Arc(
            geometry.Coordinate(1, 0), geometry.Coordinate(0, 1), geometry.Coordinate(0, 0), 1
        )
    )
    region.entities.append(geometry.Line(geometry.Coordinate(0, 1), geometry.Coordinate(-1, 0)))

    return region


def create_square():
    points = [
        geometry.Coordinate(0, 0),
        geometry.Coordinate(0, 2),
        geometry.Coordinate(2, 2),
        geometry.Coordinate(2, 0),
    ]

    square = geometry.Region()

    for count, point in enumerate(points):
        if count == len(points) - 1:
            square.add_entity(geometry.Line(point, points[0]))
        else:
            square.add_entity(geometry.Line(point, points[count + 1]))

    return square


def create_triangle():
    points = [geometry.Coordinate(1, 2.2), geometry.Coordinate(2.2, 1), geometry.Coordinate(4, 4)]

    triangle = geometry.Region()

    for count, point in enumerate(points):
        if count == len(points) - 1:
            triangle.add_entity(geometry.Line(point, points[0]))
        else:
            triangle.add_entity(geometry.Line(point, points[count + 1]))

    return triangle


def test_set_get_winding_coil():
    phase = 1
    path = 1
    coil = 1

    go_slot = 2
    go_position = "C"
    return_slot = 8
    return_position = "C"
    turns = 10

    mc.set_winding_coil(
        phase, path, coil, go_slot, go_position, return_slot, return_position, turns
    )

    (
        go_slot_test,
        go_position_test,
        return_slot_test,
        return_position_test,
        turns_test,
    ) = mc.get_winding_coil(phase, path, coil)

    assert go_slot == go_slot_test
    assert go_position == go_position_test
    assert return_slot == return_slot_test
    assert return_position == return_position_test
    assert turns == turns_test


def test_check_if_geometry_is_valid():
    # base_test_file should have valid geometry
    mc.check_if_geometry_is_valid(0)

    save_slot_depth = mc.get_variable("Slot_Depth")

    mc.set_variable("Slot_Depth", 50)
    with pytest.raises(MotorCADError):
        mc.check_if_geometry_is_valid(0)

    # Check resetting geometry works
    mc.check_if_geometry_is_valid(1)

    mc.set_variable("Slot_Depth", save_slot_depth)


def test_set_adaptive_parameter_value():
    parameter_name = "test_parameter"
    parameter_value = 100

    mc.set_adaptive_parameter_value(parameter_name, parameter_value)
    assert mc.get_array_variable("AdaptiveTemplates_Parameters_Name", 0) == parameter_name
    assert mc.get_array_variable("AdaptiveTemplates_Parameters_Value", 0) == parameter_value

    parameter_value = 70
    # update existing parameter
    mc.set_adaptive_parameter_value(parameter_name, parameter_value)
    assert mc.get_array_variable("AdaptiveTemplates_Parameters_Name", 0) == parameter_name
    assert mc.get_array_variable("AdaptiveTemplates_Parameters_Value", 0) == parameter_value


def test_set_adaptive_parameter_value_incorrect_type():
    with pytest.raises(MotorCADError):
        mc.set_adaptive_parameter_value("incorrect_type", "test_string")


def test_get_adaptive_parameter_value():
    mc.set_adaptive_parameter_value("test_parameter_1", 100)

    value = mc.get_adaptive_parameter_value("test_parameter_1")
    assert value == 100


def test_get_adaptive_parameter_value_does_not_exist():
    with pytest.raises(Exception) as e_info:
        mc.get_adaptive_parameter_value("testing_parameter")

    assert "No adaptive parameter found with name" in str(e_info.value)


def test_get_region():
    expected_region = generate_constant_region()
    mc.set_region(expected_region)

    region = mc.get_region(expected_region.name)
    assert region == expected_region

    with pytest.raises(Exception) as e_info:
        mc.get_region("Rotor_Magnet")

    assert ("region" in str(e_info.value)) and ("name" in str(e_info.value))


def test_set_region():
    region = generate_constant_region()
    mc.set_region(region)
    returned_region = mc.get_region("testing_region")
    assert returned_region == region


def test_save_adaptive_script():
    filepath = get_dir_path() + r"\test_files\adaptive_templates_script.py"
    mc.save_adaptive_script(filepath)

    num_lines = mc.get_variable("AdaptiveTemplates_ScriptLines")

    with open(filepath, "rbU") as f:
        num_lines_file = sum(1 for _ in f)

    assert num_lines == num_lines_file


def test_region_add_entity_line():
    # generate entity to add to region
    entity = geometry.Line(geometry.Coordinate(0, 0), geometry.Coordinate(1, 1))

    expected_region = generate_constant_region()
    expected_region.entities.append(entity)

    region = generate_constant_region()
    region.add_entity(entity)

    assert region == expected_region


def test_region_add_entity_arc():
    # generate entity to add to region
    entity = geometry.Arc(
        geometry.Coordinate(-1, 0), geometry.Coordinate(1, 0), geometry.Coordinate(0, 0), 1
    )

    expected_region = generate_constant_region()
    expected_region.entities.append(entity)

    region = generate_constant_region()
    region.add_entity(entity)

    assert region == expected_region


def test_region_insert_entity():
    entity = geometry.Line(geometry.Coordinate(-2, 2), geometry.Coordinate(2, 3))

    expected_region = generate_constant_region()
    expected_region.entities.insert(1, entity)

    region = generate_constant_region()
    region.insert_entity(1, entity)

    assert region == expected_region


def test_region_insert_polyline():
    polyline = [
        geometry.Line(geometry.Coordinate(0, 0), geometry.Coordinate(1, 1)),
        geometry.Arc(
            geometry.Coordinate(1, 1), geometry.Coordinate(1, 0), geometry.Coordinate(0, 0), 1
        ),
        geometry.Line(geometry.Coordinate(1, 0), geometry.Coordinate(0, 0)),
    ]

    expected_region = generate_constant_region()
    expected_region.entities = polyline + expected_region.entities

    region = generate_constant_region()
    region.insert_polyline(0, polyline)

    assert region == expected_region


def test_region_remove_entity():
    expected_region = generate_constant_region()

    entity = expected_region.entities[1]
    expected_region.entities.remove(entity)

    region = generate_constant_region()
    region.remove_entity(entity)

    assert region == expected_region


def test_region_from_json():
    raw_region = {
        "name": "test_region",
        "material": "copper",
        "colour": {"r": 240, "g": 0, "b": 0},
        "area": 5.1,
        "centroid": {"x": 0.0, "y": 1.0},
        "region_coordinate": {"x": 0.0, "y": 1.1},
        "duplications": 10,
        "entities": [],
    }

    test_region = geometry.Region()
    test_region.name = "test_region"
    test_region.material = "copper"
    test_region.colour = (240, 0, 0)
    test_region.area = 5.1
    test_region.centroid = geometry.Coordinate(0.0, 1.0)
    test_region.region_coordinate = geometry.Coordinate(0.0, 1.1)
    test_region.duplications = 10
    test_region.entities = []

    region = geometry.Region()
    region._from_json(raw_region)

    assert region == test_region


def test_region_to_json():
    raw_region = {
        "name": "test_region",
        "material": "copper",
        "colour": {"r": 240, "g": 0, "b": 0},
        "area": 5.1,
        "centroid": {"x": 0.0, "y": 1.0},
        "region_coordinate": {"x": 0.0, "y": 1.1},
        "duplications": 10,
        "entities": [],
    }

    test_region = geometry.Region()
    test_region.name = "test_region"
    test_region.material = "copper"
    test_region.colour = (240, 0, 0)
    test_region.area = 5.1
    test_region.centroid = geometry.Coordinate(0.0, 1.0)
    test_region.region_coordinate = geometry.Coordinate(0.0, 1.1)
    test_region.duplications = 10
    test_region.entities = []

    assert test_region._to_json() == raw_region


def test_region_is_closed():
    region = generate_constant_region()

    assert region.is_closed()


def test_region_contains_same_entities():
    region = generate_constant_region()

    expected_region = region
    expected_region.entities = geometry.reverse_entities(region.entities)

    assert region == expected_region


def test_reverse_entity():
    entity = geometry.Entity(geometry.Coordinate(0, 0), geometry.Coordinate(1, 1))
    expected_entity = geometry.Entity(geometry.Coordinate(1, 1), geometry.Coordinate(0, 0))

    assert entity.reverse() == expected_entity


def test_reverse_line():
    region = generate_constant_region()
    line = region.entities[0]
    expected_line = geometry.Line(line.end, line.start)

    assert line.reverse() == expected_line


def test_reverse_arc():
    region = generate_constant_region()
    arc = region.entities[1]
    expected_line = geometry.Arc(arc.end, arc.start, arc.centre, -arc.radius)

    assert arc.reverse() == expected_line


def test_entities_same():
    region = generate_constant_region()
    region_expected = generate_constant_region()

    assert geometry.entities_same(region.entities, region_expected.entities)


def test_entities_same_1():
    region = generate_constant_region()

    entities = [region.entities[i] for i in range(1, len(region.entities))] + [
        region.entities[i] for i in range(0, 1)
    ]

    assert geometry.entities_same(region.entities, entities)


def test_reverse_entities():
    region = generate_constant_region()

    expected_entities = []

    for entity in region.entities:
        if isinstance(entity, geometry.Line):
            expected_entities.append(geometry.Line(entity.end, entity.start))
        elif isinstance(entity, geometry.Arc):
            expected_entities.append(
                geometry.Arc(entity.end, entity.start, entity.centre, -entity.radius)
            )

    expected_entities.reverse()

    assert geometry.reverse_entities(region.entities) == expected_entities


def test_line_get_coordinate_from_percentage_distance():
    line = geometry.Line(geometry.Coordinate(0, 0), geometry.Coordinate(2, 0))

    coord = line.get_coordinate_from_percentage_distance(geometry.Coordinate(0, 0), 0.5)
    assert coord == geometry.Coordinate(1, 0)


def test_line_get_coordinate_from_distance():
    line = geometry.Line(geometry.Coordinate(0, 0), geometry.Coordinate(2, 0))

    assert line.get_coordinate_from_distance(geometry.Coordinate(0, 0), 1) == geometry.Coordinate(
        1, 0
    )


def test_line_get_length():
    line = geometry.Line(geometry.Coordinate(0, 0), geometry.Coordinate(1, 1))

    assert line.get_length() == sqrt(2)


def test_arc_get_coordinate_from_percentage_distance():
    arc = geometry.Arc(
        geometry.Coordinate(-1, 0), geometry.Coordinate(1, 0), geometry.Coordinate(0, 0), 1
    )

    coord = arc.get_coordinate_from_percentage_distance(geometry.Coordinate(-1, 0), 0.5)
    assert isclose(coord.x, 0, abs_tol=1e-12)
    assert isclose(coord.y, -1, abs_tol=1e-12)


def test_arc_get_coordinate_from_distance():
    arc = geometry.Arc(
        geometry.Coordinate(-1, 0), geometry.Coordinate(1, 0), geometry.Coordinate(0, 0), 1
    )

    coord = arc.get_coordinate_from_distance(geometry.Coordinate(-1, 0), math.pi / 2)
    assert math.isclose(coord.x, 0, abs_tol=1e-12)
    assert math.isclose(coord.y, -1, abs_tol=1e-12)


def test_arc_get_length():
    arc = geometry.Arc(
        geometry.Coordinate(-1, 0), geometry.Coordinate(1, 0), geometry.Coordinate(0, 0), 1
    )

    assert arc.get_length() == math.pi


def test_convert_entities_to_json():
    raw_entities = [
        {"type": "line", "start": {"x": 0.0, "y": 0.0}, "end": {"x": -1.0, "y": 0}},
        {
            "type": "arc",
            "start": {"x": -1.0, "y": 0.0},
            "end": {"x": 1.0, "y": 0.0},
            "centre": {"x": 0, "y": 0},
            "radius": 1.0,
        },
    ]

    test_entities = [
        geometry.Line(geometry.Coordinate(0.0, 0.0), geometry.Coordinate(-1.0, 0)),
        geometry.Arc(
            geometry.Coordinate(-1.0, 0.0),
            geometry.Coordinate(1.0, 0.0),
            geometry.Coordinate(0.0, 0.0),
            1.0,
        ),
    ]

    assert geometry._convert_entities_to_json(test_entities) == raw_entities


def test_convert_entities_from_json():
    raw_entities = [
        {"type": "line", "start": {"x": 0.0, "y": 0.0}, "end": {"x": -1.0, "y": 0}},
        {
            "type": "arc",
            "start": {"x": -1.0, "y": 0.0},
            "end": {"x": 1.0, "y": 0.0},
            "centre": {"x": 0, "y": 0},
            "radius": 1.0,
        },
    ]

    test_entities = [
        geometry.Line(geometry.Coordinate(0.0, 0.0), geometry.Coordinate(-1.0, 0)),
        geometry.Arc(
            geometry.Coordinate(-1.0, 0.0),
            geometry.Coordinate(1.0, 0.0),
            geometry.Coordinate(0.0, 0.0),
            1.0,
        ),
    ]

    converted_entities = geometry._convert_entities_from_json(raw_entities)
    assert isinstance(converted_entities[0], type(test_entities[0]))
    assert converted_entities[0] == test_entities[0]

    assert isinstance(converted_entities[1], type(test_entities[1]))
    assert converted_entities[1] == test_entities[1]


def test_get_entities_have_common_coordinate():
    entity_1 = geometry.Line(geometry.Coordinate(0, 0), geometry.Coordinate(1, 1))
    entity_2 = geometry.Line(geometry.Coordinate(1, 1), geometry.Coordinate(2, 2))

    assert geometry.get_entities_have_common_coordinate(entity_1, entity_2)


<<<<<<< HEAD
def test_check_collisions():
    """Collision Type : Collision detected.
    No vertices from the other region within the other region."""
    #      Before                          After
    #
    #      |---|
    #      |   |
    #   |--|---|--|
    #   |  |   |  |     ->      Collision detected between regions
    #   |  |   |  |
    #   |--|---|--|
    #      |   |
    #      |---|
    #
    region_a = generate_constant_region()

    region_b = geometry.Region()
    region_b.add_entity(geometry.Line(geometry.Coordinate(0, -2), geometry.Coordinate(1, 2)))
    region_b.add_entity(geometry.Line(geometry.Coordinate(1, 2), geometry.Coordinate(5, -3)))
    region_b.add_entity(geometry.Line(geometry.Coordinate(5, -3), geometry.Coordinate(0, -2)))

    collisions = mc.check_collisions(region_a, [region_b, mc.get_region("Stator")])
    num_collisions = len(collisions)

    assert num_collisions == 1
    assert collisions[0] == region_b


def test_check_collisions_1():
    """Collision Type : Collision Detected.
    Two vertices from the other region within the other region."""
    #      Before                          After
    #
    #   |---------|
    #   |         |     ->      Collision detected between regions
    #   |  |---|  |
    #   |--|---|--|
    #      |   |
    #      |---|
    #
    region_a = generate_constant_region()

    region_b = geometry.Region()
    region_b.add_entity(
        geometry.Line(geometry.Coordinate(-0.2, -2), geometry.Coordinate(-0.2, 0.2))
    )
    region_b.add_entity(
        geometry.Line(geometry.Coordinate(-0.2, 0.2), geometry.Coordinate(0.2, 0.2))
    )
    region_b.add_entity(geometry.Line(geometry.Coordinate(0.2, 0.2), geometry.Coordinate(0.2, -2)))
    region_b.add_entity(geometry.Line(geometry.Coordinate(0.2, -2), geometry.Coordinate(-0.2, -2)))

    collisions = mc.check_collisions(region_a, [region_b, mc.get_region("Stator")])
    num_collisions = len(collisions)

    assert num_collisions == 1
    assert collisions[0] == region_b


def test_check_collisions_2():
    """Collision Type : No collision.
    Regions touching on single entity"""
    #      Before                          After
    #
    #   |---------|
    #   |         |     ->      No collision detected between regions
    #   |         |
    #   |--|---|--|
    #      |   |
    #      |---|
    #
    region_a = generate_constant_region()

    region_b = geometry.Region()
    region_b.add_entity(geometry.Line(geometry.Coordinate(-0.2, -2), geometry.Coordinate(-0.2, 0)))
    region_b.add_entity(geometry.Line(geometry.Coordinate(-0.2, 0), geometry.Coordinate(0.2, 0)))
    region_b.add_entity(geometry.Line(geometry.Coordinate(0.2, 0), geometry.Coordinate(0.2, -2)))
    region_b.add_entity(geometry.Line(geometry.Coordinate(0.2, -2), geometry.Coordinate(-0.2, -2)))

    collisions = mc.check_collisions(region_a, [region_b, mc.get_region("Stator")])
    num_collisions = len(collisions)

    assert num_collisions == 0


def test_check_collisions_3():
    """Collision Type : Collision detected.
    No vertices from the other region within the other region.
    Square region drawn clockwise."""
    #      Before                          After
    #
    #      |---|
    #      |   |
    #   |--|---|--|
    #   |  |   |  |     ->      Collision detected between regions
    #   |  |   |  |
    #   |--|---|--|
    #      |   |
    #      |---|
    #
    s_p = []
    s_l = []

    s_p.append(geometry.Coordinate(0, 0))
    s_p.append(geometry.Coordinate(0, 2))
    s_p.append(geometry.Coordinate(2, 2))
    s_p.append(geometry.Coordinate(2, 0))

    s_l.append(geometry.Line(s_p[0], s_p[1]))
    s_l.append(geometry.Line(s_p[1], s_p[2]))
    s_l.append(geometry.Line(s_p[2], s_p[3]))
    s_l.append(geometry.Line(s_p[3], s_p[0]))

    square = geometry.Region()
    for entity in s_l:
        square.add_entity(entity)

    t_p = []
    t_l = []

    t_p.append(geometry.Coordinate(1, 2.2))
    t_p.append(geometry.Coordinate(2.2, 1))
    t_p.append(geometry.Coordinate(4, 4))

    t_l.append(geometry.Line(t_p[0], t_p[1]))
    t_l.append(geometry.Line(t_p[1], t_p[2]))
    t_l.append(geometry.Line(t_p[2], t_p[0]))

    triangle = geometry.Region()
    for entity in t_l:
        triangle.add_entity(entity)

    collisions = mc.check_collisions(triangle, [square])
    assert len(collisions) == 1
    assert collisions[0] == square

    collisions = mc.check_collisions(square, [triangle])
    assert len(collisions) == 1
    assert collisions[0] == triangle
=======
def test_unite_regions():
    """Test unite two regions into a single region."""
    #   Before         After
    # |--------|    |--------|
    # |  |--|  |    |        |
    # |  |  |  | -> |        |
    # |--|--|--|    |--|  |--|
    #    |  |          |  |
    #    |--|          |--|
    region_a = geometry.Region()
    region_b = geometry.Region()
    expected_region = geometry.Region()

    region_a.add_entity(geometry.Line(geometry.Coordinate(-1, -1), geometry.Coordinate(-1, 1)))
    region_a.add_entity(geometry.Line(geometry.Coordinate(-1, 1), geometry.Coordinate(1, 1)))
    region_a.add_entity(geometry.Line(geometry.Coordinate(1, 1), geometry.Coordinate(1, -1)))
    region_a.add_entity(geometry.Line(geometry.Coordinate(1, -1), geometry.Coordinate(-1, -1)))

    points_b = [
        geometry.Coordinate(-0.5, -2),
        geometry.Coordinate(-0.5, -0.5),
        geometry.Coordinate(0.5, -0.5),
        geometry.Coordinate(0.5, -2),
    ]

    for count, point in enumerate(points_b):
        if count == len(points_b) - 1:
            region_b.add_entity(geometry.Line(point, points_b[0]))
        else:
            region_b.add_entity(geometry.Line(point, points_b[count + 1]))

    points_expected = [
        geometry.Coordinate(-1, 1),
        geometry.Coordinate(1, 1),
        geometry.Coordinate(1, -1),
        geometry.Coordinate(0.5, -1),
        geometry.Coordinate(0.5, -2),
        geometry.Coordinate(-0.5, -2),
        geometry.Coordinate(-0.5, -1),
        geometry.Coordinate(-1, -1),
    ]

    for count, point in enumerate(points_expected):
        if count == len(points_expected) - 1:
            expected_region.add_entity(geometry.Line(point, points_expected[0]))
        else:
            expected_region.add_entity(geometry.Line(point, points_expected[count + 1]))

    expected_region.centroid = geometry.Coordinate(0, -0.3)
    expected_region.region_coordinate = geometry.Coordinate(0, -0.3)
    expected_region.duplications = 1

    united_region = mc.unite_regions(region_a, [region_b])

    assert united_region == expected_region


def test_unite_regions_1():
    """Testing two regions not touching cannot be united."""
    #          Before                         After
    # |--------|
    # |        |    |---|
    # |        |    |   |     ->    RPC error: Unable to unite regions.
    # |        |    |---|           Regions have no mutual interceptions
    # |--------|

    region_a = geometry.Region()
    region_a.add_entity(geometry.Line(geometry.Coordinate(-1, -1), geometry.Coordinate(-1, 1)))
    region_a.add_entity(geometry.Line(geometry.Coordinate(-1, 1), geometry.Coordinate(1, 1)))
    region_a.add_entity(geometry.Line(geometry.Coordinate(1, 1), geometry.Coordinate(1, -1)))
    region_a.add_entity(geometry.Line(geometry.Coordinate(1, -1), geometry.Coordinate(-1, -1)))

    region_b = geometry.Region()
    region_b.add_entity(geometry.Line(geometry.Coordinate(5, 5), geometry.Coordinate(5, 10)))
    region_b.add_entity(geometry.Line(geometry.Coordinate(5, 10), geometry.Coordinate(10, 10)))
    region_b.add_entity(geometry.Line(geometry.Coordinate(10, 10), geometry.Coordinate(10, 5)))
    region_b.add_entity(geometry.Line(geometry.Coordinate(10, 5), geometry.Coordinate(5, 5)))

    with pytest.raises(Exception) as e_info:
        mc.unite_regions(region_a, [region_b])

    assert "Unable to unite regions" in str(e_info.value)


def test_unite_regions_2():
    """Test unite two regions into a single region. No vertices from either region are within
    the other region."""
    #     Before                    After
    #
    #      \------|                \------|
    # |-----\-|   |           |-----\     |
    # |      \|   |           |           |
    # |       \   |    ->     |           |
    # |-------|\  |           |--------\  |
    #           \ |                     \ |
    #            \|                      \|
    #
    square = create_square()
    triangle = create_triangle()

    points = [
        geometry.Coordinate(0, 2),
        geometry.Coordinate(1.2, 2),
        geometry.Coordinate(1, 2.2),
        geometry.Coordinate(4, 4),
        geometry.Coordinate(2.2, 1),
        geometry.Coordinate(2, 1.2),
        geometry.Coordinate(2, 0),
        geometry.Coordinate(0, 0),
    ]

    entities = []
    for count, point in enumerate(points):
        if count == len(points) - 1:
            entities.append(geometry.Line(point, points[0]))
        else:
            entities.append(geometry.Line(point, points[count + 1]))

    expected_region = geometry.Region()
    expected_region.centroid = geometry.Coordinate(1.57886178861789, 1.57886178861789)
    expected_region.region_coordinate = geometry.Coordinate(1.57886178861789, 1.57886178861789)

    for entity in entities:
        expected_region.add_entity(entity)

    union = mc.unite_regions(square, [triangle])

    assert expected_region == union
>>>>>>> 7dfe94c3
<|MERGE_RESOLUTION|>--- conflicted
+++ resolved
@@ -480,147 +480,6 @@
     assert geometry.get_entities_have_common_coordinate(entity_1, entity_2)
 
 
-<<<<<<< HEAD
-def test_check_collisions():
-    """Collision Type : Collision detected.
-    No vertices from the other region within the other region."""
-    #      Before                          After
-    #
-    #      |---|
-    #      |   |
-    #   |--|---|--|
-    #   |  |   |  |     ->      Collision detected between regions
-    #   |  |   |  |
-    #   |--|---|--|
-    #      |   |
-    #      |---|
-    #
-    region_a = generate_constant_region()
-
-    region_b = geometry.Region()
-    region_b.add_entity(geometry.Line(geometry.Coordinate(0, -2), geometry.Coordinate(1, 2)))
-    region_b.add_entity(geometry.Line(geometry.Coordinate(1, 2), geometry.Coordinate(5, -3)))
-    region_b.add_entity(geometry.Line(geometry.Coordinate(5, -3), geometry.Coordinate(0, -2)))
-
-    collisions = mc.check_collisions(region_a, [region_b, mc.get_region("Stator")])
-    num_collisions = len(collisions)
-
-    assert num_collisions == 1
-    assert collisions[0] == region_b
-
-
-def test_check_collisions_1():
-    """Collision Type : Collision Detected.
-    Two vertices from the other region within the other region."""
-    #      Before                          After
-    #
-    #   |---------|
-    #   |         |     ->      Collision detected between regions
-    #   |  |---|  |
-    #   |--|---|--|
-    #      |   |
-    #      |---|
-    #
-    region_a = generate_constant_region()
-
-    region_b = geometry.Region()
-    region_b.add_entity(
-        geometry.Line(geometry.Coordinate(-0.2, -2), geometry.Coordinate(-0.2, 0.2))
-    )
-    region_b.add_entity(
-        geometry.Line(geometry.Coordinate(-0.2, 0.2), geometry.Coordinate(0.2, 0.2))
-    )
-    region_b.add_entity(geometry.Line(geometry.Coordinate(0.2, 0.2), geometry.Coordinate(0.2, -2)))
-    region_b.add_entity(geometry.Line(geometry.Coordinate(0.2, -2), geometry.Coordinate(-0.2, -2)))
-
-    collisions = mc.check_collisions(region_a, [region_b, mc.get_region("Stator")])
-    num_collisions = len(collisions)
-
-    assert num_collisions == 1
-    assert collisions[0] == region_b
-
-
-def test_check_collisions_2():
-    """Collision Type : No collision.
-    Regions touching on single entity"""
-    #      Before                          After
-    #
-    #   |---------|
-    #   |         |     ->      No collision detected between regions
-    #   |         |
-    #   |--|---|--|
-    #      |   |
-    #      |---|
-    #
-    region_a = generate_constant_region()
-
-    region_b = geometry.Region()
-    region_b.add_entity(geometry.Line(geometry.Coordinate(-0.2, -2), geometry.Coordinate(-0.2, 0)))
-    region_b.add_entity(geometry.Line(geometry.Coordinate(-0.2, 0), geometry.Coordinate(0.2, 0)))
-    region_b.add_entity(geometry.Line(geometry.Coordinate(0.2, 0), geometry.Coordinate(0.2, -2)))
-    region_b.add_entity(geometry.Line(geometry.Coordinate(0.2, -2), geometry.Coordinate(-0.2, -2)))
-
-    collisions = mc.check_collisions(region_a, [region_b, mc.get_region("Stator")])
-    num_collisions = len(collisions)
-
-    assert num_collisions == 0
-
-
-def test_check_collisions_3():
-    """Collision Type : Collision detected.
-    No vertices from the other region within the other region.
-    Square region drawn clockwise."""
-    #      Before                          After
-    #
-    #      |---|
-    #      |   |
-    #   |--|---|--|
-    #   |  |   |  |     ->      Collision detected between regions
-    #   |  |   |  |
-    #   |--|---|--|
-    #      |   |
-    #      |---|
-    #
-    s_p = []
-    s_l = []
-
-    s_p.append(geometry.Coordinate(0, 0))
-    s_p.append(geometry.Coordinate(0, 2))
-    s_p.append(geometry.Coordinate(2, 2))
-    s_p.append(geometry.Coordinate(2, 0))
-
-    s_l.append(geometry.Line(s_p[0], s_p[1]))
-    s_l.append(geometry.Line(s_p[1], s_p[2]))
-    s_l.append(geometry.Line(s_p[2], s_p[3]))
-    s_l.append(geometry.Line(s_p[3], s_p[0]))
-
-    square = geometry.Region()
-    for entity in s_l:
-        square.add_entity(entity)
-
-    t_p = []
-    t_l = []
-
-    t_p.append(geometry.Coordinate(1, 2.2))
-    t_p.append(geometry.Coordinate(2.2, 1))
-    t_p.append(geometry.Coordinate(4, 4))
-
-    t_l.append(geometry.Line(t_p[0], t_p[1]))
-    t_l.append(geometry.Line(t_p[1], t_p[2]))
-    t_l.append(geometry.Line(t_p[2], t_p[0]))
-
-    triangle = geometry.Region()
-    for entity in t_l:
-        triangle.add_entity(entity)
-
-    collisions = mc.check_collisions(triangle, [square])
-    assert len(collisions) == 1
-    assert collisions[0] == square
-
-    collisions = mc.check_collisions(square, [triangle])
-    assert len(collisions) == 1
-    assert collisions[0] == triangle
-=======
 def test_unite_regions():
     """Test unite two regions into a single region."""
     #   Before         After
@@ -749,4 +608,144 @@
     union = mc.unite_regions(square, [triangle])
 
     assert expected_region == union
->>>>>>> 7dfe94c3
+
+
+def test_check_collisions():
+    """Collision Type : Collision detected.
+    No vertices from the other region within the other region."""
+    #      Before                          After
+    #
+    #      |---|
+    #      |   |
+    #   |--|---|--|
+    #   |  |   |  |     ->      Collision detected between regions
+    #   |  |   |  |
+    #   |--|---|--|
+    #      |   |
+    #      |---|
+    #
+    region_a = generate_constant_region()
+
+    region_b = geometry.Region()
+    region_b.add_entity(geometry.Line(geometry.Coordinate(0, -2), geometry.Coordinate(1, 2)))
+    region_b.add_entity(geometry.Line(geometry.Coordinate(1, 2), geometry.Coordinate(5, -3)))
+    region_b.add_entity(geometry.Line(geometry.Coordinate(5, -3), geometry.Coordinate(0, -2)))
+
+    collisions = mc.check_collisions(region_a, [region_b, mc.get_region("Stator")])
+    num_collisions = len(collisions)
+
+    assert num_collisions == 1
+    assert collisions[0] == region_b
+
+
+def test_check_collisions_1():
+    """Collision Type : Collision Detected.
+    Two vertices from the other region within the other region."""
+    #      Before                          After
+    #
+    #   |---------|
+    #   |         |     ->      Collision detected between regions
+    #   |  |---|  |
+    #   |--|---|--|
+    #      |   |
+    #      |---|
+    #
+    region_a = generate_constant_region()
+
+    region_b = geometry.Region()
+    region_b.add_entity(
+        geometry.Line(geometry.Coordinate(-0.2, -2), geometry.Coordinate(-0.2, 0.2))
+    )
+    region_b.add_entity(
+        geometry.Line(geometry.Coordinate(-0.2, 0.2), geometry.Coordinate(0.2, 0.2))
+    )
+    region_b.add_entity(geometry.Line(geometry.Coordinate(0.2, 0.2), geometry.Coordinate(0.2, -2)))
+    region_b.add_entity(geometry.Line(geometry.Coordinate(0.2, -2), geometry.Coordinate(-0.2, -2)))
+
+    collisions = mc.check_collisions(region_a, [region_b, mc.get_region("Stator")])
+    num_collisions = len(collisions)
+
+    assert num_collisions == 1
+    assert collisions[0] == region_b
+
+
+def test_check_collisions_2():
+    """Collision Type : No collision.
+    Regions touching on single entity"""
+    #      Before                          After
+    #
+    #   |---------|
+    #   |         |     ->      No collision detected between regions
+    #   |         |
+    #   |--|---|--|
+    #      |   |
+    #      |---|
+    #
+    region_a = generate_constant_region()
+
+    region_b = geometry.Region()
+    region_b.add_entity(geometry.Line(geometry.Coordinate(-0.2, -2), geometry.Coordinate(-0.2, 0)))
+    region_b.add_entity(geometry.Line(geometry.Coordinate(-0.2, 0), geometry.Coordinate(0.2, 0)))
+    region_b.add_entity(geometry.Line(geometry.Coordinate(0.2, 0), geometry.Coordinate(0.2, -2)))
+    region_b.add_entity(geometry.Line(geometry.Coordinate(0.2, -2), geometry.Coordinate(-0.2, -2)))
+
+    collisions = mc.check_collisions(region_a, [region_b, mc.get_region("Stator")])
+    num_collisions = len(collisions)
+
+    assert num_collisions == 0
+
+
+def test_check_collisions_3():
+    """Collision Type : Collision detected.
+    No vertices from the other region within the other region.
+    Square region drawn clockwise."""
+    #      Before                          After
+    #
+    #      |---|
+    #      |   |
+    #   |--|---|--|
+    #   |  |   |  |     ->      Collision detected between regions
+    #   |  |   |  |
+    #   |--|---|--|
+    #      |   |
+    #      |---|
+    #
+    s_p = []
+    s_l = []
+
+    s_p.append(geometry.Coordinate(0, 0))
+    s_p.append(geometry.Coordinate(0, 2))
+    s_p.append(geometry.Coordinate(2, 2))
+    s_p.append(geometry.Coordinate(2, 0))
+
+    s_l.append(geometry.Line(s_p[0], s_p[1]))
+    s_l.append(geometry.Line(s_p[1], s_p[2]))
+    s_l.append(geometry.Line(s_p[2], s_p[3]))
+    s_l.append(geometry.Line(s_p[3], s_p[0]))
+
+    square = geometry.Region()
+    for entity in s_l:
+        square.add_entity(entity)
+
+    t_p = []
+    t_l = []
+
+    t_p.append(geometry.Coordinate(1, 2.2))
+    t_p.append(geometry.Coordinate(2.2, 1))
+    t_p.append(geometry.Coordinate(4, 4))
+
+    t_l.append(geometry.Line(t_p[0], t_p[1]))
+    t_l.append(geometry.Line(t_p[1], t_p[2]))
+    t_l.append(geometry.Line(t_p[2], t_p[0]))
+
+    triangle = geometry.Region()
+    for entity in t_l:
+        triangle.add_entity(entity)
+
+    collisions = mc.check_collisions(triangle, [square])
+    assert len(collisions) == 1
+    assert collisions[0] == square
+
+    collisions = mc.check_collisions(square, [triangle])
+    assert len(collisions) == 1
+    assert collisions[0] == triangle