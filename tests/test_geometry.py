--- conflicted
+++ resolved
@@ -1,11 +1,5 @@
 from math import pi
 
-<<<<<<< HEAD
-from RPC_Test_Common import almost_equal
-=======
-import pytest
-
->>>>>>> d50fc808
 from ansys.motorcad.core.geometry import rt_to_xy, xy_to_rt
 from setup_test import setup_test_env
 
