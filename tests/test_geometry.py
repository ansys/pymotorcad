import builtins
from copy import deepcopy
import math
from math import cos, degrees, isclose, radians, sin, sqrt
import tempfile

from matplotlib import pyplot as plt
import pytest

from RPC_Test_Common import get_dir_path
from ansys.motorcad.core import MotorCADError, geometry
from ansys.motorcad.core.geometry import Arc, Coordinate, Line, rt_to_xy
from ansys.motorcad.core.geometry_drawing import draw_regions
from setup_test import reset_to_default_file, setup_test_env

# Get Motor-CAD exe
mc = setup_test_env()


def generate_constant_region():
    region = geometry.Region()
    region.name = "testing_region"
    region.colour = (0, 0, 255)
    region.material = "Air"

    region.entities.append(geometry.Line(geometry.Coordinate(-1, 0), geometry.Coordinate(1, 0)))
    region.entities.append(
        geometry.Arc(
            geometry.Coordinate(1, 0), geometry.Coordinate(0, 1), geometry.Coordinate(0, 0), 1
        )
    )
    region.entities.append(geometry.Line(geometry.Coordinate(0, 1), geometry.Coordinate(-1, 0)))

    return region


def create_square():
    points = [
        geometry.Coordinate(0, 0),
        geometry.Coordinate(0, 2),
        geometry.Coordinate(2, 2),
        geometry.Coordinate(2, 0),
    ]

    square = geometry.Region()

    for count, point in enumerate(points):
        if count == len(points) - 1:
            square.add_entity(geometry.Line(point, points[0]))
        else:
            square.add_entity(geometry.Line(point, points[count + 1]))

    return square


def create_triangle():
    points = [geometry.Coordinate(1, 2.2), geometry.Coordinate(2.2, 1), geometry.Coordinate(4, 4)]

    triangle = geometry.Region()

    for count, point in enumerate(points):
        if count == len(points) - 1:
            triangle.add_entity(geometry.Line(point, points[0]))
        else:
            triangle.add_entity(geometry.Line(point, points[count + 1]))

    return triangle


def create_lines_from_points(points):
    lines = []

    for count, point in enumerate(points):
        if count == len(points) - 1:
            lines.append(geometry.Line(point, points[0]))
        else:
            lines.append(geometry.Line(point, points[count + 1]))

    return lines


def test_set_get_winding_coil():
    phase = 1
    path = 1
    coil = 1

    go_slot = 2
    go_position = "C"
    return_slot = 8
    return_position = "C"
    turns = 10

    mc.set_winding_coil(
        phase, path, coil, go_slot, go_position, return_slot, return_position, turns
    )

    (
        go_slot_test,
        go_position_test,
        return_slot_test,
        return_position_test,
        turns_test,
    ) = mc.get_winding_coil(phase, path, coil)

    assert go_slot == go_slot_test
    assert go_position == go_position_test
    assert return_slot == return_slot_test
    assert return_position == return_position_test
    assert turns == turns_test


def test_check_if_geometry_is_valid():
    # base_test_file should have valid geometry
    mc.check_if_geometry_is_valid(0)

    save_slot_depth = mc.get_variable("Slot_Depth")

    mc.set_variable("Slot_Depth", 50)
    with pytest.raises(MotorCADError):
        mc.check_if_geometry_is_valid(0)

    # Check resetting geometry works
    mc.check_if_geometry_is_valid(1)

    mc.set_variable("Slot_Depth", save_slot_depth)


def test_set_adaptive_parameter_value():
    parameter_name = "test_parameter"
    parameter_value = 100

    mc.set_adaptive_parameter_value(parameter_name, parameter_value)
    assert mc.get_array_variable("AdaptiveTemplates_Parameters_Name", 0) == parameter_name
    assert mc.get_array_variable("AdaptiveTemplates_Parameters_Value", 0) == parameter_value

    parameter_value = 70
    # update existing parameter
    mc.set_adaptive_parameter_value(parameter_name, parameter_value)
    assert mc.get_array_variable("AdaptiveTemplates_Parameters_Name", 0) == parameter_name
    assert mc.get_array_variable("AdaptiveTemplates_Parameters_Value", 0) == parameter_value


def test_set_adaptive_parameter_value_incorrect_type():
    with pytest.raises(MotorCADError):
        mc.set_adaptive_parameter_value("incorrect_type", "test_string")


def test_get_adaptive_parameter_value():
    mc.set_adaptive_parameter_value("test_parameter_1", 100)

    value = mc.get_adaptive_parameter_value("test_parameter_1")
    assert value == 100


def test_get_adaptive_parameter_value_does_not_exist():
    with pytest.raises(Exception) as e_info:
        mc.get_adaptive_parameter_value("testing_parameter")

    assert "No adaptive parameter found with name" in str(e_info.value)


def test_get_region():
    expected_region = generate_constant_region()
    mc.set_region(expected_region)

    region = mc.get_region(expected_region.name)
    assert region == expected_region

    with pytest.raises(Exception) as e_info:
        mc.get_region("Rotor_Magnet")

    assert ("region" in str(e_info.value)) and ("name" in str(e_info.value))


def test_set_region():
    region = generate_constant_region()
    mc.set_region(region)
    returned_region = mc.get_region("testing_region")
    assert returned_region == region


def test_load_adaptive_script():
    """Test loading adaptive template script into Motor-CAD from file."""
    filepath = get_dir_path() + r"\test_files\adaptive_templates_script.py"
    # load file into Motor-CAD
    mc.load_adaptive_script(filepath)

    num_lines = mc.get_variable("AdaptiveTemplates_ScriptLines")
    # open file and sum number of lines and check against number of lines from Motor-CAD
    with open(filepath, "rbU") as f:
        num_lines_file = sum(1 for _ in f)

    assert num_lines == num_lines_file


def test_save_adaptive_script():
    """Test save adaptive template script from Motor-CAD to specified file path."""
    filepath = get_dir_path() + r"\test_files\adaptive_templates_script.py"
    mc.load_adaptive_script(filepath)
    num_lines = mc.get_variable("AdaptiveTemplates_ScriptLines")

    filepath = tempfile.gettempdir() + r"\adaptive_templates_script.py"
    mc.save_adaptive_script(filepath)
    # sum number of lines in saved file and check against number of lines from Motor-CAD
    with open(filepath, "rbU") as f:
        num_lines_file = sum(1 for _ in f)

    assert num_lines == num_lines_file


def test_region_add_entity_line():
    # generate entity to add to region
    entity = geometry.Line(geometry.Coordinate(0, 0), geometry.Coordinate(1, 1))

    expected_region = generate_constant_region()
    expected_region.entities.append(entity)

    region = generate_constant_region()
    region.add_entity(entity)

    assert region == expected_region


def test_region_add_entity_arc():
    # generate entity to add to region
    entity = geometry.Arc(
        geometry.Coordinate(-1, 0), geometry.Coordinate(1, 0), geometry.Coordinate(0, 0), 1
    )

    expected_region = generate_constant_region()
    expected_region.entities.append(entity)

    region = generate_constant_region()
    region.add_entity(entity)

    assert region == expected_region


def test_region_insert_entity():
    entity = geometry.Line(geometry.Coordinate(-2, 2), geometry.Coordinate(2, 3))

    expected_region = generate_constant_region()
    expected_region.entities.insert(1, entity)

    region = generate_constant_region()
    region.insert_entity(1, entity)

    assert region == expected_region


def test_region_insert_polyline():
    polyline = [
        geometry.Line(geometry.Coordinate(0, 0), geometry.Coordinate(1, 1)),
        geometry.Arc(
            geometry.Coordinate(1, 1), geometry.Coordinate(1, 0), geometry.Coordinate(0, 0), 1
        ),
        geometry.Line(geometry.Coordinate(1, 0), geometry.Coordinate(0, 0)),
    ]

    expected_region = generate_constant_region()
    expected_region.entities = polyline + expected_region.entities

    region = generate_constant_region()
    region.insert_polyline(0, polyline)

    assert region == expected_region


def test_region_remove_entity():
    expected_region = generate_constant_region()

    entity = expected_region.entities[1]
    expected_region.entities.remove(entity)

    region = generate_constant_region()
    region.remove_entity(entity)

    assert region == expected_region


def test_region_from_json():
    raw_region = {
        "name": "test_region",
        "material": "copper",
        "colour": {"r": 240, "g": 0, "b": 0},
        "area": 5.1,
        "centroid": {"x": 0.0, "y": 1.0},
        "region_coordinate": {"x": 0.0, "y": 1.1},
        "duplications": 10,
        "entities": [],
        "parent_name": "Insulation",
        "child_names": ["Duct", "Duct_1"],
    }

    test_region = geometry.Region()
    test_region.name = "test_region"
    test_region.material = "copper"
    test_region.colour = (240, 0, 0)
    test_region.area = 5.1
    test_region.centroid = geometry.Coordinate(0.0, 1.0)
    test_region.region_coordinate = geometry.Coordinate(0.0, 1.1)
    test_region.duplications = 10
    test_region.entities = []
    test_region.parent_name = "Insulation"
    test_region._child_names = ["Duct", "Duct_1"]

    region = geometry.Region()
    region._from_json(raw_region)

    assert region == test_region


def test_region_to_json():
    raw_region = {
        "name": "test_region",
        "material": "copper",
        "colour": {"r": 240, "g": 0, "b": 0},
        "area": 5.1,
        "centroid": {"x": 0.0, "y": 1.0},
        "region_coordinate": {"x": 0.0, "y": 1.1},
        "duplications": 10,
        "entities": [],
        "parent_name": "Insulation",
    }

    test_region = geometry.Region()
    test_region.name = "test_region"
    test_region.material = "copper"
    test_region.colour = (240, 0, 0)
    test_region.area = 5.1
    test_region.centroid = geometry.Coordinate(0.0, 1.0)
    test_region.region_coordinate = geometry.Coordinate(0.0, 1.1)
    test_region.duplications = 10
    test_region.entities = []
    test_region.parent_name = "Insulation"

    assert test_region._to_json() == raw_region


def test_region_is_closed():
    region = generate_constant_region()

    assert region.is_closed()


def test_region_contains_same_entities():
    region = generate_constant_region()

    expected_region = deepcopy(region)
    expected_region.entities.reverse()

    assert region == expected_region


def test_region_get_parent():
    pocket = mc.get_region("rotor pocket")
    expected_region = mc.get_region("rotor")

    assert pocket.parent == expected_region


<<<<<<< HEAD
def test_region_set_parent():
    shaft = mc.get_region("Shaft")
    square = create_square()
    square.name = "square"
    square.parent = shaft
    mc.set_region(square)

    shaft_expected = mc.get_region("Shaft")
    assert square.name in shaft_expected._child_names


def test_region_children():
    rotor = mc.get_region("rotor")
    children = rotor.children

    assert len(children) == 16
=======
# def test_region_children():
#     rotor = mc.get_region("rotor")
#     children = rotor.children
#
#     assert len(children) == 16
>>>>>>> 0b8d05f8


def test_reverse_entity():
    entity = geometry.Entity(geometry.Coordinate(0, 0), geometry.Coordinate(1, 1))
    expected_entity = geometry.Entity(geometry.Coordinate(1, 1), geometry.Coordinate(0, 0))

    entity.reverse()

    assert entity == expected_entity


def test_reverse_line():
    region = generate_constant_region()
    line = region.entities[0]
    expected_line = geometry.Line(line.end, line.start)
    line.reverse()

    assert line == expected_line


def test_reverse_arc():
    region = generate_constant_region()
    arc = region.entities[1]
    expected_line = geometry.Arc(arc.end, arc.start, arc.centre, -arc.radius)
    arc.reverse()

    assert arc == expected_line


def test_entities_same():
    region = generate_constant_region()
    region_expected = generate_constant_region()

    assert region.entities == region_expected.entities


def test_entities_same_1():
    region_1 = generate_constant_region()

    entities_list_duplicate = deepcopy(region_1.entities)

    entities = [entities_list_duplicate[i] for i in range(1, len(entities_list_duplicate))] + [
        entities_list_duplicate[i] for i in range(0, 1)
    ]
    region_2 = geometry.Region()
    region_2.entities = entities

    assert region_1.entities == region_2.entities


def test_entities_same_reverse():
    region_1 = generate_constant_region()

    region_2 = geometry.Region()
    region_2.entities = deepcopy(region_1.entities)
    region_2.entities.reverse()

    assert region_1.entities == region_2.entities


def test_reverse_entities():
    region = generate_constant_region()

    duplicate_entities = deepcopy(region.entities)
    duplicate_entities = list(duplicate_entities)

    # Use list reverse function
    duplicate_entities.reverse()

    expected_entities = geometry.EntityList()

    for entity in duplicate_entities:
        if isinstance(entity, geometry.Line):
            expected_entities.append(geometry.Line(entity.end, entity.start))
        elif isinstance(entity, geometry.Arc):
            expected_entities.append(
                geometry.Arc(entity.end, entity.start, entity.centre, -entity.radius)
            )

    assert region.entities._entities_same(expected_entities) is False
    assert region.entities._entities_same(expected_entities, check_reverse=True) is True


def test_reverse_entities_2():
    region_1 = generate_constant_region()
    region_2 = geometry.Region()

    region_2.entities = deepcopy(region_1.entities)
    region_2.entities.reverse()
    assert region_1.entities._entities_same(region_2.entities, check_reverse=False) is False
    assert region_1.entities._entities_same(region_2.entities, check_reverse=True) is True

    region_2.entities.reverse()
    assert region_1.entities._entities_same(region_2.entities, check_reverse=False) is True


def test_line_get_coordinate_from_percentage_distance():
    line = geometry.Line(geometry.Coordinate(0, 0), geometry.Coordinate(2, 0))

    coord = line.get_coordinate_from_percentage_distance(geometry.Coordinate(0, 0), 0.5)
    assert coord == geometry.Coordinate(1, 0)


def test_line_get_coordinate_from_distance():
    line = geometry.Line(geometry.Coordinate(0, 0), geometry.Coordinate(2, 0))

    assert line.get_coordinate_from_distance(geometry.Coordinate(0, 0), 1) == geometry.Coordinate(
        1, 0
    )


def test_line_length():
    line = geometry.Line(geometry.Coordinate(0, 0), geometry.Coordinate(1, 1))

    assert line.length == sqrt(2)


def test_arc_get_coordinate_from_percentage_distance():
    arc = geometry.Arc(
        geometry.Coordinate(-1, 0), geometry.Coordinate(1, 0), geometry.Coordinate(0, 0), 1
    )

    coord = arc.get_coordinate_from_percentage_distance(geometry.Coordinate(-1, 0), 0.5)
    assert isclose(coord.x, 0, abs_tol=1e-12)
    assert isclose(coord.y, -1, abs_tol=1e-12)


def test_arc_get_coordinate_from_distance():
    arc = geometry.Arc(
        geometry.Coordinate(-1, 0), geometry.Coordinate(1, 0), geometry.Coordinate(0, 0), 1
    )

    coord = arc.get_coordinate_from_distance(geometry.Coordinate(-1, 0), math.pi / 2)
    assert math.isclose(coord.x, 0, abs_tol=1e-12)
    assert math.isclose(coord.y, -1, abs_tol=1e-12)


def test_arc_length():
    arc = geometry.Arc(
        geometry.Coordinate(-1, 0), geometry.Coordinate(1, 0), geometry.Coordinate(0, 0), 1
    )

    assert arc.length == math.pi


def test_convert_entities_to_json():
    raw_entities = [
        {"type": "line", "start": {"x": 0.0, "y": 0.0}, "end": {"x": -1.0, "y": 0}},
        {
            "type": "arc",
            "start": {"x": -1.0, "y": 0.0},
            "end": {"x": 1.0, "y": 0.0},
            "centre": {"x": 0, "y": 0},
            "radius": 1.0,
        },
    ]

    test_entities = [
        geometry.Line(geometry.Coordinate(0.0, 0.0), geometry.Coordinate(-1.0, 0)),
        geometry.Arc(
            geometry.Coordinate(-1.0, 0.0),
            geometry.Coordinate(1.0, 0.0),
            geometry.Coordinate(0.0, 0.0),
            1.0,
        ),
    ]

    assert geometry._convert_entities_to_json(test_entities) == raw_entities


def test_convert_entities_from_json():
    raw_entities = [
        {"type": "line", "start": {"x": 0.0, "y": 0.0}, "end": {"x": -1.0, "y": 0}},
        {
            "type": "arc",
            "start": {"x": -1.0, "y": 0.0},
            "end": {"x": 1.0, "y": 0.0},
            "centre": {"x": 0, "y": 0},
            "radius": 1.0,
        },
    ]

    test_entities = [
        geometry.Line(geometry.Coordinate(0.0, 0.0), geometry.Coordinate(-1.0, 0)),
        geometry.Arc(
            geometry.Coordinate(-1.0, 0.0),
            geometry.Coordinate(1.0, 0.0),
            geometry.Coordinate(0.0, 0.0),
            1.0,
        ),
    ]

    converted_entities = geometry._convert_entities_from_json(raw_entities)
    assert isinstance(converted_entities[0], type(test_entities[0]))
    assert converted_entities[0] == test_entities[0]

    assert isinstance(converted_entities[1], type(test_entities[1]))
    assert converted_entities[1] == test_entities[1]


def test_get_entities_have_common_coordinate():
    entity_1 = geometry.Line(geometry.Coordinate(0, 0), geometry.Coordinate(1, 1))
    entity_2 = geometry.Line(geometry.Coordinate(1, 1), geometry.Coordinate(2, 2))

    assert geometry.get_entities_have_common_coordinate(entity_1, entity_2)


def test_unite_regions():
    """Test unite two regions into a single region."""
    #   Before         After
    # |--------|    |--------|
    # |  |--|  |    |        |
    # |  |  |  | -> |        |
    # |--|--|--|    |--|  |--|
    #    |  |          |  |
    #    |--|          |--|
    region_a = geometry.Region()
    region_b = geometry.Region()
    expected_region = geometry.Region()

    region_a.add_entity(geometry.Line(geometry.Coordinate(-1, -1), geometry.Coordinate(-1, 1)))
    region_a.add_entity(geometry.Line(geometry.Coordinate(-1, 1), geometry.Coordinate(1, 1)))
    region_a.add_entity(geometry.Line(geometry.Coordinate(1, 1), geometry.Coordinate(1, -1)))
    region_a.add_entity(geometry.Line(geometry.Coordinate(1, -1), geometry.Coordinate(-1, -1)))

    points_b = [
        geometry.Coordinate(-0.5, -2),
        geometry.Coordinate(-0.5, -0.5),
        geometry.Coordinate(0.5, -0.5),
        geometry.Coordinate(0.5, -2),
    ]

    points_expected = [
        geometry.Coordinate(-1, 1),
        geometry.Coordinate(1, 1),
        geometry.Coordinate(1, -1),
        geometry.Coordinate(0.5, -1),
        geometry.Coordinate(0.5, -2),
        geometry.Coordinate(-0.5, -2),
        geometry.Coordinate(-0.5, -1),
        geometry.Coordinate(-1, -1),
    ]

    # create and add line entities to regions from their respective points
    region_b.entities += create_lines_from_points(points_b)
    expected_region.entities += create_lines_from_points(points_expected)

    expected_region.centroid = geometry.Coordinate(0, -0.3)
    expected_region.region_coordinate = geometry.Coordinate(0, -0.3)
    expected_region.duplications = 1

    united_region = mc.unite_regions(region_a, [region_b])

    assert united_region == expected_region


def test_unite_regions_1():
    """Testing two regions not touching cannot be united."""
    #          Before                         After
    # |--------|
    # |        |    |---|
    # |        |    |   |     ->    RPC error: Unable to unite regions.
    # |        |    |---|           Regions have no mutual interceptions
    # |--------|

    region_a = geometry.Region()
    region_a.add_entity(geometry.Line(geometry.Coordinate(-1, -1), geometry.Coordinate(-1, 1)))
    region_a.add_entity(geometry.Line(geometry.Coordinate(-1, 1), geometry.Coordinate(1, 1)))
    region_a.add_entity(geometry.Line(geometry.Coordinate(1, 1), geometry.Coordinate(1, -1)))
    region_a.add_entity(geometry.Line(geometry.Coordinate(1, -1), geometry.Coordinate(-1, -1)))

    region_b = geometry.Region()
    region_b.add_entity(geometry.Line(geometry.Coordinate(5, 5), geometry.Coordinate(5, 10)))
    region_b.add_entity(geometry.Line(geometry.Coordinate(5, 10), geometry.Coordinate(10, 10)))
    region_b.add_entity(geometry.Line(geometry.Coordinate(10, 10), geometry.Coordinate(10, 5)))
    region_b.add_entity(geometry.Line(geometry.Coordinate(10, 5), geometry.Coordinate(5, 5)))

    with pytest.raises(Exception) as e_info:
        mc.unite_regions(region_a, [region_b])

    assert "Unable to unite regions" in str(e_info.value)


def test_unite_regions_2():
    """Test unite two regions into a single region. No vertices from either region are within
    the other region."""
    #     Before                    After
    #
    #      \------|                \------|
    # |-----\-|   |           |-----\     |
    # |      \|   |           |           |
    # |       \   |    ->     |           |
    # |-------|\  |           |--------\  |
    #           \ |                     \ |
    #            \|                      \|
    #
    square = create_square()
    triangle = create_triangle()

    points = [
        geometry.Coordinate(0, 2),
        geometry.Coordinate(1.2, 2),
        geometry.Coordinate(1, 2.2),
        geometry.Coordinate(4, 4),
        geometry.Coordinate(2.2, 1),
        geometry.Coordinate(2, 1.2),
        geometry.Coordinate(2, 0),
        geometry.Coordinate(0, 0),
    ]

    expected_region = geometry.Region()
    expected_region.centroid = geometry.Coordinate(1.57886178861789, 1.57886178861789)
    expected_region.region_coordinate = geometry.Coordinate(1.57886178861789, 1.57886178861789)

    # create and add line entities to region from their respective points
    expected_region.entities += create_lines_from_points(points)

    union = mc.unite_regions(square, [triangle])

    assert expected_region == union


def test_check_collisions():
    """Collision Type : Collision detected.
    No vertices from the other region within the other region."""
    #      Before                          After
    #
    #      |---|
    #      |   |
    #   |--|---|--|
    #   |  |   |  |     ->      Collision detected between regions
    #   |  |   |  |
    #   |--|---|--|
    #      |   |
    #      |---|
    #
    region_a = generate_constant_region()

    region_b = geometry.Region()
    region_b.add_entity(geometry.Line(geometry.Coordinate(0, -2), geometry.Coordinate(1, 2)))
    region_b.add_entity(geometry.Line(geometry.Coordinate(1, 2), geometry.Coordinate(5, -3)))
    region_b.add_entity(geometry.Line(geometry.Coordinate(5, -3), geometry.Coordinate(0, -2)))

    collisions = mc.check_collisions(region_a, [region_b, mc.get_region("Stator")])
    num_collisions = len(collisions)

    assert num_collisions == 1
    assert collisions[0] == region_b


def test_check_collisions_1():
    """Collision Type : Collision Detected.
    Two vertices from the other region within the other region."""
    #      Before                          After
    #
    #   |---------|
    #   |         |     ->      Collision detected between regions
    #   |  |---|  |
    #   |--|---|--|
    #      |   |
    #      |---|
    #
    region_a = generate_constant_region()

    region_b = geometry.Region()
    region_b.add_entity(
        geometry.Line(geometry.Coordinate(-0.2, -2), geometry.Coordinate(-0.2, 0.2))
    )
    region_b.add_entity(
        geometry.Line(geometry.Coordinate(-0.2, 0.2), geometry.Coordinate(0.2, 0.2))
    )
    region_b.add_entity(geometry.Line(geometry.Coordinate(0.2, 0.2), geometry.Coordinate(0.2, -2)))
    region_b.add_entity(geometry.Line(geometry.Coordinate(0.2, -2), geometry.Coordinate(-0.2, -2)))

    collisions = mc.check_collisions(region_a, [region_b, mc.get_region("Stator")])
    num_collisions = len(collisions)

    assert num_collisions == 1
    assert collisions[0] == region_b


def test_check_collisions_2():
    """Collision Type : No collision.
    Regions touching on single entity"""
    #      Before                          After
    #
    #   |---------|
    #   |         |     ->      No collision detected between regions
    #   |         |
    #   |--|---|--|
    #      |   |
    #      |---|
    #
    region_a = generate_constant_region()

    region_b = geometry.Region()
    region_b.add_entity(geometry.Line(geometry.Coordinate(-0.2, -2), geometry.Coordinate(-0.2, 0)))
    region_b.add_entity(geometry.Line(geometry.Coordinate(-0.2, 0), geometry.Coordinate(0.2, 0)))
    region_b.add_entity(geometry.Line(geometry.Coordinate(0.2, 0), geometry.Coordinate(0.2, -2)))
    region_b.add_entity(geometry.Line(geometry.Coordinate(0.2, -2), geometry.Coordinate(-0.2, -2)))

    collisions = mc.check_collisions(region_a, [region_b, mc.get_region("Stator")])
    num_collisions = len(collisions)

    assert num_collisions == 0


def test_check_collisions_3():
    """Collision Type : Collision detected.
    No vertices from the other region within the other region.
    Square region drawn clockwise."""
    #      Before                          After
    #
    #      |---|
    #      |   |
    #   |--|---|--|
    #   |  |   |  |     ->      Collision detected between regions
    #   |  |   |  |
    #   |--|---|--|
    #      |   |
    #      |---|
    #

    points_square = [
        geometry.Coordinate(0, 0),
        geometry.Coordinate(0, 2),
        geometry.Coordinate(2, 2),
        geometry.Coordinate(2, 0),
    ]

    square = geometry.Region()
    # create and add line entities to region from their respective points
    square.entities += create_lines_from_points(points_square)

    points_triangle = [
        geometry.Coordinate(1, 2.2),
        geometry.Coordinate(2.2, 1),
        geometry.Coordinate(4, 4),
    ]

    triangle = geometry.Region()
    # create and add line entities to region from their respective points
    triangle.entities += create_lines_from_points(points_triangle)

    collisions = mc.check_collisions(triangle, [square])
    assert len(collisions) == 1
    assert collisions[0] == square

    collisions = mc.check_collisions(square, [triangle])
    assert len(collisions) == 1
    assert collisions[0] == triangle


def test_delete_region():
    stator = mc.get_region("Stator")

    mc.delete_region(stator)

    with pytest.raises(Exception) as e_info:
        mc.get_region("Stator")

    assert "Failed to find region with name" in str(e_info.value)
    reset_to_default_file(mc)


def test_coordinate_operators():
    c1 = Coordinate(5, 5)
    c2 = Coordinate(1, 1)
    c_res_exp = Coordinate(4, 4)
    assert (c1 - c2) == c_res_exp

    c1 = Coordinate(-5, -5)
    c2 = Coordinate(1, 1)
    c_res_exp = Coordinate(-6, -6)
    assert (c1 - c2) == c_res_exp

    c1 = Coordinate(5, 5)
    c2 = Coordinate(1, 1)
    c_res_exp = Coordinate(6, 6)
    assert (c1 + c2) == c_res_exp

    c1 = Coordinate(5, 4)
    assert abs(c1) == sqrt(41)


def test_line_coordinate_on_entity():
    p0 = Coordinate(0, 0)
    p1 = Coordinate(10, 0)
    l0 = Line(p0, p1)

    p_2 = Coordinate(5, 0)
    p_3 = Coordinate(11, 0)
    p_4 = Coordinate(5, 0.1)
    assert l0.coordinate_on_entity(p_2) is True
    assert l0.coordinate_on_entity(p_4) is False
    assert l0.coordinate_on_entity(p_3) is False


def test_arc_start_end_angle():
    p_centre = Coordinate(2, 2)
    p_end = Coordinate(4, 2)
    p_start = Coordinate(2, 0)
    radius = -2

    a0 = Arc(p_start, p_end, p_centre, radius)
    assert a0.start_angle == -90
    assert a0.end_angle == 0


def test_arc_coordinate_on_entity():
    pc = Coordinate(0, 0)
    p0 = Coordinate(0, -4)
    p1 = Coordinate(0, 4)
    radius = abs(p0 - pc)

    a1 = Arc(p0, p1, pc, radius)

    p2 = Coordinate(4, 0)
    p3 = p2 / 2
    p4 = Coordinate(-4, 0)

    assert a1.coordinate_on_entity(p2)
    assert a1.coordinate_on_entity(p3) is False
    assert a1.coordinate_on_entity(p4) is False

    a1 = Arc(p0, p1, pc, -radius)

    assert a1.coordinate_on_entity(p2) is False
    assert a1.coordinate_on_entity(p3) is False
    assert a1.coordinate_on_entity(p4) is True

    p_c = Coordinate(0, 0)

    p0 = Coordinate(1, 1)
    p1 = Coordinate(1, -1)
    radius = abs(cos(degrees(45)))

    a1 = Arc(p0, p1, p_c, -radius)
    p_test1 = Coordinate(radius, 0)
    p_test2 = Coordinate(-radius, 0)
    assert a1.coordinate_on_entity(p_test1) is True
    assert a1.coordinate_on_entity(p_test2) is False

    a1 = Arc(p0, p1, p_c, radius)
    assert a1.coordinate_on_entity(p_test2) is True
    assert a1.coordinate_on_entity(p_test1) is False


def test_midpoints():
    p0 = Coordinate(-2, 4)
    p1 = Coordinate(10, -8)
    p01 = p1 - p0
    l0 = Line(p0, p1)
    assert l0.midpoint == (p0 + p01 / 2)

    pc = Coordinate(0, 0)
    p0 = Coordinate(3, 3)
    p1 = Coordinate(3, -3)
    a0 = Arc(p0, p1, pc, -abs(p1 - pc))
    assert a0.midpoint == Coordinate(abs(p1 - pc), 0)

    pc = Coordinate(0, 0)
    p0 = Coordinate(3, 0)
    p1 = Coordinate(0, 3)

    radius = 3 * sin(radians(45))
    a0 = Arc(p0, p1, pc, -abs(p1 - pc))
    assert a0.midpoint == Coordinate(-radius, -radius)

    a0 = Arc(p0, p1, pc, abs(p1 - pc))
    assert a0.midpoint == Coordinate(radius, radius)

    a0 = Arc(p1, p0, pc, -abs(p1 - pc))
    assert a0.midpoint == Coordinate(radius, radius)

    a0 = Arc(p1, p0, pc, abs(p1 - pc))
    assert a0.midpoint == Coordinate(-radius, -radius)


def test_total_angle():
    pc = Coordinate(0, 0)
    p0 = Coordinate(0, 5)
    p1 = Coordinate(-5, 0)
    a1 = Arc(p0, p1, pc, abs(p0 - pc))
    assert a1.total_angle == 90

    pc = Coordinate(-3, -1)
    p0 = Coordinate(-7, -1)
    p1 = Coordinate(-3, -5)
    a1 = Arc(p0, p1, pc, abs(p0 - pc))
    assert a1.total_angle == 90

    p0 = Coordinate(*rt_to_xy(1, 60))
    p1 = Coordinate(*rt_to_xy(1, 120))
    pc = Coordinate(0, 0)
    a1 = Arc(p0, p1, pc, 1)
    assert isclose(a1.total_angle, 60, abs_tol=1e-6)
    a1 = Arc(p0, p1, pc, -1)
    assert isclose(a1.total_angle, 300, abs_tol=1e-6)
    a1 = Arc(p1, p0, pc, 1)
    assert isclose(a1.total_angle, 300, abs_tol=1e-6)
    a1 = Arc(p1, p0, pc, -1)
    assert isclose(a1.total_angle, 60, abs_tol=1e-6)


def test_draw_regions(monkeypatch):
    # Just check it runs for now
    # Stop plt.show() blocking tests
    monkeypatch.setattr(plt, "show", lambda: None)

    region = mc.get_region("Stator")
    region2 = mc.get_region("StatorWedge")
    region3 = mc.get_region("ArmatureSlotL1")

    draw_regions(region)
    draw_regions([region, region2, region3])

    # Test overflow of colours
    region4 = mc.get_region("StatorAir")
    region5 = mc.get_region("Shaft")
    draw_regions([region, region2, region3, region4, region5])


def test_is_matplotlib_installed(monkeypatch):
    original_import = builtins.__import__

    def fail_import(name, *args, **kwargs):
        if name == "matplotlib":
            raise ImportError
        return original_import(name, *args, **kwargs)

    monkeypatch.setattr(builtins, "__import__", fail_import)

    region = generate_constant_region()
    import ansys.motorcad.core.geometry_drawing as geom_import

    with pytest.raises(ImportError):
        geom_import.draw_regions(region)


def test_strings(capsys):
    c = Coordinate(7, -10)
    print(c)
    output = capsys.readouterr()
    assert output.out.strip() == "[7, -10]"


def test_add_point():
    region = generate_constant_region()

    points = region.points
    new_point = region.entities[0].midpoint
    region.add_point(new_point)

    # Expected result
    points.insert(1, new_point)
    assert points == region.points

    region = generate_constant_region()
    with pytest.raises(Exception):
        region.add_point(Coordinate(100, 100))

    points = region.points
    new_point = region.entities[1].midpoint
    region.add_point(new_point)

    # Expected result
    points.insert(2, new_point)
    assert points == region.points


def test_edit_point():
    region = generate_constant_region()
    points = region.points
    new_coord = Coordinate(0, 0)
    region.edit_point(points[0], new_coord)
    assert region.entities[0].start == new_coord
    assert region.entities[2].end == new_coord

    region = generate_constant_region()
    points = region.points

    # Move arc point too far
    translate = Coordinate(2, 2)
    with pytest.raises(Exception):
        region.edit_point(points[2], points[2] + translate)

    ref_region = generate_constant_region()
    region = generate_constant_region()
    points = region.points

    translate = Coordinate(0.2, 0.2)
    region.edit_point(points[2], points[2] + translate)
    region.edit_point(points[1], points[1] + translate)

    assert region.entities[0].end == ref_region.entities[0].end + translate
    assert region.entities[1].start == ref_region.entities[1].start + translate
    assert region.entities[1].end == ref_region.entities[1].end + translate  #
    assert region.entities[2].start == ref_region.entities[2].start + translate


def test_subtract_regions():
    """Test subtract rectangle from square to create cut out in square as shown below"""
    #   Before         After
    # |--------|    |--------|
    # |  |--|  |    |  |--|  |
    # |  |  |  | -> |  |  |  |
    # |--|--|--|    |--|  |--|
    #    |  |
    #    |--|
    region_a = geometry.Region()
    region_b = geometry.Region()
    expected_region = geometry.Region()

    points_a = [
        geometry.Coordinate(-1, -1),
        geometry.Coordinate(-1, 1),
        geometry.Coordinate(1, 1),
        geometry.Coordinate(1, -1),
    ]
    # create and add line entities to region from their respective points
    region_a.entities += create_lines_from_points(points_a)

    points_b = [
        geometry.Coordinate(-0.5, -2),
        geometry.Coordinate(-0.5, -0.5),
        geometry.Coordinate(0.5, -0.5),
        geometry.Coordinate(0.5, -2),
    ]
    # create and add line entities to region from their respective points
    region_b.entities += create_lines_from_points(points_b)

    points_expected = [
        geometry.Coordinate(-1, 1),
        geometry.Coordinate(-1, -1),
        geometry.Coordinate(-0.5, -1),
        geometry.Coordinate(-0.5, -0.5),
        geometry.Coordinate(0.5, -0.5),
        geometry.Coordinate(0.5, -1),
        geometry.Coordinate(1, -1),
        geometry.Coordinate(1, 1),
    ]
    # create and add line entities to region from their respective points
    expected_region.entities += create_lines_from_points(points_expected)

    subtracted_regions = mc.subtract_region(region_a, region_b)

    assert len(subtracted_regions) == 1
    assert subtracted_regions[0] == expected_region


def test_subtract_region_1():
    """Test subtracting long rectangle from square to generate two rectangles as shown below."""
    #      Before           After
    #      |---|
    #      |   |
    #   |--|---|--|      |--|   |--|
    #   |  |   |  |  ->  |  |   |  |
    #   |  |   |  |      |  |   |  |
    #   |--|---|--|      |--|   |--|
    #      |   |
    #      |---|
    #
    square = create_square()
    rectangle = geometry.Region()
    expected_region_1 = geometry.Region()
    expected_region_2 = geometry.Region()

    points_rectangle = [
        geometry.Coordinate(0.5, -1),
        geometry.Coordinate(1.5, -1),
        geometry.Coordinate(1.5, 3),
        geometry.Coordinate(0.5, 3),
    ]
    # create and add line entities to region from their respective points
    rectangle.entities += create_lines_from_points(points_rectangle)

    points_expected_1 = [
        geometry.Coordinate(0, 2),
        geometry.Coordinate(0, 0),
        geometry.Coordinate(0.5, 0),
        geometry.Coordinate(0.5, 2),
    ]
    # create and add line entities to region from their respective points
    expected_region_1.entities += create_lines_from_points(points_expected_1)

    points_expected_2 = [
        geometry.Coordinate(1.5, 2),
        geometry.Coordinate(1.5, 0),
        geometry.Coordinate(2, 0),
        geometry.Coordinate(2, 2),
    ]
    # create and add line entities to region from their respective points
    expected_region_2.entities += create_lines_from_points(points_expected_2)
    square.motorcad_instance = mc
    regions = square.subtract(rectangle)

    assert square == expected_region_1
    assert len(regions) == 1
    assert regions[0] == expected_region_2


def test_subtract_region_2():
    """Test subtracting triangle from square. No vertices from either region are within
    the other region."""
    #     Before             After
    #      \------|
    # |-----\-|   |         |-----\
    # |      \|   |         |      \
    # |       \   |  ->     |       \
    # |-------|\  |         |--------|
    #           \ |
    #            \|
    #
    square = create_square()
    triangle = create_triangle()
    expected_region = geometry.Region()

    points = [
        geometry.Coordinate(0, 2),
        geometry.Coordinate(0, 0),
        geometry.Coordinate(2, 0),
        geometry.Coordinate(2, 1.2),
        geometry.Coordinate(1.2, 2),
    ]
    # create and add line entities to region from their respective points
    expected_region.entities += create_lines_from_points(points)
    square.motorcad_instance = mc
    square.subtract(triangle)

    assert square == expected_region


def test_subtract_region_3():
    """Test subtract rectangle from square to create cut out in square as shown below"""
    #   Before         After
    # |--------|    |--------|
    # |   |----|    |   |----|
    # |   |    | -> |   |
    # |---|----|    |---|
    #
    square = create_square()
    inner_square = geometry.Region()
    expected_region = geometry.Region()

    points = [
        geometry.Coordinate(2, 0),
        geometry.Coordinate(2, 1.5),
        geometry.Coordinate(0.5, 1.5),
        geometry.Coordinate(0.5, 0),
    ]
    # create and add line entities to region from their respective points
    inner_square.entities += create_lines_from_points(points)

    expected_points = [
        geometry.Coordinate(0.5, 0),
        geometry.Coordinate(0.5, 1.5),
        geometry.Coordinate(2, 1.5),
        geometry.Coordinate(2, 2),
        geometry.Coordinate(0, 2),
        geometry.Coordinate(0, 0),
    ]
    # create and add line entities to region from their respective points
    expected_region.entities += create_lines_from_points(expected_points)

    subtracted_regions = mc.subtract_region(square, inner_square)

    assert len(subtracted_regions) == 1
    assert subtracted_regions[0] == expected_region


def test_subtract_region_4():
    """Test subtract rectangle from rectangle, where one rectangle is a sub region of the other."""
    #   Before         After
    # |--------|    |--------|
    # | |----| |    | |----| |
    # | |    | | -> | |    | |
    # | |----| |    | |----| |
    # |--------|    |--------|
    #
    square = create_square()
    inner_square = geometry.Region()
    inner_square.name = "Subtraction Region"
    expected_region = deepcopy(square)

    points = [
        geometry.Coordinate(0.5, 0.5),
        geometry.Coordinate(0.5, 1.5),
        geometry.Coordinate(1.5, 1.5),
        geometry.Coordinate(0.5, 1.5),
    ]
    # create and add line entities to region from their respective points
    inner_square.entities += create_lines_from_points(points)

    subtracted_regions = mc.subtract_region(square, inner_square)

    assert len(subtracted_regions) == 1
    assert subtracted_regions[0] == expected_region

    assert len(subtracted_regions[0].child_names) == 1
    assert subtracted_regions[0].child_names[0] == inner_square.name<|MERGE_RESOLUTION|>--- conflicted
+++ resolved
@@ -359,30 +359,22 @@
     assert pocket.parent == expected_region
 
 
-<<<<<<< HEAD
-def test_region_set_parent():
-    shaft = mc.get_region("Shaft")
-    square = create_square()
-    square.name = "square"
-    square.parent = shaft
-    mc.set_region(square)
-
-    shaft_expected = mc.get_region("Shaft")
-    assert square.name in shaft_expected._child_names
-
-
-def test_region_children():
-    rotor = mc.get_region("rotor")
-    children = rotor.children
-
-    assert len(children) == 16
-=======
+# def test_region_set_parent():
+#     shaft = mc.get_region("Shaft")
+#     square = create_square()
+#     square.name = "square"
+#     square.parent = shaft
+#     mc.set_region(square)
+#
+#     shaft_expected = mc.get_region("Shaft")
+#     assert square.name in shaft_expected._child_names
+#
+#
 # def test_region_children():
 #     rotor = mc.get_region("rotor")
 #     children = rotor.children
 #
 #     assert len(children) == 16
->>>>>>> 0b8d05f8
 
 
 def test_reverse_entity():
