--- conflicted
+++ resolved
@@ -293,52 +293,46 @@
     # 30 line differences is not enough if running on self-hosted runner.
     # materials database sometimes saves copies of materials so we can get many more lines.
     # files are ~14000 lines long so 200 is still a small amount of changes
-<<<<<<< HEAD
     assert file_line_differences(upload_mot_file_path, save_file_path) < 200
-=======
-    assert file_line_differences(upload_mot_file_path, save_file_path) < 200
-    reset_to_default_file(mc)
-
-
-def test_save_load_custom_response(mc):
-    # reset model state
-    reset_to_default_file(mc)
-
+
+
+def test_save_load_custom_response(mc_reset_to_default_on_teardown):
     # set data
-    mc.set_variable("CustomNVHFRFOrders", 2)
-    mc.set_variable("CustomNVHFRFPoints", 3)
-
-    mc.set_array_variable("CustomNVHFRFModeShape", 0, 0)
-    mc.set_array_variable("CustomNVHFRFModeExcitation", 0, "R")
-
-    mc.set_array_variable("CustomNVHFRFModeShape", 1, 0)
-    mc.set_array_variable("CustomNVHFRFModeExcitation", 1, "T")
+    mc_reset_to_default_on_teardown.set_variable("CustomNVHFRFOrders", 2)
+    mc_reset_to_default_on_teardown.set_variable("CustomNVHFRFPoints", 3)
+
+    mc_reset_to_default_on_teardown.set_array_variable("CustomNVHFRFModeShape", 0, 0)
+    mc_reset_to_default_on_teardown.set_array_variable("CustomNVHFRFModeExcitation", 0, "R")
+
+    mc_reset_to_default_on_teardown.set_array_variable("CustomNVHFRFModeShape", 1, 0)
+    mc_reset_to_default_on_teardown.set_array_variable("CustomNVHFRFModeExcitation", 1, "T")
 
     # Frequencies
-    mc.set_array_variable("CustomNVHFRFFrequencies", 0, 20)
-    mc.set_array_variable("CustomNVHFRFFrequencies", 1, 100)
-    mc.set_array_variable("CustomNVHFRFFrequencies", 2, 500)
+    mc_reset_to_default_on_teardown.set_array_variable("CustomNVHFRFFrequencies", 0, 20)
+    mc_reset_to_default_on_teardown.set_array_variable("CustomNVHFRFFrequencies", 1, 100)
+    mc_reset_to_default_on_teardown.set_array_variable("CustomNVHFRFFrequencies", 2, 500)
 
     # FRF 0 Radial
-    mc.set_array_variable_2d("CustomNVHFRFResponse", 0, 0, 0)
-    mc.set_array_variable_2d("CustomNVHFRFResponse", 1, 0, 10)
-    mc.set_array_variable_2d("CustomNVHFRFResponse", 2, 0, 20)
+    mc_reset_to_default_on_teardown.set_array_variable_2d("CustomNVHFRFResponse", 0, 0, 0)
+    mc_reset_to_default_on_teardown.set_array_variable_2d("CustomNVHFRFResponse", 1, 0, 10)
+    mc_reset_to_default_on_teardown.set_array_variable_2d("CustomNVHFRFResponse", 2, 0, 20)
 
     # FRF 0 Tangential
-    mc.set_array_variable_2d("CustomNVHFRFResponse", 0, 1, 40)
-    mc.set_array_variable_2d("CustomNVHFRFResponse", 1, 1, 60)
-    mc.set_array_variable_2d("CustomNVHFRFResponse", 2, 1, 80)
+    mc_reset_to_default_on_teardown.set_array_variable_2d("CustomNVHFRFResponse", 0, 1, 40)
+    mc_reset_to_default_on_teardown.set_array_variable_2d("CustomNVHFRFResponse", 1, 1, 60)
+    mc_reset_to_default_on_teardown.set_array_variable_2d("CustomNVHFRFResponse", 2, 1, 80)
 
     file_path = get_dir_path() + r"\test_files\SaveLoadNVHResponse.txt"
     if os.path.exists(file_path):
         os.remove(file_path)
 
     # save to file, clear and re-load
-    mc.save_nvh_custom_response(file_path)
-    reset_to_default_file(mc)
-    mc.load_nvh_custom_response(file_path)
-
-    assert mc.get_array_variable_2d("CustomNVHFRFResponse", 2, 1) == 80
-    assert mc.get_array_variable("CustomNVHFRFModeShape", 1) == 0
-    assert mc.get_array_variable("CustomNVHFRFModeExcitation", 1) == "T"
->>>>>>> defa2bc9
+    mc_reset_to_default_on_teardown.save_nvh_custom_response(file_path)
+    reset_to_default_file(mc_reset_to_default_on_teardown)
+    mc_reset_to_default_on_teardown.load_nvh_custom_response(file_path)
+
+    assert mc_reset_to_default_on_teardown.get_array_variable_2d("CustomNVHFRFResponse", 2, 1) == 80
+    assert mc_reset_to_default_on_teardown.get_array_variable("CustomNVHFRFModeShape", 1) == 0
+    assert (
+        mc_reset_to_default_on_teardown.get_array_variable("CustomNVHFRFModeExcitation", 1) == "T"
+    )