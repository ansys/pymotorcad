# Copyright (C) 2022 - 2025 ANSYS, Inc. and/or its affiliates.
# SPDX-License-Identifier: MIT
#
#
# Permission is hereby granted, free of charge, to any person obtaining a copy
# of this software and associated documentation files (the "Software"), to deal
# in the Software without restriction, including without limitation the rights
# to use, copy, modify, merge, publish, distribute, sublicense, and/or sell
# copies of the Software, and to permit persons to whom the Software is
# furnished to do so, subject to the following conditions:
#
# The above copyright notice and this permission notice shall be included in all
# copies or substantial portions of the Software.
#
# THE SOFTWARE IS PROVIDED "AS IS", WITHOUT WARRANTY OF ANY KIND, EXPRESS OR
# IMPLIED, INCLUDING BUT NOT LIMITED TO THE WARRANTIES OF MERCHANTABILITY,
# FITNESS FOR A PARTICULAR PURPOSE AND NONINFRINGEMENT. IN NO EVENT SHALL THE
# AUTHORS OR COPYRIGHT HOLDERS BE LIABLE FOR ANY CLAIM, DAMAGES OR OTHER
# LIABILITY, WHETHER IN AN ACTION OF CONTRACT, TORT OR OTHERWISE, ARISING FROM,
# OUT OF OR IN CONNECTION WITH THE SOFTWARE OR THE USE OR OTHER DEALINGS IN THE
# SOFTWARE.

import os

import pytest

from RPC_Test_Common import (
    almost_equal,
    get_base_test_file_path,
    get_dir_path,
    get_temp_files_dir_path,
    get_test_files_dir_path,
    reset_to_default_file,
)
import ansys.motorcad.core
from ansys.motorcad.core import MotorCAD, MotorCADError

# Allows us to add a new api method to testing before the next Motor-CAD release is available
# Dev release will have a lower version number than actual release so don't want to check this
ansys.motorcad.core.rpc_client_core.DONT_CHECK_MOTORCAD_VERSION = True


def kh_to_ms(kh):
    return kh * 0.2777778


def test_save_load_clear_duty_cycle(mc):
    # thermal transient calc
    mc.set_variable("ThermalCalcType", 1)

    # transient calc type - duty cycle
    mc.set_variable("TransientCalculationType", 1)

    assert almost_equal(
        mc.get_array_variable("Duty_Cycle_Vehicle_Speed_Start", 20), kh_to_ms(64.21)
    )

    save_path = get_temp_files_dir_path() + r"\duty_cycle.dat"
    mc.save_duty_cycle(save_path)

    mc.clear_duty_cycle()
    assert mc.get_variable("Duty_Cycle_Num_Periods") < 2

    mc.load_duty_cycle(save_path)
    assert almost_equal(
        mc.get_array_variable("Duty_Cycle_Vehicle_Speed_Start", 20), kh_to_ms(64.21)
    )

    # reset model state
    reset_to_default_file(mc)


def test_export_matrices(mc):
    mc.do_steady_state_analysis()

    mc.export_matrices(get_temp_files_dir_path())

    assert os.path.exists(get_temp_files_dir_path() + r"\temp_test_file.nmf")
    assert os.path.exists(get_temp_files_dir_path() + r"\temp_test_file.pmf")
    assert os.path.exists(get_temp_files_dir_path() + r"\temp_test_file.rmf")
    assert os.path.exists(get_temp_files_dir_path() + r"\temp_test_file.tmf")


def test_load_fea_result(mc):
    mc.show_magnetic_context()

    mc.load_fea_result(get_dir_path() + r"\test_files\TorqueSpeed_result_1_5.mes", 0)

    value, unit = mc.get_point_value("B", 61, -16)
    assert almost_equal(value, 1.505, 3)
    assert unit == "T"


def test_export_results(mc):
    mc.do_steady_state_analysis()

    file_path = get_temp_files_dir_path() + r"\steady_state_result.csv"

    mc.export_results("SteadyState", file_path)

    assert os.path.exists(file_path)


def test_load_dxf_file():
    # Must currently open new Motor-CAD to ensure
    # this test will work
    # see issue #41
    mc2 = MotorCAD()
    try:
        mc2.set_variable("MessageDisplayState", 2)

        x = 53
        y = 19

        reset_to_default_file(mc2)
        mc2.show_magnetic_context()

        mc2.clear_all_data()
        mc2.initiate_geometry_from_script()

        mc2.load_dxf_file(get_dir_path() + r"\test_files\dxf_import.dxf")

        mc2.add_region_xy(x, y, "test_region")

        mc2.create_optimised_mesh()

        # Not currently working - needs fixing in Motor-CAD

        # region = mc2._get_region_properties_xy(x, y)
        #
        # # Can't currently access magnet properties except for material name
        # # This needs improving in the future
        # assert almost_equal(region["Area"], 129.3)

    except Exception as e:
        raise e
    finally:
        mc2.quit()


def test_export_force_animation(mc):
    mc.do_multi_force_calculation()

    file_path = get_temp_files_dir_path() + r"\test_animation.gif"
    mc.export_force_animation("Radial", file_path)


def test_load_template(mc):
    mc.load_template("e5")

    # Check we have loaded IM motor
    assert mc.get_variable("Motor_Type") == 1

    reset_to_default_file(mc)


def test_export_multi_force_data(mc):
    mc.do_multi_force_calculation()

    file_path = get_temp_files_dir_path() + r"\force_data.json"
    mc.export_multi_force_data(file_path)

    assert os.path.exists(file_path)


def test_geometry_export(mc):
    file_path = get_temp_files_dir_path() + r"\dxf_export_file.dxf"
    mc.set_variable("DXFFileName", file_path)
    mc.geometry_export()

    assert os.path.exists(file_path)


def test_save_load_magnetisation_curves(mc):
    mc.load_from_file(get_dir_path() + r"\test_files\SRM_test_file.mot")
    mc.do_magnetic_calculation()

    file_path = get_temp_files_dir_path() + r"\mag_curves.txt"

    mc.save_magnetisation_curves(file_path)
    assert os.path.exists(file_path)

    mc.set_variable("MaxCurrent_MagnetisationCurves", 20)
    mc.do_magnetic_calculation()
    assert mc.get_variable("MaxCurrent_Calculated_MagnetisationCurves") == 20

    mc.load_magnetisation_curves(file_path)
    assert mc.get_variable("MaxCurrent_Calculated_MagnetisationCurves") == 5

    reset_to_default_file(mc)


def test_save_load_results(mc):
    # Currently not working as part of full tests
    # Works individually - need to look into this

    # EMag test
    mc.do_magnetic_calculation()
    mc.save_results("EMagnetic")
    assert os.path.exists(get_temp_files_dir_path() + r"\temp_test_file\EMag\outputResults.mot")
    assert os.path.exists(get_temp_files_dir_path() + r"\temp_test_file\EMag\GraphResults.ini")

    mc.load_from_file(get_temp_files_dir_path() + r"\temp_test_file.mot")

    mc.load_results("EMagnetic")
    assert mc.get_variable("MaxTorque") != 0

    reset_to_default_file(mc)

    # Thermal test - transient graphs only
    mc.do_transient_analysis()
    mc.save_results("Thermal")
    assert os.path.exists(get_temp_files_dir_path() + r"\temp_test_file\Thermal\GraphResults.ini")

    mc.load_from_file(get_temp_files_dir_path() + r"\temp_test_file.mot")

    mc.load_results("TheRmal")
    assert mc.get_power_graph_point("Armature Copper(Total)", 5) != 0

    with pytest.raises(MotorCADError):
        mc.load_results("wrong_type")

    with pytest.raises(MotorCADError):
        mc.save_results("wrong_type")
    reset_to_default_file(mc)


def test_get_message(mc):
    mc.show_message("test1")
    mc.show_message("test2")
    mc.show_message("test3")

    messages = mc.get_messages(3)
    assert ("test1" in message for message in messages)
    assert ("test3" in message for message in messages)


def file_contents_equal(file_1, file_2):
    with open(file_1) as f1:
        with open(file_2) as f2:
            return f1.read() == f2.read()


def file_line_differences(file_1, file_2):
    number_differences = 0
    with open(file_1) as f1:
        with open(file_2) as f2:
            f1_contents = f1.readlines()
            f2_contents = f2.readlines()

            max_line = min(len(f1_contents), len(f2_contents))

            for line_number in range(max_line):
                if f1_contents[line_number] != f2_contents[line_number]:
                    number_differences += 1

    return number_differences


def test_download_mot_file(mc):
    # Load and save base file so that contents are updated for this version of Motor-CAD
    mc.load_from_file(get_base_test_file_path())
    save_file_path = get_temp_files_dir_path() + r"\base_test_file_copy.mot"
    mc.save_to_file(save_file_path)

    download_mot_file_path = get_temp_files_dir_path() + r"\download_test_file.mot"
    mc.download_mot_file(download_mot_file_path)

    # File contents should be identical since downloading file without modifying
    assert file_contents_equal(save_file_path, download_mot_file_path)
    reset_to_default_file(mc)


def test_upload_mot_file(mc):
    # Load and save base file so that contents are updated for this version of Motor-CAD
    mc.load_from_file(get_test_files_dir_path() + r"\IM_test_file.mot")
    save_file_path = get_temp_files_dir_path() + r"\IM_test_file_copy.mot"
    mc.save_to_file(save_file_path)

    IM_test_file_path = get_test_files_dir_path() + r"\IM_test_file.mot"
    mc.upload_mot_file(IM_test_file_path)

    upload_mot_file_path = get_temp_files_dir_path() + r"\upload_test_file.mot"
    mc.save_to_file(upload_mot_file_path)

    # File might have slight differences (paths etc.) since we are uploading and
    # saving as a new file
<<<<<<< HEAD
    assert file_line_differences(upload_mot_file_path, save_file_path) < 30
    reset_to_default_file(mc)


def test_save_load_custom_response(mc):
    # reset model state
    reset_to_default_file(mc)

    # set data
    mc.set_variable("CustomNVHFRFOrders", 2)
    mc.set_variable("CustomNVHFRFPoints", 3)

    mc.set_array_variable("CustomNVHFRFModeShape", 0, 0)
    mc.set_array_variable("CustomNVHFRFModeExcitation", 0, "R")

    mc.set_array_variable("CustomNVHFRFModeShape", 1, 0)
    mc.set_array_variable("CustomNVHFRFModeExcitation", 1, "T")

    # Frequencies
    mc.set_array_variable("CustomNVHFRFFrequencies", 0, 20)
    mc.set_array_variable("CustomNVHFRFFrequencies", 1, 100)
    mc.set_array_variable("CustomNVHFRFFrequencies", 2, 500)

    # FRF 0 Radial
    mc.set_array_variable_2d("CustomNVHFRFResponse", 0, 0, 0)
    mc.set_array_variable_2d("CustomNVHFRFResponse", 1, 0, 10)
    mc.set_array_variable_2d("CustomNVHFRFResponse", 2, 0, 20)

    # FRF 0 Tangential
    mc.set_array_variable_2d("CustomNVHFRFResponse", 0, 1, 40)
    mc.set_array_variable_2d("CustomNVHFRFResponse", 1, 1, 60)
    mc.set_array_variable_2d("CustomNVHFRFResponse", 2, 1, 80)

    file_path = get_dir_path() + r"\test_files\SaveLoadNVHResponse.txt"
    if os.path.exists(file_path):
        os.remove(file_path)

    # save to file, clear and re-load
    mc.save_nvh_custom_response(file_path)
    reset_to_default_file(mc)
    mc.load_nvh_custom_response(file_path)

    assert mc.get_array_variable_2d("CustomNVHFRFResponse", 2, 1) == 80
    assert mc.get_array_variable("CustomNVHFRFModeShape", 1) == 0
    assert mc.get_array_variable("CustomNVHFRFModeExcitation", 1) == "T"
=======
    # 30 line differences is not enough if running on self-hosted runner.
    # materials database sometimes saves copies of materials so we can get many more lines.
    # files are ~14000 lines long so 200 is still a small amount of changes
    assert file_line_differences(upload_mot_file_path, save_file_path) < 200
    reset_to_default_file(mc)
>>>>>>> 0746e23d
<|MERGE_RESOLUTION|>--- conflicted
+++ resolved
@@ -285,8 +285,10 @@
 
     # File might have slight differences (paths etc.) since we are uploading and
     # saving as a new file
-<<<<<<< HEAD
-    assert file_line_differences(upload_mot_file_path, save_file_path) < 30
+    # 30 line differences is not enough if running on self-hosted runner.
+    # materials database sometimes saves copies of materials so we can get many more lines.
+    # files are ~14000 lines long so 200 is still a small amount of changes
+    assert file_line_differences(upload_mot_file_path, save_file_path) < 200
     reset_to_default_file(mc)
 
 
@@ -330,11 +332,4 @@
 
     assert mc.get_array_variable_2d("CustomNVHFRFResponse", 2, 1) == 80
     assert mc.get_array_variable("CustomNVHFRFModeShape", 1) == 0
-    assert mc.get_array_variable("CustomNVHFRFModeExcitation", 1) == "T"
-=======
-    # 30 line differences is not enough if running on self-hosted runner.
-    # materials database sometimes saves copies of materials so we can get many more lines.
-    # files are ~14000 lines long so 200 is still a small amount of changes
-    assert file_line_differences(upload_mot_file_path, save_file_path) < 200
-    reset_to_default_file(mc)
->>>>>>> 0746e23d
+    assert mc.get_array_variable("CustomNVHFRFModeExcitation", 1) == "T"